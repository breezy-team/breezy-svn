--- conflicted
+++ resolved
@@ -16,15 +16,9 @@
 
 from binascii import hexlify
 from bzrlib.bzrdir import BzrDirFormat, BzrDir
-<<<<<<< HEAD
-from bzrlib.errors import NotBranchError, NoSuchFile, InvalidRevisionId
-from bzrlib.inventory import (Inventory, InventoryDirectory, InventoryFile)
-=======
 from bzrlib.errors import (InvalidRevisionId, NotBranchError, NoSuchFile,
                            NoRepositoryPresent)
-from bzrlib.inventory import (Inventory, InventoryDirectory, InventoryFile,
-                              ROOT_ID)
->>>>>>> 8833f864
+from bzrlib.inventory import (Inventory, InventoryDirectory, InventoryFile)
 from bzrlib.lockable_files import TransportLock, LockableFiles
 from bzrlib.lockdir import LockDir
 from bzrlib.osutils import rand_bytes, fingerprint_file
