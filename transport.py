# Copyright (C) 2006 Jelmer Vernooij <jelmer@samba.org>

# This program is free software; you can redistribute it and/or modify
# it under the terms of the GNU General Public License as published by
# the Free Software Foundation; either version 3 of the License, or
# (at your option) any later version.

# This program is distributed in the hope that it will be useful,
# but WITHOUT ANY WARRANTY; without even the implied warranty of
# MERCHANTABILITY or FITNESS FOR A PARTICULAR PURPOSE.  See the
# GNU General Public License for more details.

# You should have received a copy of the GNU General Public License
# along with this program; if not, write to the Free Software
# Foundation, Inc., 59 Temple Place, Suite 330, Boston, MA  02111-1307  USA
"""Simple transport for accessing Subversion smart servers."""

from bzrlib import debug, urlutils
from bzrlib.errors import (NoSuchFile, NotBranchError, TransportNotPossible, 
                           FileExists, NotLocalUrl, InvalidURL)
from bzrlib.trace import mutter
from bzrlib.transport import Transport

from core import SubversionException
from auth import create_auth_baton
import ra
import core
import constants

from errors import convert_svn_error, NoSvnRepositoryPresent

svn_config = core.get_config(None)

def get_client_string():
    """Return a string that can be send as part of the User Agent string."""
    return "bzr%s+bzr-svn%s" % (bzrlib.__version__, bzrlib.plugins.svn.__version__)


# Don't run any tests on SvnTransport as it is not intended to be 
# a full implementation of Transport
def get_test_permutations():
    return []


def get_svn_ra_transport(bzr_transport):
    """Obtain corresponding SvnRaTransport for a stock Bazaar transport."""
    if isinstance(bzr_transport, SvnRaTransport):
        return bzr_transport

    return SvnRaTransport(bzr_transport.base)


def bzr_to_svn_url(url):
    """Convert a Bazaar URL to a URL understood by Subversion.

    This will possibly remove the svn+ prefix.
    """
    if (url.startswith("svn+http://") or 
        url.startswith("svn+file://") or
        url.startswith("svn+https://")):
        url = url[len("svn+"):] # Skip svn+

    # The SVN libraries don't like trailing slashes...
    return url.rstrip('/')


<<<<<<< HEAD
=======
def needs_busy(unbound):
    """Decorator that marks a transport as busy before running a methd on it.
    """
    def convert(self, *args, **kwargs):
        self._mark_busy()
        try:
            return unbound(self, *args, **kwargs)
        finally:
            self._unmark_busy()

    convert.__doc__ = unbound.__doc__
    convert.__name__ = unbound.__name__
    return convert


class Editor(object):
    """Simple object wrapper around the Subversion delta editor interface."""
    def __init__(self, transport, (editor, editor_baton)):
        self.editor = editor
        self.editor_baton = editor_baton
        self.recent_baton = []
        self._transport = transport

    @convert_svn_error
    def open_root(self, base_revnum):
        assert self.recent_baton == [], "root already opened"
        baton = svn.delta.editor_invoke_open_root(self.editor, 
                self.editor_baton, base_revnum)
        self.recent_baton.append(baton)
        return baton

    @convert_svn_error
    def close_directory(self, baton, *args, **kwargs):
        assert self.recent_baton.pop() == baton, \
                "only most recently opened baton can be closed"
        svn.delta.editor_invoke_close_directory(self.editor, baton, *args, **kwargs)

    @convert_svn_error
    def close(self):
        assert self.recent_baton == []
        svn.delta.editor_invoke_close_edit(self.editor, self.editor_baton)
        self._transport._unmark_busy()

    @convert_svn_error
    def apply_textdelta(self, baton, *args, **kwargs):
        assert self.recent_baton[-1] == baton
        return svn.delta.editor_invoke_apply_textdelta(self.editor, baton,
                *args, **kwargs)

    @convert_svn_error
    def change_dir_prop(self, baton, name, value, pool=None):
        assert self.recent_baton[-1] == baton
        return svn.delta.editor_invoke_change_dir_prop(self.editor, baton, 
                                                       name, value, pool)

    @convert_svn_error
    def delete_entry(self, *args, **kwargs):
        return svn.delta.editor_invoke_delete_entry(self.editor, *args, **kwargs)

    @convert_svn_error
    def add_file(self, path, parent_baton, *args, **kwargs):
        assert self.recent_baton[-1] == parent_baton
        baton = svn.delta.editor_invoke_add_file(self.editor, path, 
            parent_baton, *args, **kwargs)
        self.recent_baton.append(baton)
        return baton

    @convert_svn_error
    def open_file(self, path, parent_baton, *args, **kwargs):
        assert self.recent_baton[-1] == parent_baton
        baton = svn.delta.editor_invoke_open_file(self.editor, path, 
                                                 parent_baton, *args, **kwargs)
        self.recent_baton.append(baton)
        return baton

    @convert_svn_error
    def change_file_prop(self, baton, name, value, pool=None):
        assert self.recent_baton[-1] == baton
        svn.delta.editor_invoke_change_file_prop(self.editor, baton, name, 
                                                 value, pool)

    @convert_svn_error
    def close_file(self, baton, *args, **kwargs):
        assert self.recent_baton.pop() == baton
        svn.delta.editor_invoke_close_file(self.editor, baton, *args, **kwargs)

    @convert_svn_error
    def add_directory(self, path, parent_baton, *args, **kwargs):
        assert self.recent_baton[-1] == parent_baton
        baton = svn.delta.editor_invoke_add_directory(self.editor, path, 
            parent_baton, *args, **kwargs)
        self.recent_baton.append(baton)
        return baton

    @convert_svn_error
    def open_directory(self, path, parent_baton, *args, **kwargs):
        assert self.recent_baton[-1] == parent_baton
        baton = svn.delta.editor_invoke_open_directory(self.editor, path, 
            parent_baton, *args, **kwargs)
        self.recent_baton.append(baton)
        return baton


>>>>>>> 284da593
class SvnRaTransport(Transport):
    """Fake transport for Subversion-related namespaces.
    
    This implements just as much of Transport as is necessary 
    to fool Bazaar. """
    @convert_svn_error
    def __init__(self, url="", _backing_url=None):
        bzr_url = url
        self.svn_url = bzr_to_svn_url(url)
        self._root = None
        # _backing_url is an evil hack so the root directory of a repository 
        # can be accessed on some HTTP repositories. 
        if _backing_url is None:
            _backing_url = self.svn_url
        self._backing_url = _backing_url.rstrip("/")
        Transport.__init__(self, bzr_url)

        try:
            self.mutter('opening SVN RA connection to %r' % self._backing_url)
            self._ra = ra.RemoteAccess(self._backing_url.encode('utf8'), 
                    auth=create_auth_baton())
            # FIXME: Callbacks
        except SubversionException, (_, num):
            if num in (constants.ERR_RA_SVN_REPOS_NOT_FOUND,):
                raise NoSvnRepositoryPresent(url=url)
            if num == constants.ERR_BAD_URL:
                raise InvalidURL(url)
            raise

        from bzrlib.plugins.svn import lazy_check_versions
        lazy_check_versions()

    def mutter(self, text):
        if 'transport' in debug.debug_flags:
            mutter(text)

<<<<<<< HEAD
=======
    class Reporter(object):
        def __init__(self, transport, (reporter, report_baton)):
            self._reporter = reporter
            self._baton = report_baton
            self._transport = transport

        @convert_svn_error
        def set_path(self, path, revnum, start_empty, lock_token, pool=None):
            svn.ra.reporter2_invoke_set_path(self._reporter, self._baton, 
                        path, revnum, start_empty, lock_token, pool)

        @convert_svn_error
        def delete_path(self, path, pool=None):
            svn.ra.reporter2_invoke_delete_path(self._reporter, self._baton,
                    path, pool)

        @convert_svn_error
        def link_path(self, path, url, revision, start_empty, lock_token, 
                      pool=None):
            svn.ra.reporter2_invoke_link_path(self._reporter, self._baton,
                    path, url, revision, start_empty, lock_token,
                    pool)

        @convert_svn_error
        def finish_report(self, pool=None):
            svn.ra.reporter2_invoke_finish_report(self._reporter, 
                    self._baton, pool)
            self._transport._unmark_busy()

        @convert_svn_error
        def abort_report(self, pool=None):
            svn.ra.reporter2_invoke_abort_report(self._reporter, 
                    self._baton, pool)
            self._transport._unmark_busy()

>>>>>>> 284da593
    def has(self, relpath):
        """See Transport.has()."""
        # TODO: Raise TransportNotPossible here instead and 
        # catch it in bzrdir.py
        return False

    def get(self, relpath):
        """See Transport.get()."""
        # TODO: Raise TransportNotPossible here instead and 
        # catch it in bzrdir.py
        raise NoSuchFile(path=relpath)

    def stat(self, relpath):
        """See Transport.stat()."""
        raise TransportNotPossible('stat not supported on Subversion')

    @convert_svn_error
    def get_uuid(self):
        self.mutter('svn get-uuid')
        return self._ra.get_uuid()

    def get_repos_root(self):
        root = self.get_svn_repos_root()
        if (self.base.startswith("svn+http:") or 
            self.base.startswith("svn+https:")):
            return "svn+%s" % root
        return root

    @convert_svn_error
    def get_svn_repos_root(self):
        if self._root is None:
            self.mutter("svn get-repos-root")
            self._root = self._ra.get_repos_root()
        return self._root

    @convert_svn_error
    def get_latest_revnum(self):
        self.mutter("svn get-latest-revnum")
        return self._ra.get_latest_revnum()

    @convert_svn_error
    def do_switch(self, switch_rev, recurse, switch_url, editor):
        self._open_real_transport()
        self.mutter('svn switch -r %d -> %r' % (switch_rev, switch_url))
        return self._ra.do_switch(switch_rev, "", recurse, switch_url, editor)

    @convert_svn_error
    def get_log(self, path, from_revnum, to_revnum, limit, discover_changed_paths, 
                strict_node_history, revprops, rcvr):
        self.mutter('svn log %r:%r %r' % (from_revnum, to_revnum, path))
<<<<<<< HEAD
        return self._ra.get_log(rcvr, [self._request_path(path)], 
=======
        if hasattr(svn.ra, 'get_log2'):
            return svn.ra.get_log2(self._ra, [self._request_path(path)], 
                           from_revnum, to_revnum, limit, discover_changed_paths,
                           strict_node_history, False, 
                           revprops, rcvr, pool)

        class LogEntry(object):
            def __init__(self, changed_paths, rev, author, date, message):
                self.changed_paths = changed_paths
                self.revprops = {}
                if svn.core.SVN_PROP_REVISION_AUTHOR in revprops:
                    self.revprops[svn.core.SVN_PROP_REVISION_AUTHOR] = author
                if svn.core.SVN_PROP_REVISION_LOG in revprops:
                    self.revprops[svn.core.SVN_PROP_REVISION_LOG] = message
                if svn.core.SVN_PROP_REVISION_DATE in revprops:
                    self.revprops[svn.core.SVN_PROP_REVISION_DATE] = date
                # FIXME: Check other revprops
                # FIXME: Handle revprops is None
                self.revision = rev
                self.has_children = None

        def rcvr_convert(orig_paths, rev, author, date, message, pool):
            rcvr(LogEntry(orig_paths, rev, author, date, message), pool)

        return svn.ra.get_log(self._ra, [self._request_path(path)], 
>>>>>>> 284da593
                              from_revnum, to_revnum, limit, discover_changed_paths, 
                              strict_node_history, revprops)

    def _open_real_transport(self):
        if self._backing_url != self.svn_url:
            self.reparent(self.base)
        assert self._backing_url == self.svn_url

    def reparent_root(self):
        if self._is_http_transport():
            self.svn_url = self.get_svn_repos_root()
            self.base = self.get_repos_root()
        else:
            self.reparent(self.get_repos_root())

    @convert_svn_error
    def change_rev_prop(self, revnum, name, value):
        self.mutter('svn revprop -r%d --set %s=%s' % (revnum, name, value))
        self._ra.change_rev_prop(revnum, name, value)

    @convert_svn_error
    def reparent(self, url):
        url = url.rstrip("/")
        self.base = url
        self.svn_url = bzr_to_svn_url(url)
        if self.svn_url == self._backing_url:
            return
        if hasattr(self._ra, 'reparent'):
            self.mutter('svn reparent %r' % url)
            self._ra.reparent(self.svn_url)
        else:
            self.mutter('svn reparent (reconnect) %r' % url)
            self._ra = self._client.open_ra_session(self.svn_url.encode('utf8'))
        self._backing_url = self.svn_url

    @convert_svn_error
    def get_dir(self, path, revnum, kind=False):
        self.mutter("svn ls -r %d '%r'" % (revnum, path))
        assert len(path) == 0 or path[0] != "/"
        path = self._request_path(path)
        # ra_dav backends fail with strange errors if the path starts with a 
        # slash while other backends don't.
        fields = 0
        if kind:
            fields += core.SVN_DIRENT_KIND
        return self._ra.get_dir(path, revnum, fields)

    def _request_path(self, relpath):
        if self._backing_url == self.svn_url:
            return relpath.strip("/")
        newrelpath = urlutils.join(
                urlutils.relative_url(self._backing_url+"/", self.svn_url+"/"),
                relpath).strip("/")
        self.mutter('request path %r -> %r' % (relpath, newrelpath))
        return newrelpath

    @convert_svn_error
    def list_dir(self, relpath):
        assert len(relpath) == 0 or relpath[0] != "/"
        if relpath == ".":
            relpath = ""
        try:
            (dirents, _, _) = self.get_dir(self._request_path(relpath),
                                           self.get_latest_revnum())
        except SubversionException, (msg, num):
            if num == constants.ERR_FS_NOT_DIRECTORY:
                raise NoSuchFile(relpath)
            raise
        return dirents.keys()

    @convert_svn_error
    def get_lock(self, path):
        return self._ra.get_lock(path)

    class SvnLock(object):
        def __init__(self, transport, tokens):
            self._tokens = tokens
            self._transport = transport

        def unlock(self):
            self.transport.unlock(self.locks)

    @convert_svn_error
    def unlock(self, locks, break_lock=False):
        def lock_cb(baton, path, do_lock, lock, ra_err):
            pass
        return self._ra.unlock(locks, break_lock, lock_cb)

    @convert_svn_error
    def lock_write(self, path_revs, comment=None, steal_lock=False):
        return self.PhonyLock() # FIXME
        tokens = {}
        def lock_cb(baton, path, do_lock, lock, ra_err):
            tokens[path] = lock
        self._ra.lock(path_revs, comment, steal_lock, lock_cb)
        return SvnLock(self, tokens)

    @convert_svn_error
    def check_path(self, path, revnum):
        assert len(path) == 0 or path[0] != "/"
        path = self._request_path(path)
        self.mutter("svn check_path -r%d %s" % (revnum, path))
        return self._ra.check_path(path.encode('utf-8'), revnum)

    @convert_svn_error
    def mkdir(self, relpath, mode=None):
        assert len(relpath) == 0 or relpath[0] != "/"
        path = urlutils.join(self.svn_url, relpath)
        try:
            self._client.mkdir([path.encode("utf-8")])
        except SubversionException, (msg, num):
            if num == constants.ERR_FS_NOT_FOUND:
                raise NoSuchFile(path)
            if num == constants.ERR_FS_ALREADY_EXISTS:
                raise FileExists(path)
            raise

    @convert_svn_error
    def replay(self, revision, low_water_mark, editor, send_deltas=True):
        self._open_real_transport()
        self.mutter('svn replay -r%r:%r' % (low_water_mark, revision))
        self._ra.replay(revision, low_water_mark, editor, send_deltas)

    @convert_svn_error
    def do_update(self, revnum, recurse, editor):
        self._open_real_transport()
        self.mutter('svn update -r %r' % revnum)
        return self._ra.do_update(revnum, "", recurse, editor)

    @convert_svn_error
    def has_capability(self, cap):
        return self._ra.has_capability(cap)

    @convert_svn_error
    def revprop_list(self, revnum):
        self.mutter('svn revprop-list -r %r' % revnum)
        return self._ra.rev_proplist(revnum)

    @convert_svn_error
    def get_commit_editor(self, revprops, done_cb, lock_token, keep_locks):
        self._open_real_transport()
        return self._ra.get_commit_editor(revprops, done_cb, lock_token, 
                                          keep_locks)

    def listable(self):
        """See Transport.listable().
        """
        return True

    # There is no real way to do locking directly on the transport 
    # nor is there a need to as the remote server will take care of 
    # locking
    class PhonyLock(object):
        def unlock(self):
            pass

    def lock_read(self, relpath):
        """See Transport.lock_read()."""
        return self.PhonyLock()

    def _is_http_transport(self):
        return (self.svn_url.startswith("http://") or 
                self.svn_url.startswith("https://"))

    def clone_root(self):
        if self._is_http_transport():
            return SvnRaTransport(self.get_repos_root(), 
                                  bzr_to_svn_url(self.base))
        return SvnRaTransport(self.get_repos_root())

    def clone(self, offset=None):
        """See Transport.clone()."""
        if offset is None:
            return SvnRaTransport(self.base)

        return SvnRaTransport(urlutils.join(self.base, offset))

    def local_abspath(self, relpath):
        """See Transport.local_abspath()."""
        absurl = self.abspath(relpath)
        if self.base.startswith("file:///"):
            return urlutils.local_path_from_url(absurl)
        raise NotLocalUrl(absurl)

    def abspath(self, relpath):
        """See Transport.abspath()."""
        return urlutils.join(self.base, relpath)<|MERGE_RESOLUTION|>--- conflicted
+++ resolved
@@ -64,112 +64,6 @@
     return url.rstrip('/')
 
 
-<<<<<<< HEAD
-=======
-def needs_busy(unbound):
-    """Decorator that marks a transport as busy before running a methd on it.
-    """
-    def convert(self, *args, **kwargs):
-        self._mark_busy()
-        try:
-            return unbound(self, *args, **kwargs)
-        finally:
-            self._unmark_busy()
-
-    convert.__doc__ = unbound.__doc__
-    convert.__name__ = unbound.__name__
-    return convert
-
-
-class Editor(object):
-    """Simple object wrapper around the Subversion delta editor interface."""
-    def __init__(self, transport, (editor, editor_baton)):
-        self.editor = editor
-        self.editor_baton = editor_baton
-        self.recent_baton = []
-        self._transport = transport
-
-    @convert_svn_error
-    def open_root(self, base_revnum):
-        assert self.recent_baton == [], "root already opened"
-        baton = svn.delta.editor_invoke_open_root(self.editor, 
-                self.editor_baton, base_revnum)
-        self.recent_baton.append(baton)
-        return baton
-
-    @convert_svn_error
-    def close_directory(self, baton, *args, **kwargs):
-        assert self.recent_baton.pop() == baton, \
-                "only most recently opened baton can be closed"
-        svn.delta.editor_invoke_close_directory(self.editor, baton, *args, **kwargs)
-
-    @convert_svn_error
-    def close(self):
-        assert self.recent_baton == []
-        svn.delta.editor_invoke_close_edit(self.editor, self.editor_baton)
-        self._transport._unmark_busy()
-
-    @convert_svn_error
-    def apply_textdelta(self, baton, *args, **kwargs):
-        assert self.recent_baton[-1] == baton
-        return svn.delta.editor_invoke_apply_textdelta(self.editor, baton,
-                *args, **kwargs)
-
-    @convert_svn_error
-    def change_dir_prop(self, baton, name, value, pool=None):
-        assert self.recent_baton[-1] == baton
-        return svn.delta.editor_invoke_change_dir_prop(self.editor, baton, 
-                                                       name, value, pool)
-
-    @convert_svn_error
-    def delete_entry(self, *args, **kwargs):
-        return svn.delta.editor_invoke_delete_entry(self.editor, *args, **kwargs)
-
-    @convert_svn_error
-    def add_file(self, path, parent_baton, *args, **kwargs):
-        assert self.recent_baton[-1] == parent_baton
-        baton = svn.delta.editor_invoke_add_file(self.editor, path, 
-            parent_baton, *args, **kwargs)
-        self.recent_baton.append(baton)
-        return baton
-
-    @convert_svn_error
-    def open_file(self, path, parent_baton, *args, **kwargs):
-        assert self.recent_baton[-1] == parent_baton
-        baton = svn.delta.editor_invoke_open_file(self.editor, path, 
-                                                 parent_baton, *args, **kwargs)
-        self.recent_baton.append(baton)
-        return baton
-
-    @convert_svn_error
-    def change_file_prop(self, baton, name, value, pool=None):
-        assert self.recent_baton[-1] == baton
-        svn.delta.editor_invoke_change_file_prop(self.editor, baton, name, 
-                                                 value, pool)
-
-    @convert_svn_error
-    def close_file(self, baton, *args, **kwargs):
-        assert self.recent_baton.pop() == baton
-        svn.delta.editor_invoke_close_file(self.editor, baton, *args, **kwargs)
-
-    @convert_svn_error
-    def add_directory(self, path, parent_baton, *args, **kwargs):
-        assert self.recent_baton[-1] == parent_baton
-        baton = svn.delta.editor_invoke_add_directory(self.editor, path, 
-            parent_baton, *args, **kwargs)
-        self.recent_baton.append(baton)
-        return baton
-
-    @convert_svn_error
-    def open_directory(self, path, parent_baton, *args, **kwargs):
-        assert self.recent_baton[-1] == parent_baton
-        baton = svn.delta.editor_invoke_open_directory(self.editor, path, 
-            parent_baton, *args, **kwargs)
-        self.recent_baton.append(baton)
-        return baton
-
-
->>>>>>> 284da593
 class SvnRaTransport(Transport):
     """Fake transport for Subversion-related namespaces.
     
@@ -206,44 +100,6 @@
         if 'transport' in debug.debug_flags:
             mutter(text)
 
-<<<<<<< HEAD
-=======
-    class Reporter(object):
-        def __init__(self, transport, (reporter, report_baton)):
-            self._reporter = reporter
-            self._baton = report_baton
-            self._transport = transport
-
-        @convert_svn_error
-        def set_path(self, path, revnum, start_empty, lock_token, pool=None):
-            svn.ra.reporter2_invoke_set_path(self._reporter, self._baton, 
-                        path, revnum, start_empty, lock_token, pool)
-
-        @convert_svn_error
-        def delete_path(self, path, pool=None):
-            svn.ra.reporter2_invoke_delete_path(self._reporter, self._baton,
-                    path, pool)
-
-        @convert_svn_error
-        def link_path(self, path, url, revision, start_empty, lock_token, 
-                      pool=None):
-            svn.ra.reporter2_invoke_link_path(self._reporter, self._baton,
-                    path, url, revision, start_empty, lock_token,
-                    pool)
-
-        @convert_svn_error
-        def finish_report(self, pool=None):
-            svn.ra.reporter2_invoke_finish_report(self._reporter, 
-                    self._baton, pool)
-            self._transport._unmark_busy()
-
-        @convert_svn_error
-        def abort_report(self, pool=None):
-            svn.ra.reporter2_invoke_abort_report(self._reporter, 
-                    self._baton, pool)
-            self._transport._unmark_busy()
-
->>>>>>> 284da593
     def has(self, relpath):
         """See Transport.has()."""
         # TODO: Raise TransportNotPossible here instead and 
@@ -294,35 +150,7 @@
     def get_log(self, path, from_revnum, to_revnum, limit, discover_changed_paths, 
                 strict_node_history, revprops, rcvr):
         self.mutter('svn log %r:%r %r' % (from_revnum, to_revnum, path))
-<<<<<<< HEAD
         return self._ra.get_log(rcvr, [self._request_path(path)], 
-=======
-        if hasattr(svn.ra, 'get_log2'):
-            return svn.ra.get_log2(self._ra, [self._request_path(path)], 
-                           from_revnum, to_revnum, limit, discover_changed_paths,
-                           strict_node_history, False, 
-                           revprops, rcvr, pool)
-
-        class LogEntry(object):
-            def __init__(self, changed_paths, rev, author, date, message):
-                self.changed_paths = changed_paths
-                self.revprops = {}
-                if svn.core.SVN_PROP_REVISION_AUTHOR in revprops:
-                    self.revprops[svn.core.SVN_PROP_REVISION_AUTHOR] = author
-                if svn.core.SVN_PROP_REVISION_LOG in revprops:
-                    self.revprops[svn.core.SVN_PROP_REVISION_LOG] = message
-                if svn.core.SVN_PROP_REVISION_DATE in revprops:
-                    self.revprops[svn.core.SVN_PROP_REVISION_DATE] = date
-                # FIXME: Check other revprops
-                # FIXME: Handle revprops is None
-                self.revision = rev
-                self.has_children = None
-
-        def rcvr_convert(orig_paths, rev, author, date, message, pool):
-            rcvr(LogEntry(orig_paths, rev, author, date, message), pool)
-
-        return svn.ra.get_log(self._ra, [self._request_path(path)], 
->>>>>>> 284da593
                               from_revnum, to_revnum, limit, discover_changed_paths, 
                               strict_node_history, revprops)
 
