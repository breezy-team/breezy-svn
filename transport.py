# Copyright (C) 2006 Jelmer Vernooij <jelmer@samba.org>

# This program is free software; you can redistribute it and/or modify
# it under the terms of the GNU General Public License as published by
# the Free Software Foundation; either version 3 of the License, or
# (at your option) any later version.

# This program is distributed in the hope that it will be useful,
# but WITHOUT ANY WARRANTY; without even the implied warranty of
# MERCHANTABILITY or FITNESS FOR A PARTICULAR PURPOSE.  See the
# GNU General Public License for more details.

# You should have received a copy of the GNU General Public License
# along with this program; if not, write to the Free Software
# Foundation, Inc., 59 Temple Place, Suite 330, Boston, MA  02111-1307  USA
"""Simple transport for accessing Subversion smart servers."""

from bzrlib import debug, urlutils
from bzrlib.errors import (NoSuchFile, NotBranchError, TransportNotPossible, 
                           FileExists, NotLocalUrl, InvalidURL)
from bzrlib.trace import mutter
from bzrlib.transport import Transport

from bzrlib.plugins.svn.core import SubversionException
from bzrlib.plugins.svn.auth import create_auth_baton

from bzrlib.plugins.svn import core, properties, ra
from bzrlib.plugins.svn.errors import convert_svn_error, NoSvnRepositoryPresent, ERR_BAD_URL, ERR_RA_SVN_REPOS_NOT_FOUND, ERR_FS_ALREADY_EXISTS, ERR_FS_NOT_FOUND, ERR_FS_NOT_DIRECTORY
from bzrlib.plugins.svn.ra import DIRENT_KIND
import urlparse
import urllib

svn_config = core.get_config()

def get_client_string():
    """Return a string that can be send as part of the User Agent string."""
    return "bzr%s+bzr-svn%s" % (bzrlib.__version__, bzrlib.plugins.svn.__version__)

# Don't run any tests on SvnTransport as it is not intended to be 
# a full implementation of Transport
def get_test_permutations():
    return []


def get_svn_ra_transport(bzr_transport):
    """Obtain corresponding SvnRaTransport for a stock Bazaar transport."""
    if isinstance(bzr_transport, SvnRaTransport):
        return bzr_transport

    return SvnRaTransport(bzr_transport.base)


def _url_unescape_uri(url):
    (scheme, netloc, path, query, fragment) = urlparse.urlsplit(url)
    path = urllib.unquote(path)
    return urlparse.urlunsplit((scheme, netloc, path, query, fragment))


def bzr_to_svn_url(url):
    """Convert a Bazaar URL to a URL understood by Subversion.

    This will possibly remove the svn+ prefix.
    """
    if (url.startswith("svn+http://") or 
        url.startswith("svn+file://") or
        url.startswith("svn+https://")):
        url = url[len("svn+"):] # Skip svn+

    if url.startswith("http"):
        # Without this, URLs with + in them break
        url = _url_unescape_uri(url)

    # The SVN libraries don't like trailing slashes...
    url = url.rstrip('/')

    return url


def needs_busy(unbound):
    """Decorator that marks a connection as busy before running a methd on it.
    """
    def convert(self, *args, **kwargs):
        self._mark_busy()
        try:
            return unbound(self, *args, **kwargs)
        finally:
            self._unmark_busy()

    convert.__doc__ = unbound.__doc__
    convert.__name__ = unbound.__name__
    return convert


<<<<<<< HEAD
def Connection(url):
    try:
        mutter('opening SVN RA connection to %r' % url)
        ret = ra.RemoteAccess(url.encode('utf8'), 
                auth=create_auth_baton(url))
        # FIXME: Callbacks
    except SubversionException, (_, num):
        if num in (ERR_RA_SVN_REPOS_NOT_FOUND,):
            raise NoSvnRepositoryPresent(url=url)
        if num == ERR_BAD_URL:
            raise InvalidURL(url)
        raise
=======
class Editor(object):
    """Simple object wrapper around the Subversion delta editor interface."""
    def __init__(self, connection, (editor, editor_baton)):
        self.editor = editor
        self.editor_baton = editor_baton
        self.recent_baton = []
        self._connection = connection

    @convert_svn_error
    def open_root(self, base_revnum):
        assert self.recent_baton == [], "root already opened"
        baton = svn.delta.editor_invoke_open_root(self.editor, 
                self.editor_baton, base_revnum)
        self.recent_baton.append(baton)
        return baton

    @convert_svn_error
    def close_directory(self, baton, *args, **kwargs):
        assert self.recent_baton.pop() == baton, \
                "only most recently opened baton can be closed"
        svn.delta.editor_invoke_close_directory(self.editor, baton, *args, **kwargs)

    @convert_svn_error
    def close(self):
        assert self.recent_baton == []
        svn.delta.editor_invoke_close_edit(self.editor, self.editor_baton)
        self._connection._unmark_busy()

    @convert_svn_error
    def apply_textdelta(self, baton, *args, **kwargs):
        assert self.recent_baton[-1] == baton
        return svn.delta.editor_invoke_apply_textdelta(self.editor, baton,
                *args, **kwargs)

    @convert_svn_error
    def change_dir_prop(self, baton, name, value, pool=None):
        assert self.recent_baton[-1] == baton
        return svn.delta.editor_invoke_change_dir_prop(self.editor, baton, 
                                                       name, value, pool)

    @convert_svn_error
    def delete_entry(self, *args, **kwargs):
        return svn.delta.editor_invoke_delete_entry(self.editor, *args, **kwargs)

    @convert_svn_error
    def add_file(self, path, parent_baton, *args, **kwargs):
        assert self.recent_baton[-1] == parent_baton
        baton = svn.delta.editor_invoke_add_file(self.editor, path, 
            parent_baton, *args, **kwargs)
        self.recent_baton.append(baton)
        return baton

    @convert_svn_error
    def open_file(self, path, parent_baton, *args, **kwargs):
        assert self.recent_baton[-1] == parent_baton
        baton = svn.delta.editor_invoke_open_file(self.editor, path, 
                                                 parent_baton, *args, **kwargs)
        self.recent_baton.append(baton)
        return baton

    @convert_svn_error
    def change_file_prop(self, baton, name, value, pool=None):
        assert self.recent_baton[-1] == baton
        svn.delta.editor_invoke_change_file_prop(self.editor, baton, name, 
                                                 value, pool)

    @convert_svn_error
    def close_file(self, baton, *args, **kwargs):
        assert self.recent_baton.pop() == baton
        svn.delta.editor_invoke_close_file(self.editor, baton, *args, **kwargs)

    @convert_svn_error
    def add_directory(self, path, parent_baton, *args, **kwargs):
        assert self.recent_baton[-1] == parent_baton
        baton = svn.delta.editor_invoke_add_directory(self.editor, path, 
            parent_baton, *args, **kwargs)
        self.recent_baton.append(baton)
        return baton

    @convert_svn_error
    def open_directory(self, path, parent_baton, *args, **kwargs):
        assert self.recent_baton[-1] == parent_baton
        baton = svn.delta.editor_invoke_open_directory(self.editor, path, 
            parent_baton, *args, **kwargs)
        self.recent_baton.append(baton)
        return baton


class Connection(object):
    """An single connection to a Subversion repository. This usually can 
    only do one operation at a time."""
    def __init__(self, url):
        self._busy = False
        self._root = None
        self._client = create_svn_client(url)
        self._unbusy_handler = None
        try:
            self.mutter('opening SVN RA connection to %r', url)
            self._ra = svn.client.open_ra_session(url.encode('utf8'), 
                    self._client)
        except SubversionException, (_, num):
            if num == ERR_RA_SVN_REPOS_NOT_FOUND:
                raise NoSvnRepositoryPresent(url=url)
            if num == ERR_BAD_URL:
                raise InvalidURL(url)
            raise
        self.url = url

    class Reporter(object):
        def __init__(self, connection, (reporter, report_baton)):
            self._reporter = reporter
            self._baton = report_baton
            self._connection = connection

        @convert_svn_error
        def set_path(self, path, revnum, start_empty, lock_token, pool=None):
            svn.ra.reporter2_invoke_set_path(self._reporter, self._baton, 
                        path, revnum, start_empty, lock_token, pool)

        @convert_svn_error
        def delete_path(self, path, pool=None):
            svn.ra.reporter2_invoke_delete_path(self._reporter, self._baton,
                    path, pool)

        @convert_svn_error
        def link_path(self, path, url, revision, start_empty, lock_token, 
                      pool=None):
            svn.ra.reporter2_invoke_link_path(self._reporter, self._baton,
                    path, url, revision, start_empty, lock_token,
                    pool)

        @convert_svn_error
        def finish_report(self, pool=None):
            try:
                svn.ra.reporter2_invoke_finish_report(self._reporter, 
                        self._baton, pool)
            finally:
                self._connection._unmark_busy()

        @convert_svn_error
        def abort_report(self, pool=None):
            try:
                svn.ra.reporter2_invoke_abort_report(self._reporter, 
                        self._baton, pool)
            finally:
                self._connection._unmark_busy()

    def is_busy(self):
        return self._busy

    def _mark_busy(self):
        assert not self._busy, "already busy"
        self._busy = True

    def set_unbusy_handler(self, handler):
        self._unbusy_handler = handler

    def _unmark_busy(self):
        assert self._busy, "not busy"
        self._busy = False
        if self._unbusy_handler is not None:
            self._unbusy_handler()
            self._unbusy_handler = None

    def mutter(self, text, *args):
        if 'transport' in debug.debug_flags:
            mutter(text, *args)

    @convert_svn_error
    @needs_busy
    def get_uuid(self):
        self.mutter('svn get-uuid')
        return svn.ra.get_uuid(self._ra)

    @convert_svn_error
    @needs_busy
    def get_repos_root(self):
        if self._root is None:
            self.mutter("svn get-repos-root")
            self._root = svn.ra.get_repos_root(self._ra)
        return self._root

    @convert_svn_error
    @needs_busy
    def get_latest_revnum(self):
        self.mutter("svn get-latest-revnum")
        return svn.ra.get_latest_revnum(self._ra)

    def _make_editor(self, editor, pool=None):
        edit, edit_baton = svn.delta.make_editor(editor, pool)
        self._edit = edit
        self._edit_baton = edit_baton
        return self._edit, self._edit_baton

    @convert_svn_error
    def do_switch(self, switch_rev, recurse, switch_url, editor, pool=None):
        self.mutter('svn switch -r %d -> %r', switch_rev, switch_url)
        self._mark_busy()
        edit, edit_baton = self._make_editor(editor, pool)
        return self.Reporter(self, svn.ra.do_switch(self._ra, switch_rev, "", 
                             recurse, switch_url, edit, edit_baton, pool))

    @convert_svn_error
    def change_rev_prop(self, revnum, name, value, pool=None):
        self.mutter('svn revprop -r%d --set %s=%s', revnum, name, value)
        svn.ra.change_rev_prop(self._ra, revnum, name, value)

    @convert_svn_error
    @needs_busy
    def get_lock(self, path):
        return svn.ra.get_lock(self._ra, path)

    @convert_svn_error
    @needs_busy
    def unlock(self, locks, break_lock=False):
        def lock_cb(baton, path, do_lock, lock, ra_err, pool):
            pass
        return svn.ra.unlock(self._ra, locks, break_lock, lock_cb)
 
    @convert_svn_error
    @needs_busy
    def get_dir(self, path, revnum, pool=None, kind=False):
        self.mutter("svn ls -r %d '%r'", revnum, path)
        assert len(path) == 0 or path[0] != "/"
        # ra_dav backends fail with strange errors if the path starts with a 
        # slash while other backends don't.
        if hasattr(svn.ra, 'get_dir2'):
            fields = 0
            if kind:
                fields += DIRENT_KIND
            return svn.ra.get_dir2(self._ra, path, revnum, fields)
        else:
            return svn.ra.get_dir(self._ra, path, revnum)

    @convert_svn_error
    @needs_busy
    def check_path(self, path, revnum):
        assert len(path) == 0 or path[0] != "/"
        self.mutter("svn check_path -r%d %s", revnum, path)
        return svn.ra.check_path(self._ra, path.encode('utf-8'), revnum)

    @convert_svn_error
    @needs_busy
    def mkdir(self, relpath, mode=None):
        assert len(relpath) == 0 or relpath[0] != "/"
        path = urlutils.join(self.url, relpath)
        try:
            svn.client.mkdir([path.encode("utf-8")], self._client)
        except SubversionException, (msg, num):
            if num == ERR_FS_NOT_FOUND:
                raise NoSuchFile(path)
            if num == ERR_FS_ALREADY_EXISTS:
                raise FileExists(path)
            raise
>>>>>>> 2bddcc24

    from bzrlib.plugins.svn import lazy_check_versions
    lazy_check_versions()

    return ret


class ConnectionPool(object):
    """Collection of connections to a Subversion repository."""
    def __init__(self):
        self.connections = set()

    def get(self, url):
        # Check if there is an existing connection we can use
        for c in self.connections:
            assert not c.busy, "busy connection in pool"
            if c.url == url:
                self.connections.remove(c)
                return c
        # Nothing available? Just pick an existing one and reparent:
        if len(self.connections) == 0:
            return Connection(url)
        c = self.connections.pop()
        try:
            c.reparent(url)
            return c
        except NotImplementedError:
            self.connections.add(c)
            return Connection(url)
        except:
            self.connections.add(c)
            raise

    def add(self, connection):
        assert not connection.busy, "adding busy connection in pool"
        self.connections.add(connection)
    

class SvnRaTransport(Transport):
    """Fake transport for Subversion-related namespaces.
    
    This implements just as much of Transport as is necessary 
    to fool Bazaar. """
    @convert_svn_error
    def __init__(self, url="", _backing_url=None, pool=None):
        bzr_url = url
        self.svn_url = bzr_to_svn_url(url)
        # _backing_url is an evil hack so the root directory of a repository 
        # can be accessed on some HTTP repositories. 
        if _backing_url is None:
            _backing_url = self.svn_url
        self._backing_url = _backing_url.rstrip("/")
        Transport.__init__(self, bzr_url)

        if pool is None:
            self.connections = ConnectionPool()

            # Make sure that the URL is valid by connecting to it.
            self.connections.add(self.connections.get(self._backing_url))
        else:
            self.connections = pool

        from bzrlib.plugins.svn import lazy_check_versions
        lazy_check_versions()

    def get_connection(self):
        return self.connections.get(self._backing_url)

    def add_connection(self, conn):
        self.connections.add(conn)

    def has(self, relpath):
        """See Transport.has()."""
        # TODO: Raise TransportNotPossible here instead and 
        # catch it in bzrdir.py
        return False

    def get(self, relpath):
        """See Transport.get()."""
        # TODO: Raise TransportNotPossible here instead and 
        # catch it in bzrdir.py
        raise NoSuchFile(path=relpath)

    def stat(self, relpath):
        """See Transport.stat()."""
        raise TransportNotPossible('stat not supported on Subversion')

    def get_uuid(self):
        conn = self.get_connection()
        self.mutter('svn get-uuid')
        try:
            return conn.get_uuid()
        finally:
            self.add_connection(conn)

    def get_repos_root(self):
        root = self.get_svn_repos_root()
        if (self.base.startswith("svn+http:") or 
            self.base.startswith("svn+https:")):
            return "svn+%s" % root
        return root

    def get_svn_repos_root(self):
        conn = self.get_connection()
        self.mutter('svn get-repos-root')
        try:
            return conn.get_repos_root()
        finally:
            self.add_connection(conn)

    def get_latest_revnum(self):
        conn = self.get_connection()
        self.mutter('svn get-latest-revnum')
        try:
            return conn.get_latest_revnum()
        finally:
            self.add_connection(conn)

    def do_switch(self, switch_rev, recurse, switch_url, editor):
        conn = self._open_real_transport()
        self.mutter('svn do-switch -r%d %s' % (switch_rev, switch_url))
        return conn.do_switch(switch_rev, "", recurse, switch_url, editor)

    def iter_log(self, paths, from_revnum, to_revnum, limit, discover_changed_paths, 
                 strict_node_history, revprops):
        assert paths is None or isinstance(paths, list)
        assert paths is None or all([isinstance(x, str) for x in paths])
        assert isinstance(from_revnum, int) and isinstance(to_revnum, int)
        assert isinstance(limit, int)
        from threading import Thread, Semaphore

        class logfetcher(Thread):
            def __init__(self, transport, *args, **kwargs):
                Thread.__init__(self)
                self.setDaemon(True)
                self.transport = transport
                self.args = args
                self.kwargs = kwargs
                self.pending = []
                self.conn = None
                self.semaphore = Semaphore(0)

            def next(self):
                self.semaphore.acquire()
                ret = self.pending.pop(0)
                if ret is None:
                    self.transport.add_connection(self.conn)
                elif isinstance(ret, Exception):
                    self.transport.add_connection(self.conn)
                    raise ret
                return ret

            def run(self):
                assert self.conn is None, "already running"
                def rcvr(*args):
                    self.pending.append(args)
                    self.semaphore.release()
                self.conn = self.transport.get_connection()
                try:
                    self.conn.get_log(callback=rcvr, *self.args, **self.kwargs)
                    self.pending.append(None)
                except Exception, e:
                    self.pending.append(e)
                self.semaphore.release()

        if paths is None:
            newpaths = None
        else:
            newpaths = [self._request_path(path) for path in paths]
        
        fetcher = logfetcher(self, paths=newpaths, start=from_revnum, end=to_revnum, limit=limit, discover_changed_paths=discover_changed_paths, strict_node_history=strict_node_history, revprops=revprops)
        fetcher.start()
        return iter(fetcher.next, None)

    def get_log(self, rcvr, paths, from_revnum, to_revnum, limit, discover_changed_paths, 
                strict_node_history, revprops):
        assert paths is None or isinstance(paths, list), "Invalid paths"
        assert paths is None or all([isinstance(x, str) for x in paths])

        self.mutter('svn log -r%d:%d %r' % (from_revnum, to_revnum, paths))

        if paths is None:
            newpaths = None
        else:
            newpaths = [self._request_path(path) for path in paths]

        conn = self.get_connection()
        try:
            return conn.get_log(rcvr, newpaths, 
                    from_revnum, to_revnum,
                    limit, discover_changed_paths, strict_node_history, 
                    revprops)
        finally:
            self.add_connection(conn)

    def _open_real_transport(self):
        if self._backing_url != self.svn_url:
            return self.connections.get(self.svn_url)
        return self.get_connection()

    def change_rev_prop(self, revnum, name, value):
        conn = self.get_connection()
        self.mutter('svn change-revprop -r%d %s=%s' % (revnum, name, value))
        try:
            return conn.change_rev_prop(revnum, name, value)
        finally:
            self.add_connection(conn)

    def get_dir(self, path, revnum, kind=False):
        path = self._request_path(path)
        conn = self.get_connection()
        self.mutter('svn get-dir -r%d %s' % (revnum, path))
        try:
            return conn.get_dir(path, revnum, kind)
        finally:
            self.add_connection(conn)

    def mutter(self, text, *args):
        if 'transport' in debug.debug_flags:
            mutter(text, *args)

    def _request_path(self, relpath):
        if self._backing_url == self.svn_url:
            return relpath.strip("/")
        newsvnurl = urlutils.join(self.svn_url, relpath)
        if newsvnurl == self._backing_url:
            return ""
        newrelpath = urlutils.relative_url(self._backing_url+"/", newsvnurl+"/").strip("/")
        self.mutter('request path %r -> %r', relpath, newrelpath)
        return newrelpath

    def list_dir(self, relpath):
        assert len(relpath) == 0 or relpath[0] != "/"
        if relpath == ".":
            relpath = ""
        try:
            (dirents, _, _) = self.get_dir(relpath, self.get_latest_revnum())
        except SubversionException, (msg, num):
            if num == ERR_FS_NOT_DIRECTORY:
                raise NoSuchFile(relpath)
            raise
        return dirents.keys()

    def check_path(self, path, revnum):
        path = self._request_path(path)
        conn = self.get_connection()
        self.mutter('svn check-path -r%d %s' % (revnum, path))
        try:
            return conn.check_path(path, revnum)
        finally:
            self.add_connection(conn)

    def mkdir(self, relpath, message="Creating directory"):
        conn = self.get_connection()
        self.mutter('svn mkdir %s' % (relpath,))
        try:
            ce = conn.get_commit_editor({"svn:log": message})
            node = ce.open_root(-1)
            batons = relpath.split("/")
            toclose = [node]
            for i in range(len(batons)):
                node = node.open_directory("/".join(batons[:i]), -1)
                toclose.append(node)
            toclose.append(node.add_directory(relpath, None, -1))
            for c in reversed(toclose):
                c.close()
            ce.close()
        finally:
            self.add_connection(conn)

    def replay(self, revision, low_water_mark, send_deltas, editor):
        conn = self._open_real_transport()
        self.mutter('svn replay -r%d:%d' % (low_water_mark,revision))
        try:
            return conn.replay(revision, low_water_mark, 
                                             send_deltas, editor)
        finally:
            self.add_connection(conn)

    def do_update(self, revnum, recurse, editor):
        conn = self._open_real_transport()
        self.mutter('svn do-update -r%d' % (revnum,))
        return conn.do_update(revnum, "", recurse, editor)

    def has_capability(self, cap):
        conn = self.get_connection()
        self.mutter('svn has-capability %s' % (cap,))
        try:
            return conn.has_capability(cap)
        finally:
            self.add_connection(conn)

    def revprop_list(self, revnum):
        conn = self.get_connection()
        self.mutter('svn revprop-list -r%d' % (revnum,))
        try:
            return conn.rev_proplist(revnum)
        finally:
            self.add_connection(conn)

    def get_commit_editor(self, revprops, done_cb=None, 
                          lock_token=None, keep_locks=False):
        conn = self._open_real_transport()
        self.mutter('svn get-commit-editor %r' % (revprops,))
        return conn.get_commit_editor(revprops, done_cb, lock_token, keep_locks)

    def listable(self):
        """See Transport.listable().
        """
        return True

    # There is no real way to do locking directly on the transport 
    # nor is there a need to as the remote server will take care of 
    # locking
    class PhonyLock(object):
        def unlock(self):
            pass

    def lock_read(self, relpath):
        """See Transport.lock_read()."""
        return self.PhonyLock()

    def lock_write(self, path_revs, comment=None, steal_lock=False):
        return self.PhonyLock() # FIXME

    def _is_http_transport(self):
        return (self.svn_url.startswith("http://") or 
                self.svn_url.startswith("https://"))

    def clone_root(self):
        if self._is_http_transport():
            return SvnRaTransport(self.get_repos_root(), 
                                  bzr_to_svn_url(self.base),
                                  pool=self.connections)
        return SvnRaTransport(self.get_repos_root(),
                              pool=self.connections)

    def clone(self, offset=None):
        """See Transport.clone()."""
        if offset is None:
            return SvnRaTransport(self.base, pool=self.connections)

        return SvnRaTransport(urlutils.join(self.base, offset), pool=self.connections)

    def local_abspath(self, relpath):
        """See Transport.local_abspath()."""
        absurl = self.abspath(relpath)
        if self.base.startswith("file:///"):
            return urlutils.local_path_from_url(absurl)
        raise NotLocalUrl(absurl)

    def abspath(self, relpath):
        """See Transport.abspath()."""
        return urlutils.join(self.base, relpath)<|MERGE_RESOLUTION|>--- conflicted
+++ resolved
@@ -91,7 +91,6 @@
     return convert
 
 
-<<<<<<< HEAD
 def Connection(url):
     try:
         mutter('opening SVN RA connection to %r' % url)
@@ -104,262 +103,6 @@
         if num == ERR_BAD_URL:
             raise InvalidURL(url)
         raise
-=======
-class Editor(object):
-    """Simple object wrapper around the Subversion delta editor interface."""
-    def __init__(self, connection, (editor, editor_baton)):
-        self.editor = editor
-        self.editor_baton = editor_baton
-        self.recent_baton = []
-        self._connection = connection
-
-    @convert_svn_error
-    def open_root(self, base_revnum):
-        assert self.recent_baton == [], "root already opened"
-        baton = svn.delta.editor_invoke_open_root(self.editor, 
-                self.editor_baton, base_revnum)
-        self.recent_baton.append(baton)
-        return baton
-
-    @convert_svn_error
-    def close_directory(self, baton, *args, **kwargs):
-        assert self.recent_baton.pop() == baton, \
-                "only most recently opened baton can be closed"
-        svn.delta.editor_invoke_close_directory(self.editor, baton, *args, **kwargs)
-
-    @convert_svn_error
-    def close(self):
-        assert self.recent_baton == []
-        svn.delta.editor_invoke_close_edit(self.editor, self.editor_baton)
-        self._connection._unmark_busy()
-
-    @convert_svn_error
-    def apply_textdelta(self, baton, *args, **kwargs):
-        assert self.recent_baton[-1] == baton
-        return svn.delta.editor_invoke_apply_textdelta(self.editor, baton,
-                *args, **kwargs)
-
-    @convert_svn_error
-    def change_dir_prop(self, baton, name, value, pool=None):
-        assert self.recent_baton[-1] == baton
-        return svn.delta.editor_invoke_change_dir_prop(self.editor, baton, 
-                                                       name, value, pool)
-
-    @convert_svn_error
-    def delete_entry(self, *args, **kwargs):
-        return svn.delta.editor_invoke_delete_entry(self.editor, *args, **kwargs)
-
-    @convert_svn_error
-    def add_file(self, path, parent_baton, *args, **kwargs):
-        assert self.recent_baton[-1] == parent_baton
-        baton = svn.delta.editor_invoke_add_file(self.editor, path, 
-            parent_baton, *args, **kwargs)
-        self.recent_baton.append(baton)
-        return baton
-
-    @convert_svn_error
-    def open_file(self, path, parent_baton, *args, **kwargs):
-        assert self.recent_baton[-1] == parent_baton
-        baton = svn.delta.editor_invoke_open_file(self.editor, path, 
-                                                 parent_baton, *args, **kwargs)
-        self.recent_baton.append(baton)
-        return baton
-
-    @convert_svn_error
-    def change_file_prop(self, baton, name, value, pool=None):
-        assert self.recent_baton[-1] == baton
-        svn.delta.editor_invoke_change_file_prop(self.editor, baton, name, 
-                                                 value, pool)
-
-    @convert_svn_error
-    def close_file(self, baton, *args, **kwargs):
-        assert self.recent_baton.pop() == baton
-        svn.delta.editor_invoke_close_file(self.editor, baton, *args, **kwargs)
-
-    @convert_svn_error
-    def add_directory(self, path, parent_baton, *args, **kwargs):
-        assert self.recent_baton[-1] == parent_baton
-        baton = svn.delta.editor_invoke_add_directory(self.editor, path, 
-            parent_baton, *args, **kwargs)
-        self.recent_baton.append(baton)
-        return baton
-
-    @convert_svn_error
-    def open_directory(self, path, parent_baton, *args, **kwargs):
-        assert self.recent_baton[-1] == parent_baton
-        baton = svn.delta.editor_invoke_open_directory(self.editor, path, 
-            parent_baton, *args, **kwargs)
-        self.recent_baton.append(baton)
-        return baton
-
-
-class Connection(object):
-    """An single connection to a Subversion repository. This usually can 
-    only do one operation at a time."""
-    def __init__(self, url):
-        self._busy = False
-        self._root = None
-        self._client = create_svn_client(url)
-        self._unbusy_handler = None
-        try:
-            self.mutter('opening SVN RA connection to %r', url)
-            self._ra = svn.client.open_ra_session(url.encode('utf8'), 
-                    self._client)
-        except SubversionException, (_, num):
-            if num == ERR_RA_SVN_REPOS_NOT_FOUND:
-                raise NoSvnRepositoryPresent(url=url)
-            if num == ERR_BAD_URL:
-                raise InvalidURL(url)
-            raise
-        self.url = url
-
-    class Reporter(object):
-        def __init__(self, connection, (reporter, report_baton)):
-            self._reporter = reporter
-            self._baton = report_baton
-            self._connection = connection
-
-        @convert_svn_error
-        def set_path(self, path, revnum, start_empty, lock_token, pool=None):
-            svn.ra.reporter2_invoke_set_path(self._reporter, self._baton, 
-                        path, revnum, start_empty, lock_token, pool)
-
-        @convert_svn_error
-        def delete_path(self, path, pool=None):
-            svn.ra.reporter2_invoke_delete_path(self._reporter, self._baton,
-                    path, pool)
-
-        @convert_svn_error
-        def link_path(self, path, url, revision, start_empty, lock_token, 
-                      pool=None):
-            svn.ra.reporter2_invoke_link_path(self._reporter, self._baton,
-                    path, url, revision, start_empty, lock_token,
-                    pool)
-
-        @convert_svn_error
-        def finish_report(self, pool=None):
-            try:
-                svn.ra.reporter2_invoke_finish_report(self._reporter, 
-                        self._baton, pool)
-            finally:
-                self._connection._unmark_busy()
-
-        @convert_svn_error
-        def abort_report(self, pool=None):
-            try:
-                svn.ra.reporter2_invoke_abort_report(self._reporter, 
-                        self._baton, pool)
-            finally:
-                self._connection._unmark_busy()
-
-    def is_busy(self):
-        return self._busy
-
-    def _mark_busy(self):
-        assert not self._busy, "already busy"
-        self._busy = True
-
-    def set_unbusy_handler(self, handler):
-        self._unbusy_handler = handler
-
-    def _unmark_busy(self):
-        assert self._busy, "not busy"
-        self._busy = False
-        if self._unbusy_handler is not None:
-            self._unbusy_handler()
-            self._unbusy_handler = None
-
-    def mutter(self, text, *args):
-        if 'transport' in debug.debug_flags:
-            mutter(text, *args)
-
-    @convert_svn_error
-    @needs_busy
-    def get_uuid(self):
-        self.mutter('svn get-uuid')
-        return svn.ra.get_uuid(self._ra)
-
-    @convert_svn_error
-    @needs_busy
-    def get_repos_root(self):
-        if self._root is None:
-            self.mutter("svn get-repos-root")
-            self._root = svn.ra.get_repos_root(self._ra)
-        return self._root
-
-    @convert_svn_error
-    @needs_busy
-    def get_latest_revnum(self):
-        self.mutter("svn get-latest-revnum")
-        return svn.ra.get_latest_revnum(self._ra)
-
-    def _make_editor(self, editor, pool=None):
-        edit, edit_baton = svn.delta.make_editor(editor, pool)
-        self._edit = edit
-        self._edit_baton = edit_baton
-        return self._edit, self._edit_baton
-
-    @convert_svn_error
-    def do_switch(self, switch_rev, recurse, switch_url, editor, pool=None):
-        self.mutter('svn switch -r %d -> %r', switch_rev, switch_url)
-        self._mark_busy()
-        edit, edit_baton = self._make_editor(editor, pool)
-        return self.Reporter(self, svn.ra.do_switch(self._ra, switch_rev, "", 
-                             recurse, switch_url, edit, edit_baton, pool))
-
-    @convert_svn_error
-    def change_rev_prop(self, revnum, name, value, pool=None):
-        self.mutter('svn revprop -r%d --set %s=%s', revnum, name, value)
-        svn.ra.change_rev_prop(self._ra, revnum, name, value)
-
-    @convert_svn_error
-    @needs_busy
-    def get_lock(self, path):
-        return svn.ra.get_lock(self._ra, path)
-
-    @convert_svn_error
-    @needs_busy
-    def unlock(self, locks, break_lock=False):
-        def lock_cb(baton, path, do_lock, lock, ra_err, pool):
-            pass
-        return svn.ra.unlock(self._ra, locks, break_lock, lock_cb)
- 
-    @convert_svn_error
-    @needs_busy
-    def get_dir(self, path, revnum, pool=None, kind=False):
-        self.mutter("svn ls -r %d '%r'", revnum, path)
-        assert len(path) == 0 or path[0] != "/"
-        # ra_dav backends fail with strange errors if the path starts with a 
-        # slash while other backends don't.
-        if hasattr(svn.ra, 'get_dir2'):
-            fields = 0
-            if kind:
-                fields += DIRENT_KIND
-            return svn.ra.get_dir2(self._ra, path, revnum, fields)
-        else:
-            return svn.ra.get_dir(self._ra, path, revnum)
-
-    @convert_svn_error
-    @needs_busy
-    def check_path(self, path, revnum):
-        assert len(path) == 0 or path[0] != "/"
-        self.mutter("svn check_path -r%d %s", revnum, path)
-        return svn.ra.check_path(self._ra, path.encode('utf-8'), revnum)
-
-    @convert_svn_error
-    @needs_busy
-    def mkdir(self, relpath, mode=None):
-        assert len(relpath) == 0 or relpath[0] != "/"
-        path = urlutils.join(self.url, relpath)
-        try:
-            svn.client.mkdir([path.encode("utf-8")], self._client)
-        except SubversionException, (msg, num):
-            if num == ERR_FS_NOT_FOUND:
-                raise NoSuchFile(path)
-            if num == ERR_FS_ALREADY_EXISTS:
-                raise FileExists(path)
-            raise
->>>>>>> 2bddcc24
 
     from bzrlib.plugins.svn import lazy_check_versions
     lazy_check_versions()
