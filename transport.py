--- conflicted
+++ resolved
@@ -105,11 +105,7 @@
         mutter('opening SVN RA connection to %r' % url)
         ret = ra.RemoteAccess(url.encode('utf8'), 
                 auth=create_auth_baton(url),
-<<<<<<< HEAD
-                client_string_func=get_client_string)
-=======
                 client_string_func=bzrlib.plugins.svn.get_client_string)
->>>>>>> f3168a5b
         if 'transport' in debug.debug_flags:
             ret = MutteringRemoteAccess(ret)
     except SubversionException, (msg, num):
