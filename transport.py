# Copyright (C) 2006 Jelmer Vernooij <jelmer@samba.org>

# This program is free software; you can redistribute it and/or modify
# it under the terms of the GNU General Public License as published by
# the Free Software Foundation; either version 3 of the License, or
# (at your option) any later version.

# This program is distributed in the hope that it will be useful,
# but WITHOUT ANY WARRANTY; without even the implied warranty of
# MERCHANTABILITY or FITNESS FOR A PARTICULAR PURPOSE.  See the
# GNU General Public License for more details.

# You should have received a copy of the GNU General Public License
# along with this program; if not, write to the Free Software
# Foundation, Inc., 59 Temple Place, Suite 330, Boston, MA  02111-1307  USA
"""Simple transport for accessing Subversion smart servers."""

from bzrlib import debug, urlutils
from bzrlib.errors import (NoSuchFile, NotBranchError, TransportNotPossible, 
                           FileExists, NotLocalUrl, InvalidURL)
from bzrlib.trace import mutter
from bzrlib.transport import Transport

from bzrlib.plugins.svn import core, properties, ra
from bzrlib.plugins.svn import properties
from bzrlib.plugins.svn.auth import create_auth_baton
from bzrlib.plugins.svn.core import SubversionException, get_config
from bzrlib.plugins.svn.errors import convert_svn_error, NoSvnRepositoryPresent, ERR_BAD_URL, ERR_RA_SVN_REPOS_NOT_FOUND, ERR_FS_ALREADY_EXISTS, ERR_FS_NOT_FOUND, ERR_FS_NOT_DIRECTORY
from bzrlib.plugins.svn.ra import DIRENT_KIND, RemoteAccess
import urlparse
import urllib

svn_config = get_config()

def get_client_string():
    """Return a string that can be send as part of the User Agent string."""
    return "bzr%s+bzr-svn%s" % (bzrlib.__version__, bzrlib.plugins.svn.__version__)

 
# Don't run any tests on SvnTransport as it is not intended to be 
# a full implementation of Transport
def get_test_permutations():
    return []


def get_svn_ra_transport(bzr_transport):
    """Obtain corresponding SvnRaTransport for a stock Bazaar transport."""
    if isinstance(bzr_transport, SvnRaTransport):
        return bzr_transport

    return SvnRaTransport(bzr_transport.base)


def _url_unescape_uri(url):
    (scheme, netloc, path, query, fragment) = urlparse.urlsplit(url)
    path = urllib.unquote(path)
    return urlparse.urlunsplit((scheme, netloc, path, query, fragment))


def bzr_to_svn_url(url):
    """Convert a Bazaar URL to a URL understood by Subversion.

    This will possibly remove the svn+ prefix.
    """
    if (url.startswith("svn+http://") or 
        url.startswith("svn+file://") or
        url.startswith("svn+https://")):
        url = url[len("svn+"):] # Skip svn+

    if url.startswith("http"):
        # Without this, URLs with + in them break
        url = _url_unescape_uri(url)

    # The SVN libraries don't like trailing slashes...
    url = url.rstrip('/')

    return url


def Connection(url):
    try:
        mutter('opening SVN RA connection to %r' % url)
        ret = ra.RemoteAccess(url.encode('utf8'), 
<<<<<<< HEAD
                auth=create_auth_baton(url))
=======
                auth=create_auth_baton(url),
                client_string_func=get_client_string)
>>>>>>> 3ea0fc4a
        # FIXME: Callbacks
    except SubversionException, (_, num):
        if num in (ERR_RA_SVN_REPOS_NOT_FOUND,):
            raise NoSvnRepositoryPresent(url=url)
        if num == ERR_BAD_URL:
            raise InvalidURL(url)
        raise

    from bzrlib.plugins.svn import lazy_check_versions
    lazy_check_versions()

    return ret


class ConnectionPool(object):
    """Collection of connections to a Subversion repository."""
    def __init__(self):
        self.connections = set()

    def get(self, url):
        # Check if there is an existing connection we can use
        for c in self.connections:
            assert not c.busy, "busy connection in pool"
            if c.url == url:
                self.connections.remove(c)
                return c
        # Nothing available? Just pick an existing one and reparent:
        if len(self.connections) == 0:
            return Connection(url)
        c = self.connections.pop()
        try:
            c.reparent(url)
            return c
        except NotImplementedError:
            self.connections.add(c)
            return Connection(url)
        except:
            self.connections.add(c)
            raise

    def add(self, connection):
        assert not connection.busy, "adding busy connection in pool"
        self.connections.add(connection)
    

class SvnRaTransport(Transport):
    """Fake transport for Subversion-related namespaces.
    
    This implements just as much of Transport as is necessary 
    to fool Bazaar. """
    @convert_svn_error
    def __init__(self, url="", _backing_url=None, pool=None):
        bzr_url = url
        self.svn_url = bzr_to_svn_url(url)
        # _backing_url is an evil hack so the root directory of a repository 
        # can be accessed on some HTTP repositories. 
        if _backing_url is None:
            _backing_url = self.svn_url
        self._backing_url = _backing_url.rstrip("/")
        Transport.__init__(self, bzr_url)

        if pool is None:
            self.connections = ConnectionPool()

            # Make sure that the URL is valid by connecting to it.
            self.connections.add(self.connections.get(self._backing_url))
        else:
            self.connections = pool

        from bzrlib.plugins.svn import lazy_check_versions
        lazy_check_versions()

    def get_connection(self):
        return self.connections.get(self._backing_url)

    def add_connection(self, conn):
        self.connections.add(conn)

    def has(self, relpath):
        """See Transport.has()."""
        # TODO: Raise TransportNotPossible here instead and 
        # catch it in bzrdir.py
        return False

    def get(self, relpath):
        """See Transport.get()."""
        # TODO: Raise TransportNotPossible here instead and 
        # catch it in bzrdir.py
        raise NoSuchFile(path=relpath)

    def stat(self, relpath):
        """See Transport.stat()."""
        raise TransportNotPossible('stat not supported on Subversion')

    def get_uuid(self):
        conn = self.get_connection()
        self.mutter('svn get-uuid')
        try:
            return conn.get_uuid()
        finally:
            self.add_connection(conn)

    def get_repos_root(self):
        root = self.get_svn_repos_root()
        if (self.base.startswith("svn+http:") or 
            self.base.startswith("svn+https:")):
            return "svn+%s" % root
        return root

    def get_svn_repos_root(self):
        conn = self.get_connection()
        self.mutter('svn get-repos-root')
        try:
            return conn.get_repos_root()
        finally:
            self.add_connection(conn)

    def get_latest_revnum(self):
        conn = self.get_connection()
        self.mutter('svn get-latest-revnum')
        try:
            return conn.get_latest_revnum()
        finally:
            self.add_connection(conn)

    def do_switch(self, switch_rev, path, recurse, switch_url, editor):
        conn = self._open_real_transport()
        self.mutter('svn do-switch -r%d %s' % (switch_rev, switch_url))
        return conn.do_switch(switch_rev, path, recurse, switch_url, editor)

    def iter_log(self, paths, from_revnum, to_revnum, limit, discover_changed_paths, 
                 strict_node_history, revprops):
        assert paths is None or isinstance(paths, list)
        assert paths is None or all([isinstance(x, str) for x in paths])
        assert isinstance(from_revnum, int) and isinstance(to_revnum, int)
        assert isinstance(limit, int)
        from threading import Thread, Semaphore

        class logfetcher(Thread):
            def __init__(self, transport, *args, **kwargs):
                Thread.__init__(self)
                self.setDaemon(True)
                self.transport = transport
                self.args = args
                self.kwargs = kwargs
                self.pending = []
                self.conn = None
                self.semaphore = Semaphore(0)

            def next(self):
                self.semaphore.acquire()
                ret = self.pending.pop(0)
                if ret is None:
                    self.transport.add_connection(self.conn)
                elif isinstance(ret, Exception):
                    self.transport.add_connection(self.conn)
                    raise ret
                return ret

            def run(self):
                assert self.conn is None, "already running"
                def rcvr(*args):
                    self.pending.append(args)
                    self.semaphore.release()
                self.conn = self.transport.get_connection()
                try:
                    self.conn.get_log(callback=rcvr, *self.args, **self.kwargs)
                    self.pending.append(None)
                except Exception, e:
                    self.pending.append(e)
                self.semaphore.release()

        if paths is None:
            newpaths = None
        else:
            newpaths = [self._request_path(path) for path in paths]
        
        fetcher = logfetcher(self, paths=newpaths, start=from_revnum, end=to_revnum, limit=limit, discover_changed_paths=discover_changed_paths, strict_node_history=strict_node_history, revprops=revprops)
        fetcher.start()
        return iter(fetcher.next, None)

    def get_log(self, rcvr, paths, from_revnum, to_revnum, limit, discover_changed_paths, 
                strict_node_history, revprops):
        assert paths is None or isinstance(paths, list), "Invalid paths"
        assert paths is None or all([isinstance(x, str) for x in paths])

        self.mutter('svn log -r%d:%d %r' % (from_revnum, to_revnum, paths))

        if paths is None:
            newpaths = None
        else:
            newpaths = [self._request_path(path) for path in paths]

        conn = self.get_connection()
        try:
            return conn.get_log(rcvr, newpaths, 
                    from_revnum, to_revnum,
                    limit, discover_changed_paths, strict_node_history, 
                    revprops)
        finally:
            self.add_connection(conn)

    def _open_real_transport(self):
        if self._backing_url != self.svn_url:
            return self.connections.get(self.svn_url)
        return self.get_connection()

    def change_rev_prop(self, revnum, name, value):
        conn = self.get_connection()
        self.mutter('svn change-revprop -r%d %s=%s' % (revnum, name, value))
        try:
            return conn.change_rev_prop(revnum, name, value)
        finally:
            self.add_connection(conn)

    def get_dir(self, path, revnum, kind=False):
        path = self._request_path(path)
        conn = self.get_connection()
        self.mutter('svn get-dir -r%d %s' % (revnum, path))
        try:
            return conn.get_dir(path, revnum, kind)
        finally:
            self.add_connection(conn)

    def mutter(self, text, *args):
        if 'transport' in debug.debug_flags:
            mutter(text, *args)

    def _request_path(self, relpath):
        if self._backing_url == self.svn_url:
            return relpath.strip("/")
        newsvnurl = urlutils.join(self.svn_url, relpath)
        if newsvnurl == self._backing_url:
            return ""
        newrelpath = urlutils.relative_url(self._backing_url+"/", newsvnurl+"/").strip("/")
        self.mutter('request path %r -> %r', relpath, newrelpath)
        return newrelpath

    def list_dir(self, relpath):
        assert len(relpath) == 0 or relpath[0] != "/"
        if relpath == ".":
            relpath = ""
        try:
            (dirents, _, _) = self.get_dir(relpath, self.get_latest_revnum())
        except SubversionException, (msg, num):
            if num == ERR_FS_NOT_DIRECTORY:
                raise NoSuchFile(relpath)
            raise
        return dirents.keys()

    def check_path(self, path, revnum):
        path = self._request_path(path)
        conn = self.get_connection()
        self.mutter('svn check-path -r%d %s' % (revnum, path))
        try:
            return conn.check_path(path, revnum)
        finally:
            self.add_connection(conn)

    def mkdir(self, relpath, message="Creating directory"):
        conn = self.get_connection()
        self.mutter('svn mkdir %s' % (relpath,))
        try:
            ce = conn.get_commit_editor({"svn:log": message})
<<<<<<< HEAD
            node = ce.open_root(-1)
            batons = relpath.split("/")
            toclose = [node]
            for i in range(len(batons)):
                node = node.open_directory("/".join(batons[:i]), -1)
                toclose.append(node)
            toclose.append(node.add_directory(relpath, None, -1))
            for c in reversed(toclose):
                c.close()
            ce.close()
=======
            try:
                node = ce.open_root(-1)
                batons = relpath.split("/")
                toclose = [node]
                for i in range(len(batons)):
                    node = node.open_directory("/".join(batons[:i]), -1)
                    toclose.append(node)
                toclose.append(node.add_directory(relpath, None, -1))
                for c in reversed(toclose):
                    c.close()
                ce.close()
            except SubversionException, (msg, num):
                ce.abort()
                if num == ERR_FS_NOT_DIRECTORY:
                    raise NoSuchFile(msg)
                if num == ERR_FS_ALREADY_EXISTS:
                    raise FileExists(msg)
                raise
>>>>>>> 3ea0fc4a
        finally:
            self.add_connection(conn)

    def replay(self, revision, low_water_mark, send_deltas, editor):
        conn = self._open_real_transport()
        self.mutter('svn replay -r%d:%d' % (low_water_mark,revision))
        try:
            return conn.replay(revision, low_water_mark, 
                                             send_deltas, editor)
        finally:
            self.add_connection(conn)

    def do_update(self, revnum, path, recurse, editor):
        conn = self._open_real_transport()
        self.mutter('svn do-update -r%d' % (revnum,))
        return conn.do_update(revnum, path, recurse, editor)

    def has_capability(self, cap):
        conn = self.get_connection()
        self.mutter('svn has-capability %s' % (cap,))
        try:
            return conn.has_capability(cap)
        finally:
            self.add_connection(conn)

    def revprop_list(self, revnum):
        conn = self.get_connection()
        self.mutter('svn revprop-list -r%d' % (revnum,))
        try:
            return conn.rev_proplist(revnum)
        finally:
            self.add_connection(conn)

    def get_commit_editor(self, revprops, done_cb=None, 
                          lock_token=None, keep_locks=False):
        conn = self._open_real_transport()
        self.mutter('svn get-commit-editor %r' % (revprops,))
        return conn.get_commit_editor(revprops, done_cb, lock_token, keep_locks)

    def listable(self):
        """See Transport.listable().
        """
        return True

    # There is no real way to do locking directly on the transport 
    # nor is there a need to as the remote server will take care of 
    # locking
    class PhonyLock(object):
        def unlock(self):
            pass

    def lock_read(self, relpath):
        """See Transport.lock_read()."""
        return self.PhonyLock()

    def lock_write(self, path_revs, comment=None, steal_lock=False):
        return self.PhonyLock() # FIXME

    def _is_http_transport(self):
        return (self.svn_url.startswith("http://") or 
                self.svn_url.startswith("https://"))

    def clone_root(self):
        if self._is_http_transport():
            return SvnRaTransport(self.get_repos_root(), 
                                  bzr_to_svn_url(self.base),
                                  pool=self.connections)
        return SvnRaTransport(self.get_repos_root(),
                              pool=self.connections)

    def clone(self, offset=None):
        """See Transport.clone()."""
        if offset is None:
            return SvnRaTransport(self.base, pool=self.connections)

        return SvnRaTransport(urlutils.join(self.base, offset), pool=self.connections)

    def local_abspath(self, relpath):
        """See Transport.local_abspath()."""
        absurl = self.abspath(relpath)
        if self.base.startswith("file:///"):
            return urlutils.local_path_from_url(absurl)
        raise NotLocalUrl(absurl)

    def abspath(self, relpath):
        """See Transport.abspath()."""
        return urlutils.join(self.base, relpath)<|MERGE_RESOLUTION|>--- conflicted
+++ resolved
@@ -81,12 +81,8 @@
     try:
         mutter('opening SVN RA connection to %r' % url)
         ret = ra.RemoteAccess(url.encode('utf8'), 
-<<<<<<< HEAD
-                auth=create_auth_baton(url))
-=======
                 auth=create_auth_baton(url),
                 client_string_func=get_client_string)
->>>>>>> 3ea0fc4a
         # FIXME: Callbacks
     except SubversionException, (_, num):
         if num in (ERR_RA_SVN_REPOS_NOT_FOUND,):
@@ -351,18 +347,6 @@
         self.mutter('svn mkdir %s' % (relpath,))
         try:
             ce = conn.get_commit_editor({"svn:log": message})
-<<<<<<< HEAD
-            node = ce.open_root(-1)
-            batons = relpath.split("/")
-            toclose = [node]
-            for i in range(len(batons)):
-                node = node.open_directory("/".join(batons[:i]), -1)
-                toclose.append(node)
-            toclose.append(node.add_directory(relpath, None, -1))
-            for c in reversed(toclose):
-                c.close()
-            ce.close()
-=======
             try:
                 node = ce.open_root(-1)
                 batons = relpath.split("/")
@@ -381,7 +365,6 @@
                 if num == ERR_FS_ALREADY_EXISTS:
                     raise FileExists(msg)
                 raise
->>>>>>> 3ea0fc4a
         finally:
             self.add_connection(conn)
 
