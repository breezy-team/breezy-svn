--- conflicted
+++ resolved
@@ -21,13 +21,10 @@
 from bzrlib.trace import mutter
 from bzrlib.transport import Transport
 
-from core import SubversionException
-from auth import create_auth_baton
-import ra
-import core
-import constants
-
-from bzrlib.plugins.svn import properties
+from bzrlib.plugins.svn.core import SubversionException
+from bzrlib.plugins.svn.auth import create_auth_baton
+
+from bzrlib.plugins.svn import core, properties, ra
 from bzrlib.plugins.svn.errors import convert_svn_error, NoSvnRepositoryPresent, ERR_BAD_URL, ERR_RA_SVN_REPOS_NOT_FOUND, ERR_FS_ALREADY_EXISTS, ERR_FS_NOT_FOUND
 import urlparse
 import urllib
@@ -93,7 +90,6 @@
     return convert
 
 
-<<<<<<< HEAD
 def Connection(url):
     try:
         mutter('opening SVN RA connection to %r' % url)
@@ -101,311 +97,11 @@
                 auth=create_auth_baton(url))
         # FIXME: Callbacks
     except SubversionException, (_, num):
-        if num in (constants.ERR_RA_SVN_REPOS_NOT_FOUND,):
+        if num in (ERR_RA_SVN_REPOS_NOT_FOUND,):
             raise NoSvnRepositoryPresent(url=url)
-        if num == constants.ERR_BAD_URL:
+        if num == ERR_BAD_URL:
             raise InvalidURL(url)
         raise
-=======
-class Editor(object):
-    """Simple object wrapper around the Subversion delta editor interface."""
-    def __init__(self, connection, (editor, editor_baton)):
-        self.editor = editor
-        self.editor_baton = editor_baton
-        self.recent_baton = []
-        self._connection = connection
-
-    @convert_svn_error
-    def open_root(self, base_revnum):
-        assert self.recent_baton == [], "root already opened"
-        baton = svn.delta.editor_invoke_open_root(self.editor, 
-                self.editor_baton, base_revnum)
-        self.recent_baton.append(baton)
-        return baton
-
-    @convert_svn_error
-    def close_directory(self, baton, *args, **kwargs):
-        assert self.recent_baton.pop() == baton, \
-                "only most recently opened baton can be closed"
-        svn.delta.editor_invoke_close_directory(self.editor, baton, *args, **kwargs)
-
-    @convert_svn_error
-    def close(self):
-        assert self.recent_baton == []
-        svn.delta.editor_invoke_close_edit(self.editor, self.editor_baton)
-        self._connection._unmark_busy()
-
-    @convert_svn_error
-    def apply_textdelta(self, baton, *args, **kwargs):
-        assert self.recent_baton[-1] == baton
-        return svn.delta.editor_invoke_apply_textdelta(self.editor, baton,
-                *args, **kwargs)
-
-    @convert_svn_error
-    def change_dir_prop(self, baton, name, value, pool=None):
-        assert self.recent_baton[-1] == baton
-        return svn.delta.editor_invoke_change_dir_prop(self.editor, baton, 
-                                                       name, value, pool)
-
-    @convert_svn_error
-    def delete_entry(self, *args, **kwargs):
-        return svn.delta.editor_invoke_delete_entry(self.editor, *args, **kwargs)
-
-    @convert_svn_error
-    def add_file(self, path, parent_baton, *args, **kwargs):
-        assert self.recent_baton[-1] == parent_baton
-        baton = svn.delta.editor_invoke_add_file(self.editor, path, 
-            parent_baton, *args, **kwargs)
-        self.recent_baton.append(baton)
-        return baton
-
-    @convert_svn_error
-    def open_file(self, path, parent_baton, *args, **kwargs):
-        assert self.recent_baton[-1] == parent_baton
-        baton = svn.delta.editor_invoke_open_file(self.editor, path, 
-                                                 parent_baton, *args, **kwargs)
-        self.recent_baton.append(baton)
-        return baton
-
-    @convert_svn_error
-    def change_file_prop(self, baton, name, value, pool=None):
-        assert self.recent_baton[-1] == baton
-        svn.delta.editor_invoke_change_file_prop(self.editor, baton, name, 
-                                                 value, pool)
-
-    @convert_svn_error
-    def close_file(self, baton, *args, **kwargs):
-        assert self.recent_baton.pop() == baton
-        svn.delta.editor_invoke_close_file(self.editor, baton, *args, **kwargs)
-
-    @convert_svn_error
-    def add_directory(self, path, parent_baton, *args, **kwargs):
-        assert self.recent_baton[-1] == parent_baton
-        baton = svn.delta.editor_invoke_add_directory(self.editor, path, 
-            parent_baton, *args, **kwargs)
-        self.recent_baton.append(baton)
-        return baton
-
-    @convert_svn_error
-    def open_directory(self, path, parent_baton, *args, **kwargs):
-        assert self.recent_baton[-1] == parent_baton
-        baton = svn.delta.editor_invoke_open_directory(self.editor, path, 
-            parent_baton, *args, **kwargs)
-        self.recent_baton.append(baton)
-        return baton
-
-
-class Connection(object):
-    """An single connection to a Subversion repository. This usually can 
-    only do one operation at a time."""
-    def __init__(self, url):
-        self._busy = False
-        self._root = None
-        self._client = create_svn_client(url)
-        self._unbusy_handler = None
-        try:
-            self.mutter('opening SVN RA connection to %r' % url)
-            self._ra = svn.client.open_ra_session(url.encode('utf8'), 
-                    self._client)
-        except SubversionException, (_, num):
-            if num == ERR_RA_SVN_REPOS_NOT_FOUND:
-                raise NoSvnRepositoryPresent(url=url)
-            if num == ERR_BAD_URL:
-                raise InvalidURL(url)
-            raise
-        self.url = url
-
-    class Reporter(object):
-        def __init__(self, connection, (reporter, report_baton)):
-            self._reporter = reporter
-            self._baton = report_baton
-            self._connection = connection
-
-        @convert_svn_error
-        def set_path(self, path, revnum, start_empty, lock_token, pool=None):
-            svn.ra.reporter2_invoke_set_path(self._reporter, self._baton, 
-                        path, revnum, start_empty, lock_token, pool)
-
-        @convert_svn_error
-        def delete_path(self, path, pool=None):
-            svn.ra.reporter2_invoke_delete_path(self._reporter, self._baton,
-                    path, pool)
-
-        @convert_svn_error
-        def link_path(self, path, url, revision, start_empty, lock_token, 
-                      pool=None):
-            svn.ra.reporter2_invoke_link_path(self._reporter, self._baton,
-                    path, url, revision, start_empty, lock_token,
-                    pool)
-
-        @convert_svn_error
-        def finish_report(self, pool=None):
-            try:
-                svn.ra.reporter2_invoke_finish_report(self._reporter, 
-                        self._baton, pool)
-            finally:
-                self._connection._unmark_busy()
-
-        @convert_svn_error
-        def abort_report(self, pool=None):
-            try:
-                svn.ra.reporter2_invoke_abort_report(self._reporter, 
-                        self._baton, pool)
-            finally:
-                self._connection._unmark_busy()
-
-    def is_busy(self):
-        return self._busy
-
-    def _mark_busy(self):
-        assert not self._busy, "already busy"
-        self._busy = True
-
-    def set_unbusy_handler(self, handler):
-        self._unbusy_handler = handler
-
-    def _unmark_busy(self):
-        assert self._busy, "not busy"
-        self._busy = False
-        if self._unbusy_handler is not None:
-            self._unbusy_handler()
-            self._unbusy_handler = None
-
-    def mutter(self, text):
-        if 'transport' in debug.debug_flags:
-            mutter(text)
-
-    @convert_svn_error
-    @needs_busy
-    def get_uuid(self):
-        self.mutter('svn get-uuid')
-        return svn.ra.get_uuid(self._ra)
-
-    @convert_svn_error
-    @needs_busy
-    def get_repos_root(self):
-        if self._root is None:
-            self.mutter("svn get-repos-root")
-            self._root = svn.ra.get_repos_root(self._ra)
-        return self._root
-
-    @convert_svn_error
-    @needs_busy
-    def get_latest_revnum(self):
-        self.mutter("svn get-latest-revnum")
-        return svn.ra.get_latest_revnum(self._ra)
-
-    def _make_editor(self, editor, pool=None):
-        edit, edit_baton = svn.delta.make_editor(editor, pool)
-        self._edit = edit
-        self._edit_baton = edit_baton
-        return self._edit, self._edit_baton
-
-    @convert_svn_error
-    def do_switch(self, switch_rev, recurse, switch_url, editor, pool=None):
-        self.mutter('svn switch -r %d -> %r' % (switch_rev, switch_url))
-        self._mark_busy()
-        edit, edit_baton = self._make_editor(editor, pool)
-        return self.Reporter(self, svn.ra.do_switch(self._ra, switch_rev, "", 
-                             recurse, switch_url, edit, edit_baton, pool))
-
-    @convert_svn_error
-    def change_rev_prop(self, revnum, name, value, pool=None):
-        self.mutter('svn revprop -r%d --set %s=%s' % (revnum, name, value))
-        svn.ra.change_rev_prop(self._ra, revnum, name, value)
-
-    @convert_svn_error
-    @needs_busy
-    def get_lock(self, path):
-        return svn.ra.get_lock(self._ra, path)
-
-    @convert_svn_error
-    @needs_busy
-    def unlock(self, locks, break_lock=False):
-        def lock_cb(baton, path, do_lock, lock, ra_err, pool):
-            pass
-        return svn.ra.unlock(self._ra, locks, break_lock, lock_cb)
- 
-    @convert_svn_error
-    @needs_busy
-    def get_dir(self, path, revnum, pool=None, kind=False):
-        self.mutter("svn ls -r %d '%r'" % (revnum, path))
-        assert len(path) == 0 or path[0] != "/"
-        # ra_dav backends fail with strange errors if the path starts with a 
-        # slash while other backends don't.
-        if hasattr(svn.ra, 'get_dir2'):
-            fields = 0
-            if kind:
-                fields += svn.core.SVN_DIRENT_KIND
-            return svn.ra.get_dir2(self._ra, path, revnum, fields)
-        else:
-            return svn.ra.get_dir(self._ra, path, revnum)
-
-    @convert_svn_error
-    @needs_busy
-    def check_path(self, path, revnum):
-        assert len(path) == 0 or path[0] != "/"
-        self.mutter("svn check_path -r%d %s" % (revnum, path))
-        return svn.ra.check_path(self._ra, path.encode('utf-8'), revnum)
-
-    @convert_svn_error
-    @needs_busy
-    def mkdir(self, relpath, mode=None):
-        assert len(relpath) == 0 or relpath[0] != "/"
-        path = urlutils.join(self.url, relpath)
-        try:
-            svn.client.mkdir([path.encode("utf-8")], self._client)
-        except SubversionException, (msg, num):
-            if num == ERR_FS_NOT_FOUND:
-                raise NoSuchFile(path)
-            if num == ERR_FS_ALREADY_EXISTS:
-                raise FileExists(path)
-            raise
-
-    @convert_svn_error
-    def replay(self, revision, low_water_mark, send_deltas, editor, pool=None):
-        self.mutter('svn replay -r%r:%r' % (low_water_mark, revision))
-        self._mark_busy()
-        edit, edit_baton = self._make_editor(editor, pool)
-        svn.ra.replay(self._ra, revision, low_water_mark, send_deltas,
-                      edit, edit_baton, pool)
-
-    @convert_svn_error
-    def do_update(self, revnum, recurse, editor, pool=None):
-        self.mutter('svn update -r %r' % revnum)
-        self._mark_busy()
-        edit, edit_baton = self._make_editor(editor, pool)
-        return self.Reporter(self, svn.ra.do_update(self._ra, revnum, "", 
-                             recurse, edit, edit_baton, pool))
-
-    @convert_svn_error
-    def has_capability(self, cap):
-        return svn.ra.has_capability(self._ra, cap)
-
-    @convert_svn_error
-    def revprop_list(self, revnum, pool=None):
-        self.mutter('svn revprop-list -r %r' % revnum)
-        return svn.ra.rev_proplist(self._ra, revnum, pool)
-
-    @convert_svn_error
-    def get_commit_editor(self, revprops, done_cb, lock_token, keep_locks):
-        self._mark_busy()
-        try:
-            if hasattr(svn.ra, 'get_commit_editor3'):
-                editor = svn.ra.get_commit_editor3(self._ra, revprops, done_cb, 
-                                                  lock_token, keep_locks)
-            elif revprops.keys() != [properties.PROP_REVISION_LOG]:
-                raise NotImplementedError()
-            else:
-                editor = svn.ra.get_commit_editor2(self._ra, 
-                            revprops[properties.PROP_REVISION_LOG],
-                            done_cb, lock_token, keep_locks)
-
-            return Editor(self, editor)
-        except:
-            self._unmark_busy()
-            raise
->>>>>>> 29335dd0
 
     from bzrlib.plugins.svn import lazy_check_versions
     lazy_check_versions()
@@ -644,11 +340,7 @@
         try:
             (dirents, _, _) = self.get_dir(relpath, self.get_latest_revnum())
         except SubversionException, (msg, num):
-<<<<<<< HEAD
-            if num == constants.ERR_FS_NOT_DIRECTORY:
-=======
             if num == ERR_FS_NOT_DIRECTORY:
->>>>>>> 29335dd0
                 raise NoSuchFile(relpath)
             raise
         return dirents.keys()
