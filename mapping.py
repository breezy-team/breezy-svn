# Copyright (C) 2005-2008 Jelmer Vernooij <jelmer@samba.org>
 
# This program is free software; you can redistribute it and/or modify
# it under the terms of the GNU General Public License as published by
# the Free Software Foundation; either version 3 of the License, or
# (at your option) any later version.

# This program is distributed in the hope that it will be useful,
# but WITHOUT ANY WARRANTY; without even the implied warranty of
# MERCHANTABILITY or FITNESS FOR A PARTICULAR PURPOSE.  See the
# GNU General Public License for more details.

# You should have received a copy of the GNU General Public License
# along with this program.  If not, see <http://www.gnu.org/licenses/>.

"""Maps between Subversion and Bazaar semantics."""

from bzrlib import osutils, registry
from bzrlib.errors import InvalidRevisionId
from bzrlib.trace import mutter

<<<<<<< HEAD
from bzrlib.plugins.svn import core, constants, version_info, constants, errors
=======
from bzrlib.plugins.svn import version_info, errors, properties
>>>>>>> 6df7d8a7
import calendar
import sha
import time
import urllib

MAPPING_VERSION = 3

SVN_PROP_BZR_PREFIX = 'bzr:'
SVN_PROP_BZR_ANCESTRY = 'bzr:ancestry:v%d-' % MAPPING_VERSION
SVN_PROP_BZR_FILEIDS = 'bzr:file-ids'
SVN_PROP_BZR_MERGE = 'bzr:merge'
SVN_PROP_BZR_REVISION_INFO = 'bzr:revision-info'
SVN_PROP_BZR_REVISION_ID = 'bzr:revision-id:v%d-' % MAPPING_VERSION

SVN_REVPROP_BZR_COMMITTER = 'bzr:committer'
SVN_REVPROP_BZR_FILEIDS = 'bzr:file-ids'
SVN_REVPROP_BZR_MAPPING_VERSION = 'bzr:mapping-version'
SVN_REVPROP_BZR_MERGE = 'bzr:merge'
SVN_REVPROP_BZR_REVISION_ID = 'bzr:revision-id'
SVN_REVPROP_BZR_REVNO = 'bzr:revno'
SVN_REVPROP_BZR_REVPROP_PREFIX = 'bzr:revprop:'
SVN_REVPROP_BZR_ROOT = 'bzr:root'
SVN_REVPROP_BZR_SIGNATURE = 'bzr:gpg-signature'
SVN_REVPROP_BZR_TIMESTAMP = 'bzr:timestamp'
SVN_REVPROP_BZR_LOG = 'bzr:log'


def escape_svn_path(x):
    """Escape a Subversion path for use in a revision identifier.

    :param x: Path
    :return: Escaped path
    """
    assert isinstance(x, str)
    return urllib.quote(x, "")
unescape_svn_path = urllib.unquote


# The following two functions don't use day names (which can vary by 
# locale) unlike the alternatives in bzrlib.timestamp

def format_highres_date(t, offset=0):
    """Format a date, such that it includes higher precision in the
    seconds field.

    :param t:   The local time in fractional seconds since the epoch
    :type t: float
    :param offset:  The timezone offset in integer seconds
    :type offset: int
    """
    assert isinstance(t, float)

    # This has to be formatted for "original" date, so that the
    # revision XML entry will be reproduced faithfully.
    if offset is None:
        offset = 0
    tt = time.gmtime(t + offset)

    return (time.strftime("%Y-%m-%d %H:%M:%S", tt)
            # Get the high-res seconds, but ignore the 0
            + ('%.9f' % (t - int(t)))[1:]
            + ' %+03d%02d' % (offset / 3600, (offset / 60) % 60))


def unpack_highres_date(date):
    """This takes the high-resolution date stamp, and
    converts it back into the tuple (timestamp, timezone)
    Where timestamp is in real UTC since epoch seconds, and timezone is an
    integer number of seconds offset.

    :param date: A date formated by format_highres_date
    :type date: string
    """
    # skip day if applicable
    if not date[0].isdigit():
        space_loc = date.find(' ')
        if space_loc == -1:
            raise ValueError("No valid date: %r" % date)
        date = date[space_loc+1:]
    # Up until the first period is a datestamp that is generated
    # as normal from time.strftime, so use time.strptime to
    # parse it
    dot_loc = date.find('.')
    if dot_loc == -1:
        raise ValueError(
            'Date string does not contain high-precision seconds: %r' % date)
    base_time = time.strptime(date[:dot_loc], "%Y-%m-%d %H:%M:%S")
    fract_seconds, offset = date[dot_loc:].split()
    fract_seconds = float(fract_seconds)

    offset = int(offset)

    hours = int(offset / 100)
    minutes = (offset % 100)
    seconds_offset = (hours * 3600) + (minutes * 60)

    # time.mktime returns localtime, but calendar.timegm returns UTC time
    timestamp = calendar.timegm(base_time)
    timestamp -= seconds_offset
    # Add back in the fractional seconds
    timestamp += fract_seconds
    return (timestamp, seconds_offset)


def parse_merge_property(line):
    """Parse a bzr:merge property value.

    :param line: Line to parse
    :return: List of revisions merged
    """
    if ' ' in line:
        mutter('invalid revision id %r in merged property, skipping' % line)
        return ()

    return tuple(filter(lambda x: x != "", line.split("\t")))

def parse_svn_revprops(svn_revprops, rev):
<<<<<<< HEAD
    if svn_revprops.has_key(constants.PROP_REVISION_AUTHOR):
        rev.committer = svn_revprops[constants.PROP_REVISION_AUTHOR]
    else:
        rev.committer = ""

    rev.message = svn_revprops.get(constants.PROP_REVISION_LOG)
=======
    if svn_revprops.has_key(properties.PROP_REVISION_AUTHOR):
        rev.committer = svn_revprops[properties.PROP_REVISION_AUTHOR]
    else:
        rev.committer = ""
    
    rev.message = svn_revprops.get(properties.PROP_REVISION_LOG)
>>>>>>> 6df7d8a7

    if rev.message:
        try:
            rev.message = rev.message.decode("utf-8")
        except UnicodeDecodeError:
            pass

<<<<<<< HEAD
    if svn_revprops.has_key(constants.PROP_REVISION_DATE):
        rev.timestamp = core.time_from_cstring(svn_revprops[constants.PROP_REVISION_DATE]) / 1000000.0
=======
    if svn_revprops.has_key(properties.PROP_REVISION_DATE):
        rev.timestamp = 1.0 * svn.core.secs_from_timestr(svn_revprops[properties.PROP_REVISION_DATE], None)
>>>>>>> 6df7d8a7
    else:
        rev.timestamp = 0.0 # FIXME: Obtain repository creation time
    rev.timezone = None
    rev.properties = {}


def parse_revision_metadata(text, rev):
    """Parse a revision info text (as set in bzr:revision-info).

    :param text: text to parse
    :param rev: Revision object to apply read parameters to
    """
    in_properties = False
    for l in text.splitlines():
        try:
            key, value = l.split(": ", 2)
        except ValueError:
            raise errors.InvalidPropertyValue(SVN_PROP_BZR_REVISION_INFO, 
                    "Missing : in revision metadata")
        if key == "committer":
            rev.committer = value.decode("utf-8")
        elif key == "timestamp":
            (rev.timestamp, rev.timezone) = unpack_highres_date(value)
        elif key == "properties":
            in_properties = True
        elif key[0] == "\t" and in_properties:
            rev.properties[str(key[1:])] = value.decode("utf-8")
        else:
            raise errors.InvalidPropertyValue(SVN_PROP_BZR_REVISION_INFO, 
                    "Invalid key %r" % key)


def parse_revid_property(line):
    """Parse a (revnum, revid) tuple as set in revision id properties.
    :param line: line to parse
    :return: tuple with (bzr_revno, revid)
    """
    if '\n' in line:
        raise errors.InvalidPropertyValue(SVN_PROP_BZR_REVISION_ID, 
                "newline in revision id property line")
    try:
        (revno, revid) = line.split(' ', 1)
    except ValueError:
        raise errors.InvalidPropertyValue(SVN_PROP_BZR_REVISION_ID, 
                "missing space")
    if revid == "":
        raise errors.InvalidPropertyValue(SVN_PROP_BZR_REVISION_ID,
                "empty revision id")
    return (int(revno), revid)


def generate_revision_metadata(timestamp, timezone, committer, revprops):
    """Generate revision metadata text for the specified revision 
    properties.

    :param timestamp: timestamp of the revision, in seconds since epoch
    :param timezone: timezone, specified by offset from GMT in seconds
    :param committer: name/email of the committer
    :param revprops: dictionary with custom revision properties
    :return: text with data to set bzr:revision-info to.
    """
    assert timestamp is None or isinstance(timestamp, float)
    text = ""
    if timestamp is not None:
        text += "timestamp: %s\n" % format_highres_date(timestamp, timezone) 
    if committer is not None:
        text += "committer: %s\n" % committer
    if revprops is not None and revprops != {}:
        text += "properties: \n"
        for k, v in sorted(revprops.items()):
            text += "\t%s: %s\n" % (k, v)
    return text


def parse_bzr_svn_revprops(props, rev):
    """Update a Revision object from a set of Subversion revision properties.
    
    :param props: Dictionary with Subversion revision properties.
    :param rev: Revision object
    """
    if props.has_key(SVN_REVPROP_BZR_TIMESTAMP):
        (rev.timestamp, rev.timezone) = unpack_highres_date(props[SVN_REVPROP_BZR_TIMESTAMP])

    if props.has_key(SVN_REVPROP_BZR_COMMITTER):
        rev.committer = props[SVN_REVPROP_BZR_COMMITTER].decode("utf-8")

    if props.has_key(SVN_REVPROP_BZR_LOG):
        rev.message = props[SVN_REVPROP_BZR_LOG]

    for name, value in props.items():
        if name.startswith(SVN_REVPROP_BZR_REVPROP_PREFIX):
            rev.properties[name[len(SVN_REVPROP_BZR_REVPROP_PREFIX):]] = value


class BzrSvnMapping(object):
    """Class that maps between Subversion and Bazaar semantics."""
    experimental = False
    _warned_experimental = False

    def __init__(self):
        if (version_info[3] == 'exp' or self.experimental) and not BzrSvnMapping._warned_experimental:
            from bzrlib.trace import warning
            warning("using experimental bzr-svn mappings; output may change between revisions")
            BzrSvnMapping._warned_experimental = True

    @classmethod
    def from_repository(cls, repository, _hinted_branch_path=None):
        return cls()

    @classmethod
    def supports_roundtripping(cls):
        """Whether this mapping supports roundtripping.
        """
        return False

    @classmethod
    def supports_custom_revprops(cls):
        """Whether this mapping can be used with custom revision properties."""
        return False

    def is_bzr_revision(self, revprops, fileprops):
        """Whether this is a revision that was pushed by Bazaar."""
        return False

    @classmethod
    def supports_custom_fileprops(cls):
        """Whether this mapping can be used with custom file properties."""
        return False

    def get_mandated_layout(self, repository):
        """Return the repository layout if any is mandated by this mapping, 
        None otherwise."""
        return None

    def parse_revision_id(self, revid):
        """Parse an existing Subversion-based revision id.

        :param revid: The revision id.
        :raises: InvalidRevisionId
        :return: Tuple with uuid, branch path, revision number and scheme.
        """
        raise NotImplementedError(self.parse_revision_id)

    def generate_revision_id(self, uuid, revnum, path):
        """Generate a unambiguous revision id. 
        
        :param uuid: UUID of the repository.
        :param revnum: Subversion revision number.
        :param path: Branch path.

        :return: New revision id.
        """
        raise NotImplementedError(self.generate_revision_id)

    def is_branch(self, branch_path):
        raise NotImplementedError(self.is_branch)

    def is_tag(self, tag_path):
        raise NotImplementedError(self.is_tag)

    @staticmethod
    def generate_file_id(uuid, revnum, branch, inv_path):
        """Create a file id identifying a Subversion file.

        :param uuid: UUID of the repository
        :param revnum: Revision number at which the file was introduced.
        :param branch: Branch path of the branch in which the file was introduced.
        :param inv_path: Original path of the file within the inventory
        """
        raise NotImplementedError(self.generate_file_id)

    def import_revision(self, revprops, fileprops, rev):
        """Update a Revision object from Subversion revision and branch 
        properties.

        :param revprops: Dictionary with Subversion revision properties.
        :param fileprops: Dictionary with Subversion file properties on the 
                          branch root.
        :param rev: Revision object to import data into.
        """
        raise NotImplementedError(self.import_revision)

    def get_rhs_parents(self, branch_path, revprops, fileprops):
        """Obtain the right-hand side parents for a revision.

        """
        raise NotImplementedError(self.get_rhs_parents)

    def get_rhs_ancestors(self, branch_path, revprops, fileprops):
        """Obtain the right-hand side ancestors for a revision.

        """
        raise NotImplementedError(self.get_rhs_ancestors)

    def import_fileid_map(self, revprops, fileprops):
        """Obtain the file id map for a revision from the properties.

        """
        raise NotImplementedError(self.import_fileid_map)

    def export_fileid_map(self, fileids, revprops, fileprops):
        """Adjust the properties for a file id map.

        :param fileids: Dictionary
        :param revprops: Subversion revision properties
        :param fileprops: File properties
        """
        raise NotImplementedError(self.export_fileid_map)

    def export_revision(self, branch_root, timestamp, timezone, committer, revprops, 
                        revision_id, revno, merges, fileprops):
        """Determines the revision properties and branch root file 
        properties.
        """
        raise NotImplementedError(self.export_revision)

    def export_message(self, log, revprops, fileprops):
        raise NotImplementedError(self.export_message)

    def get_revision_id(self, branch_path, revprops, fileprops):
        raise NotImplementedError(self.get_revision_id)

    def unprefix(self, branch_path, repos_path):
        raise NotImplementedError(self.unprefix)


class BzrSvnMappingv1(BzrSvnMapping):
    """This was the initial version of the mappings as used by bzr-svn
    0.2.
    
    It does not support pushing revisions to Subversion as-is, but only 
    as part of a merge.
    """
    @classmethod
    def parse_revision_id(cls, revid):
        if not revid.startswith("svn-v1:"):
            raise InvalidRevisionId(revid, "")
        revid = revid[len("svn-v1:"):]
        at = revid.index("@")
        fash = revid.rindex("-")
        uuid = revid[at+1:fash]
        branch_path = unescape_svn_path(revid[fash+1:])
        revnum = int(revid[0:at])
        assert revnum >= 0
        return (uuid, branch_path, revnum, cls())

    def generate_revision_id(self, uuid, revnum, path):
        return "svn-v1:%d@%s-%s" % (revnum, uuid, escape_svn_path(path))

    def __eq__(self, other):
        return type(self) == type(other)


class BzrSvnMappingv2(BzrSvnMapping):
    """The second version of the mappings as used in the 0.3.x series.

    """
    @classmethod
    def parse_revision_id(cls, revid):
        if not revid.startswith("svn-v2:"):
            raise InvalidRevisionId(revid, "")
        revid = revid[len("svn-v2:"):]
        at = revid.index("@")
        fash = revid.rindex("-")
        uuid = revid[at+1:fash]
        branch_path = unescape_svn_path(revid[fash+1:])
        revnum = int(revid[0:at])
        assert revnum >= 0
        return (uuid, branch_path, revnum, cls())

    def generate_revision_id(self, uuid, revnum, path):
        return "svn-v2:%d@%s-%s" % (revnum, uuid, escape_svn_path(path))

    def __eq__(self, other):
        return type(self) == type(other)


def parse_fileid_property(text):
    ret = {}
    for line in text.splitlines():
        (path, key) = line.split("\t", 2)
        ret[urllib.unquote(path)] = osutils.safe_file_id(key)
    return ret


def generate_fileid_property(fileids):
    """Marshall a dictionary with file ids."""
    return "".join(["%s\t%s\n" % (urllib.quote(path.encode("utf-8")), fileids[path]) for path in sorted(fileids.keys())])


class BzrSvnMappingFileProps(object):
    @classmethod
    def supports_custom_fileprops(cls):
        """Whether this mapping can be used with custom file properties."""
        return True

    def import_revision(self, svn_revprops, fileprops, rev):
        parse_svn_revprops(svn_revprops, rev)
        metadata = fileprops.get(SVN_PROP_BZR_REVISION_INFO)
        if metadata is not None:
            parse_revision_metadata(metadata, rev)

    def get_rhs_parents(self, branch_path, revprops, fileprops):
        bzr_merges = fileprops.get(SVN_PROP_BZR_ANCESTRY+str(self.scheme), None)
        if bzr_merges is not None:
            return parse_merge_property(bzr_merges.splitlines()[-1])

        return ()

    def get_rhs_ancestors(self, branch_path, revprops, fileprops):
        ancestry = []
        for l in fileprops.get(SVN_PROP_BZR_ANCESTRY+str(self.scheme), "").splitlines():
            ancestry.extend(l.split("\n"))
        return ancestry

    def import_fileid_map(self, svn_revprops, fileprops):
        fileids = fileprops.get(SVN_PROP_BZR_FILEIDS, None)
        if fileids is None:
            return {}
        return parse_fileid_property(fileids)

    def _record_merges(self, merges, fileprops):
        """Store the extra merges (non-LHS parents) in a file property.

        :param merges: List of parents.
        """
        # Bazaar Parents
        old = fileprops.get(SVN_PROP_BZR_ANCESTRY+str(self.scheme), "")
        svnprops = { SVN_PROP_BZR_ANCESTRY+str(self.scheme): old + "\t".join(merges) + "\n" }

        return svnprops
 
    def export_revision(self, branch_root, timestamp, timezone, committer, revprops, revision_id, revno, merges, old_fileprops):

        # Keep track of what Subversion properties to set later on
        fileprops = {}
        fileprops[SVN_PROP_BZR_REVISION_INFO] = generate_revision_metadata(
            timestamp, timezone, committer, revprops)

        if len(merges) > 0:
            fileprops.update(self._record_merges(merges, old_fileprops))

        # Set appropriate property if revision id was specified by 
        # caller
        if revision_id is not None:
            old = old_fileprops.get(SVN_PROP_BZR_REVISION_ID+str(self.scheme), "")
            fileprops[SVN_PROP_BZR_REVISION_ID+str(self.scheme)] = old + "%d %s\n" % (revno, revision_id)

        return ({}, fileprops)

    def is_bzr_revision(self, revprops, fileprops):
        return fileprops.has_key(SVN_PROP_BZR_REVISION_ID+str(self.scheme))

    def get_revision_id(self, branch_path, revprops, fileprops):
        # Lookup the revision from the bzr:revision-id-vX property
        text = fileprops.get(SVN_PROP_BZR_REVISION_ID+str(self.scheme), None)
        if text is None:
            return (None, None)

        lines = text.splitlines()
        if len(lines) == 0:
            return (None, None)

        try:
            return parse_revid_property(lines[-1])
        except errors.InvalidPropertyValue, e:
            mutter(str(e))
            return (None, None)

    def export_fileid_map(self, fileids, revprops, fileprops):
        if fileids != {}:
            file_id_text = generate_fileid_property(fileids)
            fileprops[SVN_PROP_BZR_FILEIDS] = file_id_text
        else:
            fileprops[SVN_PROP_BZR_FILEIDS] = ""

class BzrSvnMappingRevProps(object):
    @classmethod
    def supports_custom_revprops(cls):
        """Whether this mapping can be used with custom revision properties."""
        return True

    def import_revision(self, svn_revprops, fileprops, rev):
        parse_svn_revprops(svn_revprops, rev)
        parse_bzr_svn_revprops(svn_revprops, rev)

    def import_fileid_map(self, svn_revprops, fileprops):
        if not svn_revprops.has_key(SVN_REVPROP_BZR_FILEIDS):
            return {}
        return parse_fileid_property(svn_revprops[SVN_REVPROP_BZR_FILEIDS])

    def get_rhs_parents(self, branch_path, svn_revprops, 
                        fileprops):
        if svn_revprops[SVN_REVPROP_BZR_ROOT] != branch:
            return []
        return svn_revprops.get(SVN_REVPROP_BZR_MERGE, "").splitlines()

    def is_bzr_revision(self, revprops, fileprops):
        return revprops.has_key(SVN_REVPROP_BZR_MAPPING_VERSION)

    def get_revision_id(self, branch_path, revprops, fileprops):
        if not self.is_bzr_revision(revprops, fileprops):
            return (None, None)
        if revprops[SVN_REVPROP_BZR_ROOT] == branch_path:
            revid = revprops[SVN_REVPROP_BZR_REVISION_ID]
            revno = int(revprops[SVN_REVPROP_BZR_REVNO])
            return (revno, revid)
        return (None, None)

    def export_message(self, message, revprops, fileprops):
        revprops[SVN_REVPROP_BZR_LOG] = message.encode("utf-8")

    def export_revision(self, branch_root, timestamp, timezone, committer, 
                        revprops, revision_id, revno, merges, 
                        fileprops):
        svn_revprops = {SVN_REVPROP_BZR_MAPPING_VERSION: str(MAPPING_VERSION)}

        if timestamp is not None:
            svn_revprops[SVN_REVPROP_BZR_TIMESTAMP] = format_highres_date(timestamp, timezone)

        if committer is not None:
            svn_revprops[SVN_REVPROP_BZR_COMMITTER] = committer.encode("utf-8")

        if revprops is not None:
            for name, value in revprops.items():
                svn_revprops[SVN_REVPROP_BZR_REVPROP_PREFIX+name] = value

        svn_revprops[SVN_REVPROP_BZR_ROOT] = branch_root

        if revision_id is not None:
            svn_revprops[SVN_REVPROP_BZR_REVISION_ID] = revision_id

        if merges != []:
            svn_revprops[SVN_REVPROP_BZR_MERGE] = "".join([x+"\n" for x in merges])
        svn_revprops[SVN_REVPROP_BZR_REVNO] = str(revno)

        return (svn_revprops, {})

    def export_fileid_map(self, fileids, revprops, fileprops):
        revprops[SVN_REVPROP_BZR_FILEIDS] = generate_fileid_property(fileids)

    def get_rhs_ancestors(self, branch_path, revprops, fileprops):
        raise NotImplementedError(self.get_rhs_ancestors)


class BzrSvnMappingv4(BzrSvnMappingRevProps):
    revid_prefix = "svn-v4"
    experimental = True

    @staticmethod
    def supports_roundtripping():
        return True

    @classmethod
    def parse_revision_id(cls, revid):
        assert isinstance(revid, str)

        if not revid.startswith(cls.revid_prefix):
            raise InvalidRevisionId(revid, "")

        try:
            (version, uuid, branch_path, srevnum) = revid.split(":")
        except ValueError:
            raise InvalidRevisionId(revid, "")

        branch_path = unescape_svn_path(branch_path)

        return (uuid, branch_path, int(srevnum), cls())

    def generate_revision_id(self, uuid, revnum, path):
        return "svn-v4:%s:%s:%d" % (uuid, path, revnum)

    def generate_file_id(self, uuid, revnum, branch, inv_path):
        return "%d@%s:%s/%s" % (revnum, uuid, branch, inv_path.encode("utf-8"))

    def is_branch(self, branch_path):
        return True

    def is_tag(self, tag_path):
        return True

    def __eq__(self, other):
        return type(self) == type(other)


class BzrSvnMappingRegistry(registry.Registry):
    """Registry for the various Bzr<->Svn mappings."""
    def register(self, key, factory, help):
        """Register a mapping between Bazaar and Subversion semantics.

        The factory must be a callable that takes one parameter: the key.
        It must produce an instance of BzrSvnMapping when called.
        """
        registry.Registry.register(self, key, factory, help)

    def set_default(self, key):
        """Set the 'default' key to be a clone of the supplied key.

        This method must be called once and only once.
        """
        self._set_default_key(key)

    def get_default(self):
        """Convenience function for obtaining the default mapping to use."""
        return self.get(self._get_default_key())

mapping_registry = BzrSvnMappingRegistry()
mapping_registry.register('v1', BzrSvnMappingv1,
        'Original bzr-svn mapping format')
mapping_registry.register('v2', BzrSvnMappingv2,
        'Second format')
mapping_registry.register_lazy('v3-revprops', 'bzrlib.plugins.svn.mapping3', 
                               'BzrSvnMappingv3RevProps', 
                               'Third format with revision properties')
mapping_registry.register_lazy('v3-fileprops', 'bzrlib.plugins.svn.mapping3', 
                               'BzrSvnMappingv3FileProps',
                               'Third format with file properties')
mapping_registry.register_lazy('v3-hybrid', 'bzrlib.plugins.svn.mapping3', 
                               'BzrSvnMappingv3Hybrid', 'Hybrid third format')
mapping_registry.register_lazy('v3', 'bzrlib.plugins.svn.mapping3', 
                               'BzrSvnMappingv3FileProps', 
                               'Default third format')
mapping_registry.register('v4', BzrSvnMappingv4,
        'Fourth format')
mapping_registry.set_default('v3-fileprops')

def parse_revision_id(revid):
    """Try to parse a Subversion revision id.
    
    :param revid: Revision id to parse
    :return: tuple with (uuid, branch_path, mapping)
    """
    if not revid.startswith("svn-"):
        raise InvalidRevisionId(revid, None)
    mapping_version = revid[len("svn-"):len("svn-vx")]
    mapping = mapping_registry.get(mapping_version)
    return mapping.parse_revision_id(revid)

def get_default_mapping():
    return mapping_registry.get_default()<|MERGE_RESOLUTION|>--- conflicted
+++ resolved
@@ -19,11 +19,7 @@
 from bzrlib.errors import InvalidRevisionId
 from bzrlib.trace import mutter
 
-<<<<<<< HEAD
-from bzrlib.plugins.svn import core, constants, version_info, constants, errors
-=======
-from bzrlib.plugins.svn import version_info, errors, properties
->>>>>>> 6df7d8a7
+from bzrlib.plugins.svn import core, constants, version_info, constants, errors, properties
 import calendar
 import sha
 import time
@@ -141,21 +137,12 @@
     return tuple(filter(lambda x: x != "", line.split("\t")))
 
 def parse_svn_revprops(svn_revprops, rev):
-<<<<<<< HEAD
-    if svn_revprops.has_key(constants.PROP_REVISION_AUTHOR):
-        rev.committer = svn_revprops[constants.PROP_REVISION_AUTHOR]
-    else:
-        rev.committer = ""
-
-    rev.message = svn_revprops.get(constants.PROP_REVISION_LOG)
-=======
     if svn_revprops.has_key(properties.PROP_REVISION_AUTHOR):
         rev.committer = svn_revprops[properties.PROP_REVISION_AUTHOR]
     else:
         rev.committer = ""
     
     rev.message = svn_revprops.get(properties.PROP_REVISION_LOG)
->>>>>>> 6df7d8a7
 
     if rev.message:
         try:
@@ -163,13 +150,8 @@
         except UnicodeDecodeError:
             pass
 
-<<<<<<< HEAD
-    if svn_revprops.has_key(constants.PROP_REVISION_DATE):
-        rev.timestamp = core.time_from_cstring(svn_revprops[constants.PROP_REVISION_DATE]) / 1000000.0
-=======
     if svn_revprops.has_key(properties.PROP_REVISION_DATE):
-        rev.timestamp = 1.0 * svn.core.secs_from_timestr(svn_revprops[properties.PROP_REVISION_DATE], None)
->>>>>>> 6df7d8a7
+        rev.timestamp = core.time_from_cstring(svn_revprops[properties.PROP_REVISION_DATE]) / 1000000.0
     else:
         rev.timestamp = 0.0 # FIXME: Obtain repository creation time
     rev.timezone = None
