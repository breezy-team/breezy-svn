# Copyright (C) 2005-2008 Jelmer Vernooij <jelmer@samba.org>
 
# This program is free software; you can redistribute it and/or modify
# it under the terms of the GNU General Public License as published by
# the Free Software Foundation; either version 3 of the License, or
# (at your option) any later version.

# This program is distributed in the hope that it will be useful,
# but WITHOUT ANY WARRANTY; without even the implied warranty of
# MERCHANTABILITY or FITNESS FOR A PARTICULAR PURPOSE.  See the
# GNU General Public License for more details.

# You should have received a copy of the GNU General Public License
# along with this program.  If not, see <http://www.gnu.org/licenses/>.

"""Maps between Subversion and Bazaar semantics."""

from bzrlib import osutils
from bzrlib.errors import InvalidRevisionId
from bzrlib.revision import NULL_REVISION
from bzrlib.trace import mutter

from bzrlib.plugins.svn import errors, foreign, version_info

import calendar
from subvertpy import properties
import time
import urllib

SVN_PROP_BZR_PREFIX = 'bzr:'
SVN_PROP_BZR_ANCESTRY = 'bzr:ancestry:'
SVN_PROP_BZR_FILEIDS = 'bzr:file-ids'
SVN_PROP_BZR_REVISION_INFO = 'bzr:revision-info'
SVN_PROP_BZR_REVISION_ID = 'bzr:revision-id:'
SVN_PROP_BZR_TEXT_REVISIONS = 'bzr:text-revisions'
SVN_PROP_BZR_TEXT_PARENTS = 'bzr:text-parents'
SVN_PROP_BZR_LOG = 'bzr:log'
SVN_PROP_BZR_REQUIRED_FEATURES = 'bzr:required-features'
SVN_PROP_BZR_HIDDEN = 'bzr:hidden'

SVN_REVPROP_BZR_COMMITTER = 'bzr:committer'
SVN_REVPROP_BZR_FILEIDS = 'bzr:file-ids'
SVN_REVPROP_BZR_MAPPING_VERSION = 'bzr:mapping-version'
SVN_REVPROP_BZR_USER_AGENT = 'bzr:user-agent'
SVN_REVPROP_BZR_MERGE = 'bzr:merge'
SVN_REVPROP_BZR_REVISION_ID = 'bzr:revision-id'
SVN_REVPROP_BZR_REVNO = 'bzr:revno'
SVN_REVPROP_BZR_REVPROP_PREFIX = 'bzr:revprop:'
SVN_REVPROP_BZR_ROOT = 'bzr:root'
SVN_REVPROP_BZR_SIGNATURE = 'bzr:gpg-signature'
SVN_REVPROP_BZR_TIMESTAMP = 'bzr:timestamp'
SVN_REVPROP_BZR_LOG = 'bzr:log'
SVN_REVPROP_BZR_TEXT_PARENTS = 'bzr:text-parents'
SVN_REVPROP_BZR_TEXT_REVISIONS = 'bzr:text-revisions'
SVN_REVPROP_BZR_REQUIRED_FEATURES = 'bzr:required-features'
SVN_REVPROP_BZR_BASE_REVISION = 'bzr:base-revision'
SVN_REVPROP_BZR_SKIP = 'bzr:skip'
SVN_REVPROP_BZR_HIDDEN = 'bzr:hidden'
SVN_REVPROP_BZR_TAGS = 'bzr:tags'


def find_new_lines((oldvalue, newvalue)):
    """Find any new lines that have been added to a string.

    :param oldvalue: Previous contents
    :param newvalue: Newcontents
    :raises ValueError: If the existing contents were changed
    """
    if oldvalue is None:
        oldvalue = ""
    if not newvalue.startswith(oldvalue):
        raise ValueError("Existing contents were changed")
    appended = newvalue[len(oldvalue):]
    return appended.splitlines()


def escape_svn_path(x):
    """Escape a Subversion path for use in a revision identifier.

    :param x: Path
    :return: Escaped path
    """
    assert isinstance(x, str)
    return urllib.quote(x, "")
unescape_svn_path = urllib.unquote


# The following two functions don't use day names (which can vary by 
# locale) unlike the alternatives in bzrlib.timestamp

def format_highres_date(t, offset=0):
    """Format a date, such that it includes higher precision in the
    seconds field.

    :param t:   The local time in fractional seconds since the epoch
    :type t: float
    :param offset:  The timezone offset in integer seconds
    :type offset: int
    """
    assert isinstance(t, float)

    # This has to be formatted for "original" date, so that the
    # revision XML entry will be reproduced faithfully.
    if offset is None:
        offset = 0
    tt = time.gmtime(t + offset)

    return (time.strftime("%Y-%m-%d %H:%M:%S", tt)
            # Get the high-res seconds, but ignore the 0
            + ('%.9f' % (t - int(t)))[1:]
            + ' %+03d%02d' % (offset / 3600, (offset / 60) % 60))


def unpack_highres_date(date):
    """This takes the high-resolution date stamp, and
    converts it back into the tuple (timestamp, timezone)
    Where timestamp is in real UTC since epoch seconds, and timezone is an
    integer number of seconds offset.

    :param date: A date formated by format_highres_date
    :type date: string
    """
    # skip day if applicable
    if not date[0].isdigit():
        space_loc = date.find(' ')
        if space_loc == -1:
            raise ValueError("No valid date: %r" % date)
        date = date[space_loc+1:]
    # Up until the first period is a datestamp that is generated
    # as normal from time.strftime, so use time.strptime to
    # parse it
    dot_loc = date.find('.')
    if dot_loc == -1:
        raise ValueError(
            'Date string does not contain high-precision seconds: %r' % date)
    base_time = time.strptime(date[:dot_loc], "%Y-%m-%d %H:%M:%S")
    fract_seconds, offset = date[dot_loc:].split()
    fract_seconds = float(fract_seconds)

    offset = int(offset)

    hours = int(offset / 100)
    minutes = (offset % 100)
    seconds_offset = (hours * 3600) + (minutes * 60)

    # time.mktime returns localtime, but calendar.timegm returns UTC time
    timestamp = calendar.timegm(base_time)
    timestamp -= seconds_offset
    # Add back in the fractional seconds
    timestamp += fract_seconds
    return (timestamp, seconds_offset)


def parse_merge_property(line):
    """Parse a bzr:merge property value.

    :param line: Line to parse
    :return: List of revisions merged
    """
    if ' ' in line:
        mutter('invalid revision id %r in merged property, skipping', line)
        return ()

    return tuple(filter(lambda x: x != "", line.split("\t")))


def parse_svn_dateprop(date):
    """Parse a Subversion date property and return a unix timestamp.
    
    :param date: A string containing a Subversion date string
    :return: Unix timestamp
    """
    assert isinstance(date, str)
    return (properties.time_from_cstring(date) / 1000000.0, 0)


def parse_svn_log(log):
    if log is None:
        return None
    try:
        return log.decode("utf-8")
    except UnicodeDecodeError:
        return log


def parse_svn_revprops(svn_revprops, rev):
    if svn_revprops.has_key(properties.PROP_REVISION_AUTHOR):
        rev.committer = svn_revprops[properties.PROP_REVISION_AUTHOR]
    else:
        rev.committer = ""
    
    rev.message = parse_svn_log(svn_revprops.get(properties.PROP_REVISION_LOG))

    assert svn_revprops.has_key(properties.PROP_REVISION_DATE)
    (rev.timestamp, rev.timezone) = parse_svn_dateprop(svn_revprops[properties.PROP_REVISION_DATE])
    rev.properties = {}


def parse_revision_metadata(text, rev):
    """Parse a revision info text (as set in bzr:revision-info).

    :param text: text to parse
    :param rev: Revision object to apply read parameters to
    """
    in_properties = False
    for l in text.splitlines():
        try:
            key, value = l.split(": ", 2)
        except ValueError:
            raise errors.InvalidPropertyValue(SVN_PROP_BZR_REVISION_INFO, 
                    "Missing : in revision metadata")
        if key == "committer":
            rev.committer = value.decode("utf-8")
        elif key == "timestamp":
            (rev.timestamp, rev.timezone) = unpack_highres_date(value)
        elif key == "properties":
            in_properties = True
        elif key[0] == "\t" and in_properties:
            rev.properties[str(key[1:])] = value.decode("utf-8")
        else:
            raise errors.InvalidPropertyValue(SVN_PROP_BZR_REVISION_INFO, 
                    "Invalid key %r" % key)


def parse_tags_property(text):
    for name, revid in [line.split("\t") for line in text.splitlines()]:
        if revid == "":
            yield name.decode("utf-8"), None
        else:
            yield name.decode("utf-8"), revid


def generate_tags_property(tags):
    ret = ""
    for name in sorted(tags):
        ret += "%s\t" % name.encode("utf-8")
        if tags[name] is not None:
            ret += tags[name]
        ret += "\n"
    return ret


def parse_revid_property(line):
    """Parse a (revnum, revid) tuple as set in revision id properties.
    :param line: line to parse
    :return: tuple with (bzr_revno, revid)
    """
    if '\n' in line:
        raise errors.InvalidPropertyValue(SVN_PROP_BZR_REVISION_ID, 
                "newline in revision id property line")
    try:
        (revno, revid) = line.split(' ', 1)
    except ValueError:
        raise errors.InvalidPropertyValue(SVN_PROP_BZR_REVISION_ID, 
                "missing space")
    if revid == "":
        raise errors.InvalidPropertyValue(SVN_PROP_BZR_REVISION_ID,
                "empty revision id")
    return (int(revno), revid)


def generate_revision_metadata(timestamp, timezone, committer, revprops):
    """Generate revision metadata text for the specified revision 
    properties.

    :param timestamp: timestamp of the revision, in seconds since epoch
    :param timezone: timezone, specified by offset from GMT in seconds
    :param committer: name/email of the committer
    :param revprops: dictionary with custom revision properties
    :return: text with data to set bzr:revision-info to.
    """
    assert timestamp is None or isinstance(timestamp, float)
    text = ""
    if timestamp is not None:
        text += "timestamp: %s\n" % format_highres_date(timestamp, timezone) 
    if committer is not None:
        text += "committer: %s\n" % committer.encode("utf-8")
    if revprops is not None and revprops != {}:
        text += "properties: \n"
        for k, v in sorted(revprops.items()):
            text += "\t%s: %s\n" % (k.encode("utf-8"), v.encode("utf-8"))
    assert isinstance(text, str)
    return text


def parse_bzr_svn_revprops(props, rev):
    """Update a Revision object from a set of Subversion revision properties.
    
    :param props: Dictionary with Subversion revision properties.
    :param rev: Revision object
    """
    if props.has_key(SVN_REVPROP_BZR_TIMESTAMP):
        (rev.timestamp, rev.timezone) = unpack_highres_date(props[SVN_REVPROP_BZR_TIMESTAMP])

    if props.has_key(SVN_REVPROP_BZR_COMMITTER):
        rev.committer = props[SVN_REVPROP_BZR_COMMITTER].decode("utf-8")

    if props.has_key(SVN_REVPROP_BZR_LOG):
        rev.message = props[SVN_REVPROP_BZR_LOG]

    for name, value in props.items():
        if name.startswith(SVN_REVPROP_BZR_REVPROP_PREFIX):
            rev.properties[name[len(SVN_REVPROP_BZR_REVPROP_PREFIX):]] = value


def parse_required_features_property(text):
    return set(text.split(","))


class BzrSvnMapping(foreign.VcsMapping):
    """Class that maps between Subversion and Bazaar semantics."""
    experimental = False
    _warned_experimental = False
    roundtripping = False
    can_use_revprops = False
    can_use_fileprops = False
    supports_hidden = False

    def __init__(self):
        if (version_info[3] == 'exp' or self.experimental) and not BzrSvnMapping._warned_experimental:
            from bzrlib.trace import warning
            warning("using experimental bzr-svn mappings; may break existing branches in the most horrible ways")
            BzrSvnMapping._warned_experimental = True

    @classmethod
    def from_repository(cls, repository, _hinted_branch_path=None):
        return cls()

    @classmethod
    def from_revprops(cls, revprops):
        raise NotImplementedError

    def check_layout(self, repository, layout):
        """Check whether a layout can be used with this mapping."""
        pass

    def get_mandated_layout(self, repository):
        """Return the repository layout if any is mandated by this mapping, 
        None otherwise."""
        return None

    def get_guessed_layout(self, repository):
        """Return the repository layout guessed by this mapping or None.
        """
        return None

    def revision_id_bzr_to_foreign(self, revid):
        """Parse an existing Subversion-based revision id.

        :param revid: The revision id.
        :raises: InvalidRevisionId
        :return: Tuple with (uuid, branch path, revision number) and mapping.
        """
        raise NotImplementedError(self.revision_id_bzr_to_foreign)

    def revision_id_foreign_to_bzr(self, (uuid, path, revnum)):
        """Generate a unambiguous revision id. 
        
        :param uuid: UUID of the repository.
        :param path: Branch path.
        :param revnum: Subversion revision number.

        :return: New revision id.
        """
        raise NotImplementedError(self.revision_id_foreign_to_bzr)

    def is_branch(self, branch_path):
        raise NotImplementedError(self.is_branch)

    def is_tag(self, tag_path):
        raise NotImplementedError(self.is_tag)

    @staticmethod
    def generate_file_id(uuid, revnum, branch, inv_path):
        """Create a file id identifying a Subversion file.

        :param uuid: UUID of the repository
        :param revnum: Revision number at which the file was introduced.
        :param branch: Branch path of the branch in which the file was introduced.
        :param inv_path: Original path of the file within the inventory
        """
        raise NotImplementedError

    def import_revision(self, revprops, fileprops, uuid, branch, revnum, rev):
        """Update a Revision object from Subversion revision and branch 
        properties.

        :param revprops: Dictionary with Subversion revision properties.
        :param fileprops: Dictionary with Subversion file properties on the 
                          branch root.
        :param revnum: Revision number in Subversion.
        :param rev: Revision object to import data into.
        """
        raise NotImplementedError(self.import_revision)

    def get_lhs_parent(self, branch_path, revprops, fileprops):
        """Determine the left hand side parent, if it was explicitly recorded.

        If not explicitly recorded, returns None. Returns NULL_REVISION if 
        there is no lhs parent.

        """
        return None

    def get_rhs_parents(self, branch_path, revprops, fileprops):
        """Obtain the right-hand side parents for a revision.

        """
        raise NotImplementedError(self.get_rhs_parents)

    def get_rhs_ancestors(self, branch_path, revprops, fileprops):
        """Obtain the right-hand side ancestors for a revision.

        """
        raise NotImplementedError(self.get_rhs_ancestors)

    def import_fileid_map(self, revprops, fileprops):
        """Obtain the file id map for a revision from the properties.

        """
        raise NotImplementedError(self.import_fileid_map)

    def export_fileid_map(self, fileids, revprops, fileprops):
        """Adjust the properties for a file id map.

        :param fileids: Dictionary
        :param revprops: Subversion revision properties
        :param fileprops: File properties
        """
        raise NotImplementedError(self.export_fileid_map)

    def import_text_parents(self, revprops, fileprops):
        """Obtain a text parent map from properties.

        :param revprops: Subversion revision properties.
        :param fileprops: File properties.
        """
        raise NotImplementedError(self.import_text_parents)

    def export_text_parents(self, text_parents, revprops, fileprops):
        """Store a text parent map.

        :param text_parents: Text parent map
        :param revprops: Revision properties
        :param fileprops: File properties
        """
        raise NotImplementedError(self.export_text_parents)

    def export_text_revisions(self, text_revisions, revprops, fileprops):
        """Store a text revisions map.

        :param text_parents: Text revision map
        :param revprops: Revision properties
        :param fileprops: File properties
        """
        raise NotImplementedError(self.export_text_revisions)

    def import_text_revisions(self, revprops, fileprops):
        raise NotImplementedError(self.import_text_revisions)

    def export_revision(self, branch_root, timestamp, timezone, committer, revprops, revision_id, revno, parent_ids, svn_revprops, svn_fileprops):
        """Determines the revision properties and branch root file 
        properties.
        """
        raise NotImplementedError(self.export_revision)

    def export_message(self, log, revprops, fileprops):
        raise NotImplementedError(self.export_message)

    def get_revision_id(self, branch_path, revprops, fileprops):
        raise NotImplementedError(self.get_revision_id)

<<<<<<< HEAD
    @classmethod
    def get_test_instance(cls):
        return cls()
=======
    def unprefix(self, branch_path, repos_path):
        raise NotImplementedError(self.unprefix)

    def supports_tags(self):
        raise NotImplementedError(self.supports_tags)


class BzrSvnMappingv1(BzrSvnMapping):
    """This was the initial version of the mappings as used by bzr-svn
    0.2.
    
    It does not support pushing revisions to Subversion as-is, but only 
    as part of a merge.
    """
    @classmethod
    def parse_revision_id(cls, revid):
        if not revid.startswith("svn-v1:"):
            raise InvalidRevisionId(revid, "")
        revid = revid[len("svn-v1:"):]
        at = revid.index("@")
        fash = revid.rindex("-")
        uuid = revid[at+1:fash]
        branch_path = unescape_svn_path(revid[fash+1:])
        revnum = int(revid[0:at])
        assert revnum >= 0
        return (uuid, branch_path, revnum, cls())

    def generate_revision_id(self, uuid, revnum, path):
        return "svn-v1:%d@%s-%s" % (revnum, uuid, escape_svn_path(path))

    def __eq__(self, other):
        return type(self) == type(other)

    def supports_tags(self):
        return False


class BzrSvnMappingv2(BzrSvnMapping):
    """The second version of the mappings as used in the 0.3.x series.
>>>>>>> 1a78935c

    def is_bzr_revision_hidden(self, revprops, changed_fileprops):
        return False

    def export_hidden(self, revprops, fileprops):
        raise NotImplementedError(self.export_hidden)

    def show_foreign_revid(self, (uuid, bp, revnum)):
        return { "svn revno": "%d (on /%s)" % (revnum, bp)}

    def supports_tags(self):
        return False


def parse_fileid_property(text):
    """Pares a fileid file or revision property.

    :param text: Property value
    :return: Map of path -> fileid
    """
    ret = {}
    for line in text.splitlines():
        (path, key) = line.split("\t", 1)
        ret[urllib.unquote(path).decode("utf-8")] = osutils.safe_file_id(key)
    return ret


def generate_fileid_property(fileids):
    """Marshall a dictionary with file ids.
    
    :param fileids: Map of path -> fileid
    :return: Property value
    """
    return "".join(["%s\t%s\n" % (urllib.quote(path.encode("utf-8")), fileids[path]) for path in sorted(fileids.keys())])


def parse_text_parents_property(text):
    ret = {}
    for line in text.splitlines():
        parts = line.split("\t")
        entry = parts[0]
        ret[urllib.unquote(entry)] = filter(lambda x: x != "", [osutils.safe_revision_id(parent_revid) for parent_revid in parts[1:]])
    return ret


def parse_text_revisions_property(text):
    ret = {}
    for line in text.splitlines():
        (entry, revid) = line.split("\t", 1)
        ret[urllib.unquote(entry)] = osutils.safe_revision_id(revid)
    return ret


def generate_text_parents_property(text_parents):
    return "".join(["%s\t%s\n" % (urllib.quote(path.encode("utf-8")), "\t".join(text_parents[path])) for path in sorted(text_parents.keys())])


def generate_text_revisions_property(text_revisions):
    return "".join(["%s\t%s\n" % (urllib.quote(path.encode("utf-8")), text_revisions[path]) for path in sorted(text_revisions.keys())])


class BzrSvnMappingFileProps(object):
    def __init__(self, name):
        self.name = name

    def import_revision(self, svn_revprops, fileprops, uuid, branch, revnum, rev):
        parse_svn_revprops(svn_revprops, rev)
        if SVN_PROP_BZR_LOG in fileprops:
            rev.message = fileprops[SVN_PROP_BZR_LOG][1]
        metadata = fileprops.get(SVN_PROP_BZR_REVISION_INFO)
        if metadata is not None:
            parse_revision_metadata(metadata[1], rev)

    def import_text_parents(self, svn_revprops, fileprops):
        metadata = fileprops.get(SVN_PROP_BZR_TEXT_PARENTS)
        if metadata is None:
            return {}
        return parse_text_parents_property(metadata[1])

    def import_text_revisions(self, svn_revprops, fileprops):
        metadata = fileprops.get(SVN_PROP_BZR_TEXT_REVISIONS)
        if metadata is None:
            return {}
        return parse_text_revisions_property(metadata[1])

    def export_text_parents(self, text_parents, svn_revprops, fileprops):
        if text_parents != {}:
            fileprops[SVN_PROP_BZR_TEXT_PARENTS] = generate_text_parents_property(text_parents)
        elif SVN_PROP_BZR_TEXT_PARENTS in fileprops:
            fileprops[SVN_PROP_BZR_TEXT_PARENTS] = ""

    def export_text_revisions(self, text_revisions, svn_revprops, fileprops):
        if text_revisions != {}:
            fileprops[SVN_PROP_BZR_TEXT_REVISIONS] = generate_text_revisions_property(text_revisions)
        elif SVN_PROP_BZR_TEXT_REVISIONS in fileprops:
            fileprops[SVN_PROP_BZR_TEXT_REVISIONS] = ""

    def get_rhs_parents(self, branch_path, revprops, fileprops):
        bzr_merges = fileprops.get(SVN_PROP_BZR_ANCESTRY+self.name, None)
        if bzr_merges is not None:
            try:
                new_lines = find_new_lines(bzr_merges)
            except ValueError, e:
                mutter(str(e))
                return ()
            if len(new_lines) != 1:
                mutter("unexpected number of lines in bzr merge property: %r" % new_lines)
                return ()
            return parse_merge_property(new_lines[0])

        return ()

    def get_rhs_ancestors(self, branch_path, revprops, fileprops):
        ancestry = []
        for l in fileprops.get(SVN_PROP_BZR_ANCESTRY+self.name, (None, ""))[1].splitlines():
            ancestry.extend(l.split("\n"))
        return ancestry

    def import_fileid_map(self, svn_revprops, fileprops):
        fileids = fileprops.get(SVN_PROP_BZR_FILEIDS, None)
        if fileids is None:
            return {}
        return parse_fileid_property(fileids[1])

    def _record_merges(self, merges, fileprops):
        """Store the extra merges (non-LHS parents) in a file property.

        :param merges: List of parents.
        """
        # Bazaar Parents
        old = fileprops.get(SVN_PROP_BZR_ANCESTRY+self.name, "")
        svnprops = { SVN_PROP_BZR_ANCESTRY+self.name: old + "\t".join(merges) + "\n" }

        return svnprops
 
    def export_revision(self, branch_root, timestamp, timezone, committer, revprops, revision_id, revno, parent_ids, svn_revprops, svn_fileprops):

        # Keep track of what Subversion properties to set later on
        svn_fileprops[SVN_PROP_BZR_REVISION_INFO] = generate_revision_metadata(
            timestamp, timezone, committer, revprops)

        if len(parent_ids) > 1:
            svn_fileprops.update(self._record_merges(parent_ids[1:], svn_fileprops))

        # Set appropriate property if revision id was specified by 
        # caller
        if revision_id is not None:
            old = svn_fileprops.get(SVN_PROP_BZR_REVISION_ID+self.name, "")
            svn_fileprops[SVN_PROP_BZR_REVISION_ID+self.name] = old + "%d %s\n" % (revno, revision_id)

    def export_message(self, message, revprops, fileprops):
        fileprops[SVN_PROP_BZR_LOG] = message.encode("utf-8")

    def get_revision_id(self, branch_path, revprops, fileprops):
        # Lookup the revision from the bzr:revision-id-vX property
        text = fileprops.get(SVN_PROP_BZR_REVISION_ID+self.name, None)
        if text is None:
            return (None, None)

        try:
            new_lines = find_new_lines(text)
        except ValueError, e:
            mutter(str(e))
            return (None, None)

        if len(new_lines) != 1:
            mutter("unexpected number of lines: %r" % new_lines)
            return (None, None)

        try:
            return parse_revid_property(new_lines[0])
        except errors.InvalidPropertyValue, e:
            mutter(str(e))
            return (None, None)

    def export_fileid_map(self, fileids, revprops, fileprops):
        if fileids != {}:
            file_id_text = generate_fileid_property(fileids)
            fileprops[SVN_PROP_BZR_FILEIDS] = file_id_text
        elif SVN_PROP_BZR_FILEIDS in fileprops:
            fileprops[SVN_PROP_BZR_FILEIDS] = ""


class BzrSvnMappingRevProps(object):
    def import_revision(self, svn_revprops, fileprops, uuid, branch, revnum, rev):
        parse_svn_revprops(svn_revprops, rev)
        parse_bzr_svn_revprops(svn_revprops, rev)

    def import_fileid_map(self, svn_revprops, fileprops):
        if not svn_revprops.has_key(SVN_REVPROP_BZR_FILEIDS):
            return {}
        return parse_fileid_property(svn_revprops[SVN_REVPROP_BZR_FILEIDS])

    def import_text_parents(self, svn_revprops, fileprops):
        if not svn_revprops.has_key(SVN_REVPROP_BZR_TEXT_PARENTS):
            return {}
        return parse_text_parents_property(svn_revprops[SVN_REVPROP_BZR_TEXT_PARENTS])

    def export_text_parents(self, text_parents, svn_revprops, fileprops):
        if text_parents != {}:
            svn_revprops[SVN_REVPROP_BZR_TEXT_PARENTS] = generate_text_parents_property(text_parents)

    def import_text_revisions(self, svn_revprops, fileprops):
        if not svn_revprops.has_key(SVN_REVPROP_BZR_TEXT_REVISIONS):
            return {}
        return parse_text_revisions_property(svn_revprops[SVN_REVPROP_BZR_TEXT_REVISIONS])

    def export_text_revisions(self, text_revisions, svn_revprops, fileprops):
        if text_revisions != {}:
            svn_revprops[SVN_REVPROP_BZR_TEXT_REVISIONS] = generate_text_revisions_property(text_revisions)

    def get_lhs_parent(self, branch_parent, svn_revprops, fileprops):
        return svn_revprops.get(SVN_REVPROP_BZR_BASE_REVISION)

    def get_rhs_parents(self, branch_path, svn_revprops, fileprops):
        return tuple(svn_revprops.get(SVN_REVPROP_BZR_MERGE, "").splitlines())

    def get_branch_root(self, revprops):
        return revprops[SVN_REVPROP_BZR_ROOT]

    def get_revision_id(self, branch_path, revprops, fileprops):
        if not is_bzr_revision_revprops(revprops) or not SVN_REVPROP_BZR_REVISION_ID in revprops:
            return (None, None)
        revid = revprops[SVN_REVPROP_BZR_REVISION_ID]
        revno = int(revprops[SVN_REVPROP_BZR_REVNO])
        return (revno, revid)

    def export_message(self, message, revprops, fileprops):
        revprops[SVN_REVPROP_BZR_LOG] = message.encode("utf-8")

    def export_revision(self, branch_root, timestamp, timezone, committer, revprops, revision_id, revno, parent_ids, svn_revprops, svn_fileprops):

        if timestamp is not None:
            svn_revprops[SVN_REVPROP_BZR_TIMESTAMP] = format_highres_date(timestamp, timezone)

        if committer is not None:
            svn_revprops[SVN_REVPROP_BZR_COMMITTER] = committer.encode("utf-8")

        if revprops is not None:
            for name, value in revprops.items():
                svn_revprops[SVN_REVPROP_BZR_REVPROP_PREFIX+name] = value.encode("utf-8")

        svn_revprops[SVN_REVPROP_BZR_ROOT] = branch_root

        if revision_id is not None:
            svn_revprops[SVN_REVPROP_BZR_REVISION_ID] = revision_id

        if len(parent_ids) > 1:
            svn_revprops[SVN_REVPROP_BZR_MERGE] = "".join([x+"\n" for x in parent_ids[1:]])
        if len(parent_ids) == 0:
            svn_revprops[SVN_REVPROP_BZR_BASE_REVISION] = NULL_REVISION
        else:
            svn_revprops[SVN_REVPROP_BZR_BASE_REVISION] = parent_ids[0]
        
        svn_revprops[SVN_REVPROP_BZR_REVNO] = str(revno)

    def export_fileid_map(self, fileids, revprops, fileprops):
        if fileids != {}:
            revprops[SVN_REVPROP_BZR_FILEIDS] = generate_fileid_property(fileids)

    def get_rhs_ancestors(self, branch_path, revprops, fileprops):
        raise NotImplementedError(self.get_rhs_ancestors)


class SubversionMappingRegistry(foreign.VcsMappingRegistry):

    def parse_mapping_name(self, name):
        assert isinstance(name, str)
        assert name.startswith("svn-")
        name = name[len("svn-"):]
        if "-" in name:
            name, rest = name.split("-", 1)
            assert isinstance(rest, str)
            return self.get(name)(rest)
        return self.get(name)()

    def parse_revision_id(self, revid):
        """Try to parse a Subversion revision id.
        
        :param revid: Revision id to parse
        :return: tuple with (uuid, branch_path, revno), mapping
        """
        if not revid.startswith("svn-"):
            raise InvalidRevisionId(revid, None)
        mapping_version = revid[len("svn-"):len("svn-vx")]
        mapping = self.get(mapping_version)
        return mapping.revision_id_bzr_to_foreign(revid)

    revision_id_bzr_to_foreign = parse_revision_id


mapping_registry = SubversionMappingRegistry()
mapping_registry.register_lazy('v1', 'bzrlib.plugins.svn.mapping2', 
                               'BzrSvnMappingv1', 
                               'Original bzr-svn mapping format (bzr-svn 0.2.x)')
mapping_registry.register_lazy('v2', 'bzrlib.plugins.svn.mapping2',
                               'BzrSvnMappingv2', 
                               'Second format (bzr-svn 0.3.x)')
mapping_registry.register_lazy('v3', 'bzrlib.plugins.svn.mapping3', 
                               'BzrSvnMappingv3FileProps', 
                               'Third format (bzr-svn 0.4.x)')
mapping_registry.register_lazy('v4', 'bzrlib.plugins.svn.mapping4', 
                               'BzrSvnMappingv4',
                               'Fourth format (bzr-svn 0.5.x)')
mapping_registry.set_default('v4')


def find_mapping(revprops, fileprops):
    """Find a mapping instance based on the revprops and fileprops set on a revision.

    :param revprops: Revision properties.
    :param fileprops: File properties set on branch root.
    :return: BzrSvnMapping instance or None if no mapping found.
    """
    if SVN_REVPROP_BZR_MAPPING_VERSION in revprops:
        try:
            cls = mapping_registry.get(revprops[SVN_REVPROP_BZR_MAPPING_VERSION])
            ret = cls.from_revprops(revprops)
        except KeyError:
            pass
        except NotImplementedError:
            pass
        else:
            if ret is not None:
                return ret
    for k, v in fileprops.items():
        if k.startswith(SVN_PROP_BZR_REVISION_ID):
            return mapping_registry.parse_mapping_name("svn-" + k[len(SVN_PROP_BZR_REVISION_ID):])
    return None


def is_bzr_revision_revprops(revprops):
    if revprops.has_key(SVN_REVPROP_BZR_MAPPING_VERSION):
        return True
    if revprops.has_key(SVN_REVPROP_BZR_SKIP):
        return False
    return None


def is_bzr_revision_fileprops(fileprops):
    for k in fileprops:
        if k.startswith(SVN_PROP_BZR_PREFIX):
            return True
    return None


def estimate_bzr_ancestors(fileprops):
    """Estimate the number of bzr ancestors that a revision has based on file properties.

    """
    found = []
    for k, v in fileprops.items():
        if k.startswith(SVN_PROP_BZR_REVISION_ID):
            found.append(len(v.splitlines()))
    if found != []:
        return sorted(found, reverse=True)[0]
    for k in fileprops:
        if k.startswith(SVN_PROP_BZR_PREFIX):
            return 1
    return 0


def get_roundtrip_ancestor_revids(fileprops):
    for propname, propvalue in fileprops.items():
        if not propname.startswith(SVN_PROP_BZR_REVISION_ID):
            continue
        mapping_name = propname[len(SVN_PROP_BZR_REVISION_ID):]
        for line in propvalue.splitlines():
            try:
                (revno, revid) = parse_revid_property(line)
                yield (revid, revno, mapping_name)
            except errors.InvalidPropertyValue, ie:
                mutter(str(ie))

foreign_vcs_svn = foreign.ForeignVcs(mapping_registry)<|MERGE_RESOLUTION|>--- conflicted
+++ resolved
@@ -470,51 +470,12 @@
     def get_revision_id(self, branch_path, revprops, fileprops):
         raise NotImplementedError(self.get_revision_id)
 
-<<<<<<< HEAD
+    def supports_tags(self):
+        raise NotImplementedError(self.supports_tags)
+
     @classmethod
     def get_test_instance(cls):
         return cls()
-=======
-    def unprefix(self, branch_path, repos_path):
-        raise NotImplementedError(self.unprefix)
-
-    def supports_tags(self):
-        raise NotImplementedError(self.supports_tags)
-
-
-class BzrSvnMappingv1(BzrSvnMapping):
-    """This was the initial version of the mappings as used by bzr-svn
-    0.2.
-    
-    It does not support pushing revisions to Subversion as-is, but only 
-    as part of a merge.
-    """
-    @classmethod
-    def parse_revision_id(cls, revid):
-        if not revid.startswith("svn-v1:"):
-            raise InvalidRevisionId(revid, "")
-        revid = revid[len("svn-v1:"):]
-        at = revid.index("@")
-        fash = revid.rindex("-")
-        uuid = revid[at+1:fash]
-        branch_path = unescape_svn_path(revid[fash+1:])
-        revnum = int(revid[0:at])
-        assert revnum >= 0
-        return (uuid, branch_path, revnum, cls())
-
-    def generate_revision_id(self, uuid, revnum, path):
-        return "svn-v1:%d@%s-%s" % (revnum, uuid, escape_svn_path(path))
-
-    def __eq__(self, other):
-        return type(self) == type(other)
-
-    def supports_tags(self):
-        return False
-
-
-class BzrSvnMappingv2(BzrSvnMapping):
-    """The second version of the mappings as used in the 0.3.x series.
->>>>>>> 1a78935c
 
     def is_bzr_revision_hidden(self, revprops, changed_fileprops):
         return False
@@ -524,9 +485,6 @@
 
     def show_foreign_revid(self, (uuid, bp, revnum)):
         return { "svn revno": "%d (on /%s)" % (revnum, bp)}
-
-    def supports_tags(self):
-        return False
 
 
 def parse_fileid_property(text):
