# Copyright (C) 2005-2008 Jelmer Vernooij <jelmer@samba.org>
 
# This program is free software; you can redistribute it and/or modify
# it under the terms of the GNU General Public License as published by
# the Free Software Foundation; either version 3 of the License, or
# (at your option) any later version.

# This program is distributed in the hope that it will be useful,
# but WITHOUT ANY WARRANTY; without even the implied warranty of
# MERCHANTABILITY or FITNESS FOR A PARTICULAR PURPOSE.  See the
# GNU General Public License for more details.

# You should have received a copy of the GNU General Public License
# along with this program.  If not, see <http://www.gnu.org/licenses/>.

"""Maps between Subversion and Bazaar semantics."""

from bzrlib import osutils, registry
from bzrlib.errors import InvalidRevisionId
from bzrlib.trace import mutter

import calendar
import core
import errors
from scheme import BranchingScheme, guess_scheme_from_branch_path
import sha
import time
import urllib
import constants

MAPPING_VERSION = 3

SVN_PROP_BZR_PREFIX = 'bzr:'
SVN_PROP_BZR_ANCESTRY = 'bzr:ancestry:v%d-' % MAPPING_VERSION
SVN_PROP_BZR_FILEIDS = 'bzr:file-ids'
SVN_PROP_BZR_MERGE = 'bzr:merge'
SVN_PROP_BZR_REVISION_INFO = 'bzr:revision-info'
SVN_PROP_BZR_REVISION_ID = 'bzr:revision-id:v%d-' % MAPPING_VERSION
SVN_PROP_BZR_BRANCHING_SCHEME = 'bzr:branching-scheme'

SVN_REVPROP_BZR_COMMITTER = 'bzr:committer'
SVN_REVPROP_BZR_FILEIDS = 'bzr:file-ids'
SVN_REVPROP_BZR_MAPPING_VERSION = 'bzr:mapping-version'
SVN_REVPROP_BZR_MERGE = 'bzr:merge'
SVN_REVPROP_BZR_REVISION_ID = 'bzr:revision-id'
SVN_REVPROP_BZR_REVNO = 'bzr:revno'
SVN_REVPROP_BZR_REVPROP_PREFIX = 'bzr:revprop:'
SVN_REVPROP_BZR_ROOT = 'bzr:root'
SVN_REVPROP_BZR_SCHEME = 'bzr:scheme'
SVN_REVPROP_BZR_SIGNATURE = 'bzr:gpg-signature'
SVN_REVPROP_BZR_TIMESTAMP = 'bzr:timestamp'
SVN_REVPROP_BZR_LOG = 'bzr:log'


def escape_svn_path(x):
    """Escape a Subversion path for use in a revision identifier.

    :param x: Path
    :return: Escaped path
    """
    assert isinstance(x, str)
    return urllib.quote(x, "")
unescape_svn_path = urllib.unquote


# The following two functions don't use day names (which can vary by 
# locale) unlike the alternatives in bzrlib.timestamp

def format_highres_date(t, offset=0):
    """Format a date, such that it includes higher precision in the
    seconds field.

    :param t:   The local time in fractional seconds since the epoch
    :type t: float
    :param offset:  The timezone offset in integer seconds
    :type offset: int
    """
    assert isinstance(t, float)

    # This has to be formatted for "original" date, so that the
    # revision XML entry will be reproduced faithfully.
    if offset is None:
        offset = 0
    tt = time.gmtime(t + offset)

    return (time.strftime("%Y-%m-%d %H:%M:%S", tt)
            # Get the high-res seconds, but ignore the 0
            + ('%.9f' % (t - int(t)))[1:]
            + ' %+03d%02d' % (offset / 3600, (offset / 60) % 60))


def unpack_highres_date(date):
    """This takes the high-resolution date stamp, and
    converts it back into the tuple (timestamp, timezone)
    Where timestamp is in real UTC since epoch seconds, and timezone is an
    integer number of seconds offset.

    :param date: A date formated by format_highres_date
    :type date: string
    """
    # skip day if applicable
    if not date[0].isdigit():
        space_loc = date.find(' ')
        if space_loc == -1:
            raise ValueError("No valid date: %r" % date)
        date = date[space_loc+1:]
    # Up until the first period is a datestamp that is generated
    # as normal from time.strftime, so use time.strptime to
    # parse it
    dot_loc = date.find('.')
    if dot_loc == -1:
        raise ValueError(
            'Date string does not contain high-precision seconds: %r' % date)
    base_time = time.strptime(date[:dot_loc], "%Y-%m-%d %H:%M:%S")
    fract_seconds, offset = date[dot_loc:].split()
    fract_seconds = float(fract_seconds)

    offset = int(offset)

    hours = int(offset / 100)
    minutes = (offset % 100)
    seconds_offset = (hours * 3600) + (minutes * 60)

    # time.mktime returns localtime, but calendar.timegm returns UTC time
    timestamp = calendar.timegm(base_time)
    timestamp -= seconds_offset
    # Add back in the fractional seconds
    timestamp += fract_seconds
    return (timestamp, seconds_offset)


def parse_merge_property(line):
    """Parse a bzr:merge property value.

    :param line: Line to parse
    :return: List of revisions merged
    """
    if ' ' in line:
        mutter('invalid revision id %r in merged property, skipping' % line)
        return ()

    return tuple(filter(lambda x: x != "", line.split("\t")))

def parse_svn_revprops(svn_revprops, rev):
    if svn_revprops.has_key(constants.PROP_REVISION_AUTHOR):
        rev.committer = svn_revprops[constants.PROP_REVISION_AUTHOR]
    else:
        rev.committer = ""
<<<<<<< HEAD

    rev.message = svn_revprops.get(constants.PROP_REVISION_LOG)
=======
    
    rev.message = svn_revprops.get(svn.core.SVN_PROP_REVISION_LOG)
>>>>>>> 85d5896c

    if rev.message:
        try:
            rev.message = rev.message.decode("utf-8")
        except UnicodeDecodeError:
            pass

    if svn_revprops.has_key(constants.PROP_REVISION_DATE):
        rev.timestamp = core.time_from_cstring(svn_revprops[constants.PROP_REVISION_DATE]) / 1000000.0
    else:
        rev.timestamp = 0.0 # FIXME: Obtain repository creation time
    rev.timezone = None
    rev.properties = {}


def parse_revision_metadata(text, rev):
    """Parse a revision info text (as set in bzr:revision-info).

    :param text: text to parse
    :param rev: Revision object to apply read parameters to
    """
    in_properties = False
    for l in text.splitlines():
        try:
            key, value = l.split(": ", 2)
        except ValueError:
            raise errors.InvalidPropertyValue(SVN_PROP_BZR_REVISION_INFO, 
                    "Missing : in revision metadata")
        if key == "committer":
            rev.committer = value.decode("utf-8")
        elif key == "timestamp":
            (rev.timestamp, rev.timezone) = unpack_highres_date(value)
        elif key == "properties":
            in_properties = True
        elif key[0] == "\t" and in_properties:
            rev.properties[str(key[1:])] = value.decode("utf-8")
        else:
            raise errors.InvalidPropertyValue(SVN_PROP_BZR_REVISION_INFO, 
                    "Invalid key %r" % key)


def parse_revid_property(line):
    """Parse a (revnum, revid) tuple as set in revision id properties.
    :param line: line to parse
    :return: tuple with (bzr_revno, revid)
    """
    if '\n' in line:
        raise errors.InvalidPropertyValue(SVN_PROP_BZR_REVISION_ID, 
                "newline in revision id property line")
    try:
        (revno, revid) = line.split(' ', 1)
    except ValueError:
        raise errors.InvalidPropertyValue(SVN_PROP_BZR_REVISION_ID, 
                "missing space")
    if revid == "":
        raise errors.InvalidPropertyValue(SVN_PROP_BZR_REVISION_ID,
                "empty revision id")
    return (int(revno), revid)


def generate_revision_metadata(timestamp, timezone, committer, revprops):
    """Generate revision metadata text for the specified revision 
    properties.

    :param timestamp: timestamp of the revision, in seconds since epoch
    :param timezone: timezone, specified by offset from GMT in seconds
    :param committer: name/email of the committer
    :param revprops: dictionary with custom revision properties
    :return: text with data to set bzr:revision-info to.
    """
    assert timestamp is None or isinstance(timestamp, float)
    text = ""
    if timestamp is not None:
        text += "timestamp: %s\n" % format_highres_date(timestamp, timezone) 
    if committer is not None:
        text += "committer: %s\n" % committer
    if revprops is not None and revprops != {}:
        text += "properties: \n"
        for k, v in sorted(revprops.items()):
            text += "\t%s: %s\n" % (k, v)
    return text


def parse_bzr_svn_revprops(props, rev):
    """Update a Revision object from a set of Subversion revision properties.
    
    :param props: Dictionary with Subversion revision properties.
    :param rev: Revision object
    """
    if props.has_key(SVN_REVPROP_BZR_TIMESTAMP):
        (rev.timestamp, rev.timezone) = unpack_highres_date(props[SVN_REVPROP_BZR_TIMESTAMP])

    if props.has_key(SVN_REVPROP_BZR_COMMITTER):
        rev.committer = props[SVN_REVPROP_BZR_COMMITTER].decode("utf-8")

    if props.has_key(SVN_REVPROP_BZR_LOG):
        rev.message = props[SVN_REVPROP_BZR_LOG]

    for name, value in props.items():
        if name.startswith(SVN_REVPROP_BZR_REVPROP_PREFIX):
            rev.properties[name[len(SVN_REVPROP_BZR_REVPROP_PREFIX):]] = value


class BzrSvnMapping:
    """Class that maps between Subversion and Bazaar semantics."""
    experimental = False
    _warned_experimental = False

    def __init__(self):
        if self.experimental and not BzrSvnMapping._warned_experimental:
            from bzrlib.trace import warning
            warning("using experimental bzr-svn mappings; output may change between revisions")
            BzrSvnMapping._warned_experimental = True

    @classmethod
    def supports_roundtripping(cls):
        """Whether this mapping supports roundtripping.
        """
        return False

    @classmethod
    def supports_custom_revprops(cls):
        """Whether this mapping can be used with custom revision properties."""
        return False

    @classmethod
    def supports_custom_fileprops(cls):
        """Whether this mapping can be used with custom file properties."""
        return False

    def parse_revision_id(self, revid):
        """Parse an existing Subversion-based revision id.

        :param revid: The revision id.
        :raises: InvalidRevisionId
        :return: Tuple with uuid, branch path, revision number and scheme.
        """
        raise NotImplementedError(self.parse_revision_id)

    def generate_revision_id(self, uuid, revnum, path):
        """Generate a unambiguous revision id. 
        
        :param uuid: UUID of the repository.
        :param revnum: Subversion revision number.
        :param path: Branch path.

        :return: New revision id.
        """
        raise NotImplementedError(self.generate_revision_id)

    def is_branch(self, branch_path):
        raise NotImplementedError(self.is_branch)

    def is_tag(self, tag_path):
        raise NotImplementedError(self.is_tag)

    @staticmethod
    def generate_file_id(uuid, revnum, branch, inv_path):
        """Create a file id identifying a Subversion file.

        :param uuid: UUID of the repository
        :param revnum: Revision number at which the file was introduced.
        :param branch: Branch path of the branch in which the file was introduced.
        :param inv_path: Original path of the file within the inventory
        """
        raise NotImplementedError(self.generate_file_id)

    def import_revision(self, revprops, fileprops, rev):
        """Update a Revision object from Subversion revision and branch 
        properties.

        :param revprops: Dictionary with Subversion revision properties.
        :param fileprops: Dictionary with Subversion file properties on the 
                          branch root.
        :param rev: Revision object to import data into.
        """
        raise NotImplementedError(self.import_revision)

    def get_rhs_parents(self, branch_path, revprops, fileprops):
        """Obtain the right-hand side parents for a revision.

        """
        raise NotImplementedError(self.get_rhs_parents)

    def get_rhs_ancestors(self, branch_path, revprops, fileprops):
        """Obtain the right-hand side ancestors for a revision.

        """
        raise NotImplementedError(self.get_rhs_ancestors)

    def import_fileid_map(self, revprops, fileprops):
        """Obtain the file id map for a revision from the properties.

        """
        raise NotImplementedError(self.import_fileid_map)

    def export_fileid_map(self, fileids, revprops, fileprops):
        """Adjust the properties for a file id map.

        :param fileids: Dictionary
        :param revprops: Subversion revision properties
        :param fileprops: File properties
        """
        raise NotImplementedError(self.export_fileid_map)

    def export_revision(self, branch_root, timestamp, timezone, committer, revprops, 
                        revision_id, revno, merges, fileprops):
        """Determines the revision properties and branch root file 
        properties.
        """
        raise NotImplementedError(self.export_revision)

    def get_revision_id(self, branch_path, revprops, fileprops):
        raise NotImplementedError(self.get_revision_id)

    def unprefix(self, branch_path, repos_path):
        raise NotImplementedError(self.unprefix)


class BzrSvnMappingv1(BzrSvnMapping):
    """This was the initial version of the mappings as used by bzr-svn
    0.2.
    
    It does not support pushing revisions to Subversion as-is, but only 
    as part of a merge.
    """
    @classmethod
    def parse_revision_id(cls, revid):
        if not revid.startswith("svn-v1:"):
            raise InvalidRevisionId(revid, "")
        revid = revid[len("svn-v1:"):]
        at = revid.index("@")
        fash = revid.rindex("-")
        uuid = revid[at+1:fash]
        branch_path = unescape_svn_path(revid[fash+1:])
        revnum = int(revid[0:at])
        assert revnum >= 0
        return (uuid, branch_path, revnum, cls())

    def generate_revision_id(self, uuid, revnum, path):
        return "svn-v1:%d@%s-%s" % (revnum, uuid, escape_svn_path(path))

    def __eq__(self, other):
        return type(self) == type(other)


class BzrSvnMappingv2(BzrSvnMapping):
    """The second version of the mappings as used in the 0.3.x series.

    """
    @classmethod
    def parse_revision_id(cls, revid):
        if not revid.startswith("svn-v2:"):
            raise InvalidRevisionId(revid, "")
        revid = revid[len("svn-v2:"):]
        at = revid.index("@")
        fash = revid.rindex("-")
        uuid = revid[at+1:fash]
        branch_path = unescape_svn_path(revid[fash+1:])
        revnum = int(revid[0:at])
        assert revnum >= 0
        return (uuid, branch_path, revnum, cls())

    def generate_revision_id(self, uuid, revnum, path):
        return "svn-v2:%d@%s-%s" % (revnum, uuid, escape_svn_path(path))

    def __eq__(self, other):
        return type(self) == type(other)


def parse_fileid_property(text):
    ret = {}
    for line in text.splitlines():
        (path, key) = line.split("\t", 2)
        ret[urllib.unquote(path)] = osutils.safe_file_id(key)
    return ret


def generate_fileid_property(fileids):
    """Marshall a dictionary with file ids."""
    return "".join(["%s\t%s\n" % (urllib.quote(path), fileids[path]) for path in sorted(fileids.keys())])


class BzrSvnMappingv3(BzrSvnMapping):
    """The third version of the mappings as used in the 0.4.x series.

    """
    experimental = True
    upgrade_suffix = "-svn3"
    revid_prefix = "svn-v3-"

    def __init__(self, scheme):
        BzrSvnMapping.__init__(self)
        self.scheme = scheme
        assert not isinstance(scheme, str)

    def __repr__(self):
        return "%s(%r)" % (self.__class__.__name__, self.scheme)

    def generate_file_id(self, uuid, revnum, branch, inv_path):
        assert isinstance(uuid, str)
        assert isinstance(revnum, int)
        assert isinstance(branch, str)
        assert isinstance(inv_path, unicode)
        inv_path = inv_path.encode("utf-8")
        ret = "%d@%s:%s:%s" % (revnum, uuid, escape_svn_path(branch), escape_svn_path(inv_path))
        if len(ret) > 150:
            ret = "%d@%s:%s;%s" % (revnum, uuid, 
                                escape_svn_path(branch),
                                sha.new(inv_path).hexdigest())
        assert isinstance(ret, str)
        return osutils.safe_file_id(ret)

    @staticmethod
    def supports_roundtripping():
        return True

    @classmethod
    def _parse_revision_id(cls, revid):
        assert isinstance(revid, str)

        if not revid.startswith(cls.revid_prefix):
            raise InvalidRevisionId(revid, "")

        try:
            (version, uuid, branch_path, srevnum) = revid.split(":")
        except ValueError:
            raise InvalidRevisionId(revid, "")

        scheme = version[len(cls.revid_prefix):]

        branch_path = unescape_svn_path(branch_path)

        return (uuid, branch_path, int(srevnum), scheme)

    @classmethod
    def parse_revision_id(cls, revid):
        (uuid, branch_path, srevnum, scheme) = cls._parse_revision_id(revid)
        # Some older versions of bzr-svn 0.4 did not always set a branching
        # scheme but set "undefined" instead.
        if scheme == "undefined":
            scheme = guess_scheme_from_branch_path(branch_path)
        else:
            scheme = BranchingScheme.find_scheme(scheme)

        return (uuid, branch_path, srevnum, cls(scheme))

    def is_branch(self, branch_path):
        return (self.scheme.is_branch(branch_path) or 
                self.scheme.is_tag(branch_path))

    def is_tag(self, tag_path):
        return self.scheme.is_tag(tag_path)

    @classmethod
    def _generate_revision_id(cls, uuid, revnum, path, scheme):
        assert isinstance(revnum, int)
        assert isinstance(path, str)
        assert revnum >= 0
        assert revnum > 0 or path == "", \
                "Trying to generate revid for (%r,%r)" % (path, revnum)
        return "%s%s:%s:%s:%d" % (cls.revid_prefix, scheme, uuid, \
                       escape_svn_path(path.strip("/")), revnum)

    def generate_revision_id(self, uuid, revnum, path):
        return self._generate_revision_id(uuid, revnum, path, self.scheme)

    def unprefix(self, branch_path, repos_path):
        (bp, np) = self.scheme.unprefix(repos_path)
        assert branch_path == bp
        return np

    def __eq__(self, other):
        return type(self) == type(other) and self.scheme == other.scheme


class BzrSvnMappingFileProps:
    @classmethod
    def supports_custom_fileprops(cls):
        """Whether this mapping can be used with custom file properties."""
        return True

    def import_revision(self, svn_revprops, fileprops, rev):
        parse_svn_revprops(svn_revprops, rev)
        parse_revision_metadata(
                fileprops.get(SVN_PROP_BZR_REVISION_INFO, ""), rev)

    def get_rhs_parents(self, branch_path, revprops, fileprops):
        bzr_merges = fileprops.get(SVN_PROP_BZR_ANCESTRY+str(self.scheme), None)
        if bzr_merges is not None:
            return parse_merge_property(bzr_merges.splitlines()[-1])

        return ()

    def get_rhs_ancestors(self, branch_path, revprops, fileprops):
        ancestry = []
        for l in fileprops.get(SVN_PROP_BZR_ANCESTRY+str(self.scheme), "").splitlines():
            ancestry.extend(l.split("\n"))
        return ancestry

    def import_fileid_map(self, svn_revprops, fileprops):
        fileids = fileprops.get(SVN_PROP_BZR_FILEIDS, None)
        if fileids is None:
            return {}
        return parse_fileid_property(fileids)

    def _record_merges(self, merges, fileprops):
        """Store the extra merges (non-LHS parents) in a file property.

        :param merges: List of parents.
        """
        # Bazaar Parents
        old = fileprops.get(SVN_PROP_BZR_ANCESTRY+str(self.scheme), "")
        svnprops = { SVN_PROP_BZR_ANCESTRY+str(self.scheme): old + "\t".join(merges) + "\n" }

        return svnprops
 
    def export_revision(self, branch_root, timestamp, timezone, committer, revprops, revision_id, revno, merges, old_fileprops):
        # Keep track of what Subversion properties to set later on
        fileprops = {}
        fileprops[SVN_PROP_BZR_REVISION_INFO] = generate_revision_metadata(
            timestamp, timezone, committer, revprops)

        if len(merges) > 0:
            fileprops.update(self._record_merges(merges, old_fileprops))

        # Set appropriate property if revision id was specified by 
        # caller
        if revision_id is not None:
            old = old_fileprops.get(SVN_PROP_BZR_REVISION_ID+str(self.scheme), "")
            fileprops[SVN_PROP_BZR_REVISION_ID+str(self.scheme)] = old + "%d %s\n" % (revno, revision_id)

        return ({}, fileprops)

    def get_revision_id(self, branch_path, revprops, fileprops):
        # Lookup the revision from the bzr:revision-id-vX property
        text = fileprops.get(SVN_PROP_BZR_REVISION_ID+str(self.scheme), None)
        if text is None:
            return (None, None)

        lines = text.splitlines()
        if len(lines) == 0:
            return (None, None)

        try:
            return parse_revid_property(lines[-1])
        except errors.InvalidPropertyValue, e:
            mutter(str(e))
            return (None, None)

    def export_fileid_map(self, fileids, revprops, fileprops):
        if fileids != {}:
            file_id_text = generate_fileid_property(fileids)
            fileprops[SVN_PROP_BZR_FILEIDS] = file_id_text
        else:
            fileprops[SVN_PROP_BZR_FILEIDS] = ""

class BzrSvnMappingv3FileProps(BzrSvnMappingFileProps, BzrSvnMappingv3):
    pass

class BzrSvnMappingRevProps:
    @classmethod
    def supports_custom_revprops(cls):
        """Whether this mapping can be used with custom revision properties."""
        return True

    def import_revision(self, svn_revprops, fileprops, rev):
        parse_svn_revprops(svn_revprops, rev)
        parse_bzr_svn_revprops(svn_revprops, rev)

    def import_fileid_map(self, svn_revprops, fileprops):
        if not svn_revprops.has_key(SVN_REVPROP_BZR_FILEIDS):
            return {}
        return parse_fileid_property(svn_revprops[SVN_REVPROP_BZR_FILEIDS])

    def get_rhs_parents(self, branch_path, svn_revprops, 
                        fileprops):
        if svn_revprops[SVN_REVPROP_BZR_ROOT] != branch:
            return []
        return svn_revprops.get(SVN_REVPROP_BZR_MERGE, "").splitlines()

    def get_revision_id(self, branch_path, revprops, fileprops):
        if not revprops.has_key(SVN_REVPROP_BZR_MAPPING_VERSION):
            return (None, None)
        if revprops[SVN_REVPROP_BZR_ROOT] == branch_path:
            revid = revprops[SVN_REVPROP_BZR_REVISION_ID]
            revno = int(revprops[SVN_REVPROP_BZR_REVNO])
            return (revno, revid)
        return (None, None)

    def export_revision(self, branch_root, timestamp, timezone, committer, 
                        revprops, revision_id, revno, merges, 
                        fileprops):
        svn_revprops = {SVN_REVPROP_BZR_MAPPING_VERSION: str(MAPPING_VERSION)}

        if timestamp is not None:
            svn_revprops[SVN_REVPROP_BZR_TIMESTAMP] = format_highres_date(timestamp, timezone)

        if committer is not None:
            svn_revprops[SVN_REVPROP_BZR_COMMITTER] = committer.encode("utf-8")

        if revprops is not None:
            for name, value in revprops.items():
                svn_revprops[SVN_REVPROP_BZR_REVPROP_PREFIX+name] = value

        svn_revprops[SVN_REVPROP_BZR_ROOT] = branch_root

        if revision_id is not None:
            svn_revprops[SVN_REVPROP_BZR_REVISION_ID] = revision_id

        if merges != []:
            svn_revprops[SVN_REVPROP_BZR_MERGE] = "".join([x+"\n" for x in merges])
        svn_revprops[SVN_REVPROP_BZR_REVNO] = str(revno)

        return (svn_revprops, {})

    def export_fileid_map(self, fileids, revprops, fileprops):
        revprops[SVN_REVPROP_BZR_FILEIDS] = generate_fileid_property(fileids)

    def get_rhs_ancestors(self, branch_path, revprops, fileprops):
        raise NotImplementedError(self.get_rhs_ancestors)


class BzrSvnMappingv3RevProps(BzrSvnMappingRevProps, BzrSvnMappingv3):
    pass


class BzrSvnMappingv4(BzrSvnMappingRevProps):
    revid_prefix = "svn-v4"
    experimental = True

    @staticmethod
    def supports_roundtripping():
        return True

    @classmethod
    def parse_revision_id(cls, revid):
        assert isinstance(revid, str)

        if not revid.startswith(cls.revid_prefix):
            raise InvalidRevisionId(revid, "")

        try:
            (version, uuid, branch_path, srevnum) = revid.split(":")
        except ValueError:
            raise InvalidRevisionId(revid, "")

        branch_path = unescape_svn_path(branch_path)

        return (uuid, branch_path, int(srevnum), cls())

    def generate_revision_id(self, uuid, revnum, path):
        return "svn-v4:%s:%s:%d" % (uuid, path, revnum)

    def generate_file_id(self, uuid, revnum, branch, inv_path):
        return "%d@%s:%s/%s" % (revnum, uuid, branch, inv_path.encode("utf-8"))

    def is_branch(self, branch_path):
        return True

    def is_tag(self, tag_path):
        return True

    def __eq__(self, other):
        return type(self) == type(other)


class BzrSvnMappingv3Hybrid(BzrSvnMappingv3):
    def __init__(self, scheme):
        BzrSvnMappingv3.__init__(self, scheme)
        self.revprops = BzrSvnMappingv3RevProps(scheme)
        self.fileprops = BzrSvnMappingv3FileProps(scheme)

    def get_rhs_parents(self, branch_path, svn_revprops, fileprops):
        if svn_revprops.has_key(SVN_REVPROP_BZR_MAPPING_VERSION):
            return self.revprops.get_rhs_parents(branch_path, svn_revprops, fileprops)
        else:
            return self.fileprops.get_rhs_parents(branch_path, svn_revprops, fileprops)

    def get_revision_id(self, branch_path, revprops, fileprops):
        if revprops.has_key(SVN_REVPROP_BZR_MAPPING_VERSION):
            return self.revprops.get_revision_id(branch_path, revprops, fileprops)
        else:
            return self.fileprops.get_revision_id(branch_path, revprops, fileprops)

    def import_fileid_map(self, svn_revprops, fileprops):
        if svn_revprops.has_key(SVN_REVPROP_BZR_MAPPING_VERSION):
            return self.revprops.import_fileid_map(svn_revprops, fileprops)
        else:
            return self.fileprops.import_fileid_map(svn_revprops, fileprops)

    def export_revision(self, branch_root, timestamp, timezone, committer, revprops, revision_id, revno, 
                        merges, fileprops):
        (_, fileprops) = self.fileprops.export_revision(branch_root, timestamp, timezone, committer, 
                                      revprops, revision_id, revno, merges, fileprops)
        (revprops, _) = self.revprops.export_revision(branch_root, timestamp, timezone, committer, 
                                      revprops, revision_id, revno, merges, fileprops)
        return (revprops, fileprops)

    def export_fileid_map(self, fileids, revprops, fileprops):
        self.fileprops.export_fileid_map(fileids, revprops, fileprops)
        self.revprops.export_fileid_map(fileids, revprops, fileprops)

    def import_revision(self, svn_revprops, fileprops, rev):
        self.fileprops.import_revision(svn_revprops, fileprops, rev)
        self.revprops.import_revision(svn_revprops, fileprops, rev)

class BzrSvnMappingRegistry(registry.Registry):
    """Registry for the various Bzr<->Svn mappings."""
    def register(self, key, factory, help):
        """Register a mapping between Bazaar and Subversion semantics.

        The factory must be a callable that takes one parameter: the key.
        It must produce an instance of BzrSvnMapping when called.
        """
        registry.Registry.register(self, key, factory, help)

    def set_default(self, key):
        """Set the 'default' key to be a clone of the supplied key.

        This method must be called once and only once.
        """
        registry.Registry.register(self, 'default', self.get(key), 
            self.get_help(key))

mapping_registry = BzrSvnMappingRegistry()
mapping_registry.register('v1', BzrSvnMappingv1,
        'Original bzr-svn mapping format')
mapping_registry.register('v2', BzrSvnMappingv2,
        'Second format')
mapping_registry.register('v3-revprops', BzrSvnMappingv3RevProps,
        'Third format with revision properties')
mapping_registry.register('v3-fileprops', BzrSvnMappingv3FileProps,
        'Third format with file properties')
mapping_registry.register('v3-hybrid', BzrSvnMappingv3Hybrid,
        'Hybrid third format')
mapping_registry.register('v3', BzrSvnMappingv3FileProps,
        'Default third format')
mapping_registry.register('v4', BzrSvnMappingv4,
        'Fourth format')
mapping_registry.set_default('v3-fileprops')


def parse_revision_id(revid):
    """Try to parse a Subversion revision id.
    
    :param revid: Revision id to parse
    :return: tuple with (uuid, branch_path, mapping)
    """
    if not revid.startswith("svn-"):
        raise InvalidRevisionId(revid, None)
    mapping_version = revid[len("svn-"):len("svn-vx")]
    mapping = mapping_registry.get(mapping_version)
    return mapping.parse_revision_id(revid)


def get_default_mapping():
    """Convenience function for obtaining the default mapping to use."""
    return mapping_registry.get("default")<|MERGE_RESOLUTION|>--- conflicted
+++ resolved
@@ -146,13 +146,8 @@
         rev.committer = svn_revprops[constants.PROP_REVISION_AUTHOR]
     else:
         rev.committer = ""
-<<<<<<< HEAD
 
     rev.message = svn_revprops.get(constants.PROP_REVISION_LOG)
-=======
-    
-    rev.message = svn_revprops.get(svn.core.SVN_PROP_REVISION_LOG)
->>>>>>> 85d5896c
 
     if rev.message:
         try:
