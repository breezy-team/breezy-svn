--- conflicted
+++ resolved
@@ -19,11 +19,7 @@
 from bzrlib.errors import InvalidRevisionId
 from bzrlib.trace import mutter
 
-<<<<<<< HEAD
-from bzrlib.plugins.svn import core, constants, version_info, errors, properties
-=======
 from bzrlib.plugins.svn import core, errors, properties, version_info
->>>>>>> 7d88f0da
 import calendar
 import sha
 import time
