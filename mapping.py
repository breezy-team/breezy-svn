--- conflicted
+++ resolved
@@ -725,11 +725,7 @@
 mapping_registry.register_lazy('v4', 'bzrlib.plugins.svn.mapping4', 
                                'BzrSvnMappingv4',
                                'Fourth format (bzr-svn 0.5.x)')
-<<<<<<< HEAD
-mapping_registry.set_default('v4')
-=======
 mapping_registry.set_default('v3')
->>>>>>> 3a2b15b8
 
 
 def find_mapping(revprops, fileprops):
