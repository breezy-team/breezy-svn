# Copyright (C) 2005-2008 Jelmer Vernooij <jelmer@samba.org>
 
# This program is free software; you can redistribute it and/or modify
# it under the terms of the GNU General Public License as published by
# the Free Software Foundation; either version 3 of the License, or
# (at your option) any later version.

# This program is distributed in the hope that it will be useful,
# but WITHOUT ANY WARRANTY; without even the implied warranty of
# MERCHANTABILITY or FITNESS FOR A PARTICULAR PURPOSE.  See the
# GNU General Public License for more details.

# You should have received a copy of the GNU General Public License
# along with this program.  If not, see <http://www.gnu.org/licenses/>.

"""Maps between Subversion and Bazaar semantics."""

<<<<<<< HEAD
from bzrlib import osutils, registry
=======
from bzrlib import foreign, log, osutils, registry
>>>>>>> 7b6f2c70
from bzrlib.errors import InvalidRevisionId
from bzrlib.trace import mutter

from bzrlib.plugins.svn import errors, properties, version_info
import calendar
import time
import urllib

SVN_PROP_BZR_PREFIX = 'bzr:'
SVN_PROP_BZR_ANCESTRY = 'bzr:ancestry:'
SVN_PROP_BZR_FILEIDS = 'bzr:file-ids'
SVN_PROP_BZR_MERGE = 'bzr:merge'
SVN_PROP_BZR_REVISION_INFO = 'bzr:revision-info'
SVN_PROP_BZR_REVISION_ID = 'bzr:revision-id:'
SVN_PROP_BZR_TEXT_PARENTS = 'bzr:text-parents'
SVN_PROP_BZR_LOG = 'bzr:log'

SVN_REVPROP_BZR_COMMITTER = 'bzr:committer'
SVN_REVPROP_BZR_FILEIDS = 'bzr:file-ids'
SVN_REVPROP_BZR_MAPPING_VERSION = 'bzr:mapping-version'
SVN_REVPROP_BZR_MERGE = 'bzr:merge'
SVN_REVPROP_BZR_REVISION_ID = 'bzr:revision-id'
SVN_REVPROP_BZR_REVNO = 'bzr:revno'
SVN_REVPROP_BZR_REVPROP_PREFIX = 'bzr:revprop:'
SVN_REVPROP_BZR_ROOT = 'bzr:root'
SVN_REVPROP_BZR_SIGNATURE = 'bzr:gpg-signature'
SVN_REVPROP_BZR_TIMESTAMP = 'bzr:timestamp'
SVN_REVPROP_BZR_LOG = 'bzr:log'
SVN_REVPROP_BZR_TEXT_PARENTS = 'bzr:text-parents'
SVN_REVPROP_BZR_REQUIRED_FEATURES = 'bzr:required-features'


def escape_svn_path(x):
    """Escape a Subversion path for use in a revision identifier.

    :param x: Path
    :return: Escaped path
    """
    assert isinstance(x, str)
    return urllib.quote(x, "")
unescape_svn_path = urllib.unquote


# The following two functions don't use day names (which can vary by 
# locale) unlike the alternatives in bzrlib.timestamp

def format_highres_date(t, offset=0):
    """Format a date, such that it includes higher precision in the
    seconds field.

    :param t:   The local time in fractional seconds since the epoch
    :type t: float
    :param offset:  The timezone offset in integer seconds
    :type offset: int
    """
    assert isinstance(t, float)

    # This has to be formatted for "original" date, so that the
    # revision XML entry will be reproduced faithfully.
    if offset is None:
        offset = 0
    tt = time.gmtime(t + offset)

    return (time.strftime("%Y-%m-%d %H:%M:%S", tt)
            # Get the high-res seconds, but ignore the 0
            + ('%.9f' % (t - int(t)))[1:]
            + ' %+03d%02d' % (offset / 3600, (offset / 60) % 60))


def unpack_highres_date(date):
    """This takes the high-resolution date stamp, and
    converts it back into the tuple (timestamp, timezone)
    Where timestamp is in real UTC since epoch seconds, and timezone is an
    integer number of seconds offset.

    :param date: A date formated by format_highres_date
    :type date: string
    """
    # skip day if applicable
    if not date[0].isdigit():
        space_loc = date.find(' ')
        if space_loc == -1:
            raise ValueError("No valid date: %r" % date)
        date = date[space_loc+1:]
    # Up until the first period is a datestamp that is generated
    # as normal from time.strftime, so use time.strptime to
    # parse it
    dot_loc = date.find('.')
    if dot_loc == -1:
        raise ValueError(
            'Date string does not contain high-precision seconds: %r' % date)
    base_time = time.strptime(date[:dot_loc], "%Y-%m-%d %H:%M:%S")
    fract_seconds, offset = date[dot_loc:].split()
    fract_seconds = float(fract_seconds)

    offset = int(offset)

    hours = int(offset / 100)
    minutes = (offset % 100)
    seconds_offset = (hours * 3600) + (minutes * 60)

    # time.mktime returns localtime, but calendar.timegm returns UTC time
    timestamp = calendar.timegm(base_time)
    timestamp -= seconds_offset
    # Add back in the fractional seconds
    timestamp += fract_seconds
    return (timestamp, seconds_offset)


def parse_merge_property(line):
    """Parse a bzr:merge property value.

    :param line: Line to parse
    :return: List of revisions merged
    """
    if ' ' in line:
        mutter('invalid revision id %r in merged property, skipping', line)
        return ()

    return tuple(filter(lambda x: x != "", line.split("\t")))


def parse_svn_dateprop(date):
    return (properties.time_from_cstring(date) / 1000000.0, 0)


def parse_svn_revprops(svn_revprops, rev):
    if svn_revprops.has_key(properties.PROP_REVISION_AUTHOR):
        rev.committer = svn_revprops[properties.PROP_REVISION_AUTHOR]
    else:
        rev.committer = ""
    
    rev.message = svn_revprops.get(properties.PROP_REVISION_LOG)

    if rev.message:
        try:
            rev.message = rev.message.decode("utf-8")
        except UnicodeDecodeError:
            pass

    assert svn_revprops.has_key(properties.PROP_REVISION_DATE)
    (rev.timestamp, rev.timezone) = parse_svn_dateprop(svn_revprops[properties.PROP_REVISION_DATE])
    rev.properties = {}


def parse_revision_metadata(text, rev):
    """Parse a revision info text (as set in bzr:revision-info).

    :param text: text to parse
    :param rev: Revision object to apply read parameters to
    """
    in_properties = False
    for l in text.splitlines():
        try:
            key, value = l.split(": ", 2)
        except ValueError:
            raise errors.InvalidPropertyValue(SVN_PROP_BZR_REVISION_INFO, 
                    "Missing : in revision metadata")
        if key == "committer":
            rev.committer = value.decode("utf-8")
        elif key == "timestamp":
            (rev.timestamp, rev.timezone) = unpack_highres_date(value)
        elif key == "properties":
            in_properties = True
        elif key[0] == "\t" and in_properties:
            rev.properties[str(key[1:])] = value.decode("utf-8")
        else:
            raise errors.InvalidPropertyValue(SVN_PROP_BZR_REVISION_INFO, 
                    "Invalid key %r" % key)


def parse_revid_property(line):
    """Parse a (revnum, revid) tuple as set in revision id properties.
    :param line: line to parse
    :return: tuple with (bzr_revno, revid)
    """
    if '\n' in line:
        raise errors.InvalidPropertyValue(SVN_PROP_BZR_REVISION_ID, 
                "newline in revision id property line")
    try:
        (revno, revid) = line.split(' ', 1)
    except ValueError:
        raise errors.InvalidPropertyValue(SVN_PROP_BZR_REVISION_ID, 
                "missing space")
    if revid == "":
        raise errors.InvalidPropertyValue(SVN_PROP_BZR_REVISION_ID,
                "empty revision id")
    return (int(revno), revid)


def generate_revision_metadata(timestamp, timezone, committer, revprops):
    """Generate revision metadata text for the specified revision 
    properties.

    :param timestamp: timestamp of the revision, in seconds since epoch
    :param timezone: timezone, specified by offset from GMT in seconds
    :param committer: name/email of the committer
    :param revprops: dictionary with custom revision properties
    :return: text with data to set bzr:revision-info to.
    """
    assert timestamp is None or isinstance(timestamp, float)
    text = ""
    if timestamp is not None:
        text += "timestamp: %s\n" % format_highres_date(timestamp, timezone) 
    if committer is not None:
        text += "committer: %s\n" % committer.encode("utf-8")
    if revprops is not None and revprops != {}:
        text += "properties: \n"
        for k, v in sorted(revprops.items()):
            text += "\t%s: %s\n" % (k.encode("utf-8"), v.encode("utf-8"))
    assert isinstance(text, str)
    return text


def parse_bzr_svn_revprops(props, rev):
    """Update a Revision object from a set of Subversion revision properties.
    
    :param props: Dictionary with Subversion revision properties.
    :param rev: Revision object
    """
    if props.has_key(SVN_REVPROP_BZR_TIMESTAMP):
        (rev.timestamp, rev.timezone) = unpack_highres_date(props[SVN_REVPROP_BZR_TIMESTAMP])

    if props.has_key(SVN_REVPROP_BZR_COMMITTER):
        rev.committer = props[SVN_REVPROP_BZR_COMMITTER].decode("utf-8")

    if props.has_key(SVN_REVPROP_BZR_LOG):
        rev.message = props[SVN_REVPROP_BZR_LOG]

    for name, value in props.items():
        if name.startswith(SVN_REVPROP_BZR_REVPROP_PREFIX):
            rev.properties[name[len(SVN_REVPROP_BZR_REVPROP_PREFIX):]] = value


class BzrSvnMapping(foreign.VcsMapping):
    """Class that maps between Subversion and Bazaar semantics."""
    experimental = False
    _warned_experimental = False

    def __init__(self):
        if (version_info[3] == 'exp' or self.experimental) and not BzrSvnMapping._warned_experimental:
            from bzrlib.trace import warning
            warning("using experimental bzr-svn mappings; may break existing branches in the most horrible ways")
            BzrSvnMapping._warned_experimental = True

    @classmethod
    def from_repository(cls, repository, _hinted_branch_path=None):
        return cls()

    @classmethod
    def supports_roundtripping(cls):
        """Whether this mapping supports roundtripping.
        """
        return False

    @classmethod
    def supports_custom_revprops(cls):
        """Whether this mapping can be used with custom revision properties."""
        return False

    def is_bzr_revision(self, revprops, fileprops):
        """Whether this is a revision that was pushed by Bazaar."""
        return False

    @classmethod
    def supports_custom_fileprops(cls):
        """Whether this mapping can be used with custom file properties."""
        return False

    def get_mandated_layout(self, repository):
        """Return the repository layout if any is mandated by this mapping, 
        None otherwise."""
        return None

    def parse_revision_id(self, revid):
        """Parse an existing Subversion-based revision id.

        :param revid: The revision id.
        :raises: InvalidRevisionId
        :return: Tuple with uuid, branch path, revision number and scheme.
        """
        raise NotImplementedError(self.parse_revision_id)

    def generate_revision_id(self, uuid, revnum, path):
        """Generate a unambiguous revision id. 
        
        :param uuid: UUID of the repository.
        :param revnum: Subversion revision number.
        :param path: Branch path.

        :return: New revision id.
        """
        raise NotImplementedError(self.generate_revision_id)

    def is_branch(self, branch_path):
        raise NotImplementedError(self.is_branch)

    def is_tag(self, tag_path):
        raise NotImplementedError(self.is_tag)

    @staticmethod
    def generate_file_id(uuid, revnum, branch, inv_path):
        """Create a file id identifying a Subversion file.

        :param uuid: UUID of the repository
        :param revnum: Revision number at which the file was introduced.
        :param branch: Branch path of the branch in which the file was introduced.
        :param inv_path: Original path of the file within the inventory
        """
        raise NotImplementedError(self.generate_file_id)

    def import_revision(self, revprops, fileprops, uuid, branch, revnum, rev):
        """Update a Revision object from Subversion revision and branch 
        properties.

        :param revprops: Dictionary with Subversion revision properties.
        :param fileprops: Dictionary with Subversion file properties on the 
                          branch root.
        :param revnum: Revision number in Subversion.
        :param rev: Revision object to import data into.
        """
        raise NotImplementedError(self.import_revision)

    def get_rhs_parents(self, branch_path, revprops, fileprops):
        """Obtain the right-hand side parents for a revision.

        """
        raise NotImplementedError(self.get_rhs_parents)

    def get_rhs_ancestors(self, branch_path, revprops, fileprops):
        """Obtain the right-hand side ancestors for a revision.

        """
        raise NotImplementedError(self.get_rhs_ancestors)

    def import_fileid_map(self, revprops, fileprops):
        """Obtain the file id map for a revision from the properties.

        """
        raise NotImplementedError(self.import_fileid_map)

    def export_fileid_map(self, can_use_custom_revprops, fileids, revprops, fileprops):
        """Adjust the properties for a file id map.

        :param fileids: Dictionary
        :param revprops: Subversion revision properties
        :param fileprops: File properties
        """
        raise NotImplementedError(self.export_fileid_map)

    def import_text_parents(self, revprops, fileprops):
        """Obtain a text parent map from properties.

        :param revprops: Subversion revision properties.
        :param fileprops: File properties.
        """
        raise NotImplementedError(self.import_text_parents)

    def export_text_parents(self, can_use_custom_revprops, text_parents, revprops, fileprops):
        """Store a text parent map.

        :param text_parents: Text parent map
        :param revprops: Revision properties
        :param fileprops: File properties
        """
        raise NotImplementedError(self.export_text_parents)

    def export_revision(self, can_use_custom_revprops, branch_root, timestamp, timezone, committer, revprops, revision_id, revno, merges, fileprops):
        """Determines the revision properties and branch root file 
        properties.
        """
        raise NotImplementedError(self.export_revision)

    def export_message(self, can_use_custom_revprops, log, revprops, fileprops):
        raise NotImplementedError(self.export_message)

    def get_revision_id(self, branch_path, revprops, fileprops):
        raise NotImplementedError(self.get_revision_id)

    def unprefix(self, branch_path, repos_path):
        raise NotImplementedError(self.unprefix)


class BzrSvnMappingv1(BzrSvnMapping):
    """This was the initial version of the mappings as used by bzr-svn
    0.2.
    
    It does not support pushing revisions to Subversion as-is, but only 
    as part of a merge.
    """
    @classmethod
    def parse_revision_id(cls, revid):
        if not revid.startswith("svn-v1:"):
            raise InvalidRevisionId(revid, "")
        revid = revid[len("svn-v1:"):]
        at = revid.index("@")
        fash = revid.rindex("-")
        uuid = revid[at+1:fash]
        branch_path = unescape_svn_path(revid[fash+1:])
        revnum = int(revid[0:at])
        assert revnum >= 0
        return (uuid, branch_path, revnum, cls())

    def generate_revision_id(self, uuid, revnum, path):
        return "svn-v1:%d@%s-%s" % (revnum, uuid, escape_svn_path(path))

    def __eq__(self, other):
        return type(self) == type(other)


class BzrSvnMappingv2(BzrSvnMapping):
    """The second version of the mappings as used in the 0.3.x series.

    """
    @classmethod
    def parse_revision_id(cls, revid):
        if not revid.startswith("svn-v2:"):
            raise InvalidRevisionId(revid, "")
        revid = revid[len("svn-v2:"):]
        at = revid.index("@")
        fash = revid.rindex("-")
        uuid = revid[at+1:fash]
        branch_path = unescape_svn_path(revid[fash+1:])
        revnum = int(revid[0:at])
        assert revnum >= 0
        return (uuid, branch_path, revnum, cls())

    def generate_revision_id(self, uuid, revnum, path):
        return "svn-v2:%d@%s-%s" % (revnum, uuid, escape_svn_path(path))

    def __eq__(self, other):
        return type(self) == type(other)


def parse_fileid_property(text):
    ret = {}
    for line in text.splitlines():
        (path, key) = line.split("\t", 1)
        ret[urllib.unquote(path)] = osutils.safe_file_id(key)
    return ret


def generate_fileid_property(fileids):
    """Marshall a dictionary with file ids."""
    return "".join(["%s\t%s\n" % (urllib.quote(path.encode("utf-8")), fileids[path]) for path in sorted(fileids.keys())])


def parse_text_parents_property(text):
    ret = {}
    for line in text.splitlines():
        (entry, parent_revid) = line.split("\t", 1)
        ret[urllib.unquote(entry)] = osutils.safe_revision_id(parent_revid)
    return ret


def generate_text_parents_property(text_parents):
    return "".join(["%s\t%s\n" % (urllib.quote(path.encode("utf-8")), text_parents[path]) for path in sorted(text_parents.keys())])


class BzrSvnMappingFileProps(object):
    @classmethod
    def supports_custom_fileprops(cls):
        """Whether this mapping can be used with custom file properties."""
        return True

    def import_revision(self, svn_revprops, fileprops, uuid, branch, revnum, rev):
        parse_svn_revprops(svn_revprops, rev)
        if SVN_PROP_BZR_LOG in fileprops:
            rev.message = fileprops[SVN_PROP_BZR_LOG]
        metadata = fileprops.get(SVN_PROP_BZR_REVISION_INFO)
        if metadata is not None:
            parse_revision_metadata(metadata, rev)

    def import_text_parents(self, svn_revprops, fileprops):
        metadata = fileprops.get(SVN_PROP_BZR_TEXT_PARENTS)
        if metadata is None:
            return {}
        return parse_text_parents_property(metadata)

    def export_text_parents(self, can_use_custom_revprops, text_parents, svn_revprops, fileprops):
        if text_parents != {}:
            fileprops[SVN_PROP_BZR_TEXT_PARENTS] = generate_text_parents_property(text_parents)
        else:
            fileprops[SVN_PROP_BZR_TEXT_PARENTS] = ""

    def get_rhs_parents(self, branch_path, revprops, fileprops):
        bzr_merges = fileprops.get(SVN_PROP_BZR_ANCESTRY+self.name, None)
        if bzr_merges is not None:
            return parse_merge_property(bzr_merges.splitlines()[-1])

        return ()

    def get_rhs_ancestors(self, branch_path, revprops, fileprops):
        ancestry = []
        for l in fileprops.get(SVN_PROP_BZR_ANCESTRY+self.name, "").splitlines():
            ancestry.extend(l.split("\n"))
        return ancestry

    def import_fileid_map(self, svn_revprops, fileprops):
        fileids = fileprops.get(SVN_PROP_BZR_FILEIDS, None)
        if fileids is None:
            return {}
        return parse_fileid_property(fileids)

    def record_merges(self, merges, fileprops):
        """Store the extra merges (non-LHS parents) in a file property.

        :param merges: List of parents.
        """
        # Bazaar Parents
        old = fileprops.get(SVN_PROP_BZR_ANCESTRY+self.name, "")
        svnprops = { SVN_PROP_BZR_ANCESTRY+self.name: old + "\t".join(merges) + "\n" }

        return svnprops
 
    def export_revision(self, can_use_custom_revprops, branch_root, timestamp, timezone, committer, revprops, revision_id, revno, merges, old_fileprops):

        # Keep track of what Subversion properties to set later on
        fileprops = {}
        fileprops[SVN_PROP_BZR_REVISION_INFO] = generate_revision_metadata(
            timestamp, timezone, committer, revprops)

        if len(merges) > 0:
            fileprops.update(self.record_merges(merges, old_fileprops))

        # Set appropriate property if revision id was specified by 
        # caller
        if revision_id is not None:
            old = old_fileprops.get(SVN_PROP_BZR_REVISION_ID+self.name, "")
            fileprops[SVN_PROP_BZR_REVISION_ID+self.name] = old + "%d %s\n" % (revno, revision_id)

        return ({}, fileprops)

    def export_message(self, can_use_custom_revprops, message, revprops, fileprops):
        fileprops[SVN_PROP_BZR_LOG] = message.encode("utf-8")

    def is_bzr_revision(self, revprops, fileprops):
        return fileprops.has_key(SVN_PROP_BZR_REVISION_ID+self.name)

    def get_revision_id(self, branch_path, revprops, fileprops):
        # Lookup the revision from the bzr:revision-id-vX property
        text = fileprops.get(SVN_PROP_BZR_REVISION_ID+self.name, None)
        if text is None:
            return (None, None)

        lines = text.splitlines()
        if len(lines) == 0:
            return (None, None)

        try:
            return parse_revid_property(lines[-1])
        except errors.InvalidPropertyValue, e:
            mutter(str(e))
            return (None, None)

    def export_fileid_map(self, can_use_custom_revprops, fileids, revprops, fileprops):
        if fileids != {}:
            file_id_text = generate_fileid_property(fileids)
            fileprops[SVN_PROP_BZR_FILEIDS] = file_id_text
        else:
            fileprops[SVN_PROP_BZR_FILEIDS] = ""


class BzrSvnMappingRevProps(object):
    @classmethod
    def supports_custom_revprops(cls):
        """Whether this mapping can be used with custom revision properties."""
        return True

    def import_revision(self, svn_revprops, fileprops, uuid, branch, revnum, rev):
        parse_svn_revprops(svn_revprops, rev)
        parse_bzr_svn_revprops(svn_revprops, rev)

    def import_fileid_map(self, svn_revprops, fileprops):
        if not svn_revprops.has_key(SVN_REVPROP_BZR_FILEIDS):
            return {}
        return parse_fileid_property(svn_revprops[SVN_REVPROP_BZR_FILEIDS])

    def import_text_parents(self, svn_revprops, fileprops):
        if not svn_revprops.has_key(SVN_REVPROP_BZR_TEXT_PARENTS):
            return {}
        return parse_text_parents_property(svn_revprops[SVN_REVPROP_BZR_TEXT_PARENTS])

    def export_text_parents(self, can_use_custom_revprops, text_parents, svn_revprops, fileprops):
        svn_revprops[SVN_REVPROP_BZR_TEXT_PARENTS] = generate_text_parents_property(text_parents)

    def get_rhs_parents(self, branch_path, svn_revprops, 
                        fileprops):
        if svn_revprops[SVN_REVPROP_BZR_ROOT] != branch:
            return []
        return svn_revprops.get(SVN_REVPROP_BZR_MERGE, "").splitlines()

    def is_bzr_revision(self, revprops, fileprops):
        return revprops.has_key(SVN_REVPROP_BZR_MAPPING_VERSION)

    def get_revision_id(self, branch_path, revprops, fileprops):
        if not self.is_bzr_revision(revprops, fileprops):
            return (None, None)
        if revprops[SVN_REVPROP_BZR_ROOT] == branch_path:
            revid = revprops[SVN_REVPROP_BZR_REVISION_ID]
            revno = int(revprops[SVN_REVPROP_BZR_REVNO])
            return (revno, revid)
        return (None, None)

    def export_message(self, can_use_custom_revprops, message, revprops, fileprops):
        revprops[SVN_REVPROP_BZR_LOG] = message.encode("utf-8")

    def export_revision(self, can_use_custom_revprops, branch_root, timestamp, timezone, committer, revprops, revision_id, revno, merges, fileprops):
        svn_revprops = {}

        if timestamp is not None:
            svn_revprops[SVN_REVPROP_BZR_TIMESTAMP] = format_highres_date(timestamp, timezone)

        if committer is not None:
            svn_revprops[SVN_REVPROP_BZR_COMMITTER] = committer.encode("utf-8")

        if revprops is not None:
            for name, value in revprops.items():
                svn_revprops[SVN_REVPROP_BZR_REVPROP_PREFIX+name] = value.encode("utf-8")

        svn_revprops[SVN_REVPROP_BZR_ROOT] = branch_root

        if revision_id is not None:
            svn_revprops[SVN_REVPROP_BZR_REVISION_ID] = revision_id

        if merges != []:
            svn_revprops[SVN_REVPROP_BZR_MERGE] = "".join([x+"\n" for x in merges])
        svn_revprops[SVN_REVPROP_BZR_REVNO] = str(revno)

        return (svn_revprops, {})

    def export_fileid_map(self, can_use_custom_revprops, fileids, revprops, fileprops):
        revprops[SVN_REVPROP_BZR_FILEIDS] = generate_fileid_property(fileids)

    def get_rhs_ancestors(self, branch_path, revprops, fileprops):
        raise NotImplementedError(self.get_rhs_ancestors)


<<<<<<< HEAD
class BzrSvnMappingRegistry(registry.Registry):
    """Registry for the various Bzr<->Svn mappings."""
    def register(self, key, factory, help):
        """Register a mapping between Bazaar and Subversion semantics.

        The factory must be a callable that takes one parameter: the key.
        It must produce an instance of BzrSvnMapping when called.
        """
        registry.Registry.register(self, key, factory, help)

    def set_default(self, key):
        """Set the 'default' key to be a clone of the supplied key.

        This method must be called once and only once.
        """
        self._set_default_key(key)

    def get_default(self):
        """Convenience function for obtaining the default mapping to use."""
        return self.get(self._get_default_key())



mapping_registry = BzrSvnMappingRegistry()
=======
class BzrSvnMappingv4(BzrSvnMappingRevProps):
    revid_prefix = "svn-v4"
    experimental = True

    @staticmethod
    def supports_roundtripping():
        return True

    def import_revision(self, svn_revprops, fileprops, uuid, branch, revnum, rev):
        super(BzrSvnMappingv4, self).import_revision(svn_revprops, fileprops, uuid, branch, revnum, rev)

    @classmethod
    def parse_revision_id(cls, revid):
        assert isinstance(revid, str)

        if not revid.startswith(cls.revid_prefix):
            raise InvalidRevisionId(revid, "")

        try:
            (version, uuid, branch_path, srevnum) = revid.split(":")
        except ValueError:
            raise InvalidRevisionId(revid, "")

        branch_path = unescape_svn_path(branch_path)

        return (uuid, branch_path, int(srevnum), cls())

    def generate_revision_id(self, uuid, revnum, path):
        return "svn-v4:%s:%s:%d" % (uuid, path, revnum)

    def generate_file_id(self, uuid, revnum, branch, inv_path):
        return "%d@%s:%s/%s" % (revnum, uuid, branch, inv_path.encode("utf-8"))

    def is_branch(self, branch_path):
        return True

    def is_tag(self, tag_path):
        return True

    def __eq__(self, other):
        return type(self) == type(other)


mapping_registry = foreign.VcsMappingRegistry()
>>>>>>> 7b6f2c70
mapping_registry.register('v1', BzrSvnMappingv1,
        'Original bzr-svn mapping format')
mapping_registry.register('v2', BzrSvnMappingv2,
        'Second format')
mapping_registry.register_lazy('v3-revprops', 'bzrlib.plugins.svn.mapping3', 
                               'BzrSvnMappingv3RevProps', 
                               'Third format with revision properties')
mapping_registry.register_lazy('v3-fileprops', 'bzrlib.plugins.svn.mapping3', 
                               'BzrSvnMappingv3FileProps',
                               'Third format with file properties')
mapping_registry.register_lazy('v3-hybrid', 'bzrlib.plugins.svn.mapping3', 
                               'BzrSvnMappingv3Hybrid', 'Hybrid third format')
mapping_registry.register_lazy('v3', 'bzrlib.plugins.svn.mapping3', 
                               'BzrSvnMappingv3FileProps', 
                               'Default third format')
mapping_registry.register_lazy('v4', 'bzrlib.plugins.svn.mapping4', 
                               'BzrSvnMappingv4',
                               'Fourth format')
mapping_registry.set_default('v3-fileprops')

def parse_revision_id(revid):
    """Try to parse a Subversion revision id.
    
    :param revid: Revision id to parse
    :return: tuple with (uuid, branch_path, revno, mapping)
    """
    if not revid.startswith("svn-"):
        raise InvalidRevisionId(revid, None)
    mapping_version = revid[len("svn-"):len("svn-vx")]
    mapping = mapping_registry.get(mapping_version)
    return mapping.parse_revision_id(revid)

def get_default_mapping():
    return mapping_registry.get_default()

<|MERGE_RESOLUTION|>--- conflicted
+++ resolved
@@ -15,15 +15,11 @@
 
 """Maps between Subversion and Bazaar semantics."""
 
-<<<<<<< HEAD
 from bzrlib import osutils, registry
-=======
-from bzrlib import foreign, log, osutils, registry
->>>>>>> 7b6f2c70
 from bzrlib.errors import InvalidRevisionId
 from bzrlib.trace import mutter
 
-from bzrlib.plugins.svn import errors, properties, version_info
+from bzrlib.plugins.svn import errors, foreign, properties, version_info
 import calendar
 import time
 import urllib
@@ -658,77 +654,7 @@
         raise NotImplementedError(self.get_rhs_ancestors)
 
 
-<<<<<<< HEAD
-class BzrSvnMappingRegistry(registry.Registry):
-    """Registry for the various Bzr<->Svn mappings."""
-    def register(self, key, factory, help):
-        """Register a mapping between Bazaar and Subversion semantics.
-
-        The factory must be a callable that takes one parameter: the key.
-        It must produce an instance of BzrSvnMapping when called.
-        """
-        registry.Registry.register(self, key, factory, help)
-
-    def set_default(self, key):
-        """Set the 'default' key to be a clone of the supplied key.
-
-        This method must be called once and only once.
-        """
-        self._set_default_key(key)
-
-    def get_default(self):
-        """Convenience function for obtaining the default mapping to use."""
-        return self.get(self._get_default_key())
-
-
-
-mapping_registry = BzrSvnMappingRegistry()
-=======
-class BzrSvnMappingv4(BzrSvnMappingRevProps):
-    revid_prefix = "svn-v4"
-    experimental = True
-
-    @staticmethod
-    def supports_roundtripping():
-        return True
-
-    def import_revision(self, svn_revprops, fileprops, uuid, branch, revnum, rev):
-        super(BzrSvnMappingv4, self).import_revision(svn_revprops, fileprops, uuid, branch, revnum, rev)
-
-    @classmethod
-    def parse_revision_id(cls, revid):
-        assert isinstance(revid, str)
-
-        if not revid.startswith(cls.revid_prefix):
-            raise InvalidRevisionId(revid, "")
-
-        try:
-            (version, uuid, branch_path, srevnum) = revid.split(":")
-        except ValueError:
-            raise InvalidRevisionId(revid, "")
-
-        branch_path = unescape_svn_path(branch_path)
-
-        return (uuid, branch_path, int(srevnum), cls())
-
-    def generate_revision_id(self, uuid, revnum, path):
-        return "svn-v4:%s:%s:%d" % (uuid, path, revnum)
-
-    def generate_file_id(self, uuid, revnum, branch, inv_path):
-        return "%d@%s:%s/%s" % (revnum, uuid, branch, inv_path.encode("utf-8"))
-
-    def is_branch(self, branch_path):
-        return True
-
-    def is_tag(self, tag_path):
-        return True
-
-    def __eq__(self, other):
-        return type(self) == type(other)
-
-
 mapping_registry = foreign.VcsMappingRegistry()
->>>>>>> 7b6f2c70
 mapping_registry.register('v1', BzrSvnMappingv1,
         'Original bzr-svn mapping format')
 mapping_registry.register('v2', BzrSvnMappingv2,
