--- conflicted
+++ resolved
@@ -30,11 +30,7 @@
 SVN_PROP_BZR_ANCESTRY = 'bzr:ancestry:'
 SVN_PROP_BZR_FILEIDS = 'bzr:file-ids'
 SVN_PROP_BZR_REVISION_INFO = 'bzr:revision-info'
-<<<<<<< HEAD
 SVN_PROP_BZR_REVISION_ID = 'bzr:revision-id:'
-=======
-SVN_PROP_BZR_REVISION_ID = 'bzr:revision-id:v%d-' % MAPPING_VERSION
->>>>>>> ef0c8853
 SVN_PROP_BZR_TEXT_REVISIONS = 'bzr:text-revisions'
 SVN_PROP_BZR_TEXT_PARENTS = 'bzr:text-parents'
 SVN_PROP_BZR_LOG = 'bzr:log'
@@ -53,7 +49,6 @@
 SVN_REVPROP_BZR_SIGNATURE = 'bzr:gpg-signature'
 SVN_REVPROP_BZR_TIMESTAMP = 'bzr:timestamp'
 SVN_REVPROP_BZR_LOG = 'bzr:log'
-SVN_REVPROP_BZR_TEXT_REVISIONS = 'bzr:text-revisions'
 SVN_REVPROP_BZR_TEXT_PARENTS = 'bzr:text-parents'
 SVN_REVPROP_BZR_TEXT_REVISIONS = 'bzr:text-revisions'
 SVN_REVPROP_BZR_REQUIRED_FEATURES = 'bzr:required-features'
@@ -438,16 +433,7 @@
         """
         raise NotImplementedError(self.export_text_parents)
 
-<<<<<<< HEAD
     def export_text_revisions(self, text_revisions, revprops, fileprops):
-        raise NotImplementedError(self.export_text_revisions)
-
-    def import_text_revisions(self, revprops, fileprops):
-        raise NotImplementedError(self.import_text_revisions)
-
-    def export_revision(self, branch_root, timestamp, timezone, committer, revprops, revision_id, revno, parent_ids, svn_revprops, svn_fileprops):
-=======
-    def export_text_revisions(self, can_use_custom_revprops, text_revisions, revprops, fileprops):
         """Store a text revisions map.
 
         :param text_parents: Text revision map
@@ -456,8 +442,10 @@
         """
         raise NotImplementedError(self.export_text_revisions)
 
-    def export_revision(self, can_use_custom_revprops, branch_root, timestamp, timezone, committer, revprops, revision_id, revno, merges, fileprops):
->>>>>>> ef0c8853
+    def import_text_revisions(self, revprops, fileprops):
+        raise NotImplementedError(self.import_text_revisions)
+
+    def export_revision(self, branch_root, timestamp, timezone, committer, revprops, revision_id, revno, parent_ids, svn_revprops, svn_fileprops):
         """Determines the revision properties and branch root file 
         properties.
         """
@@ -538,30 +526,18 @@
         metadata = fileprops.get(SVN_PROP_BZR_REVISION_INFO)
         if metadata is not None:
             parse_revision_metadata(metadata[1], rev)
-<<<<<<< HEAD
+
+    def import_text_parents(self, svn_revprops, fileprops):
+        metadata = fileprops.get(SVN_PROP_BZR_TEXT_PARENTS)
+        if metadata is None:
+            return {}
+        return parse_text_parents_property(metadata[1])
 
     def import_text_revisions(self, svn_revprops, fileprops):
         metadata = fileprops.get(SVN_PROP_BZR_TEXT_REVISIONS)
         if metadata is None:
             return {}
         return parse_text_revisions_property(metadata[1])
-=======
->>>>>>> ef0c8853
-
-    def import_text_parents(self, svn_revprops, fileprops):
-        metadata = fileprops.get(SVN_PROP_BZR_TEXT_PARENTS)
-        if metadata is None:
-            return {}
-        return parse_text_parents_property(metadata[1])
-<<<<<<< HEAD
-=======
-
-    def import_text_revisions(self, svn_revprops, fileprops):
-        metadata = fileprops.get(SVN_PROP_BZR_TEXT_REVISIONS)
-        if metadata is None:
-            return {}
-        return parse_text_revisions_property(metadata[1])
->>>>>>> ef0c8853
 
     def export_text_parents(self, text_parents, svn_revprops, fileprops):
         if text_parents != {}:
@@ -569,25 +545,15 @@
         elif SVN_PROP_BZR_TEXT_PARENTS in fileprops:
             fileprops[SVN_PROP_BZR_TEXT_PARENTS] = ""
 
-<<<<<<< HEAD
     def export_text_revisions(self, text_revisions, svn_revprops, fileprops):
         if text_revisions != {}:
             fileprops[SVN_PROP_BZR_TEXT_REVISIONS] = generate_text_revisions_property(text_revisions)
         elif SVN_PROP_BZR_TEXT_REVISIONS in fileprops:
-=======
-    def export_text_revisions(self, can_use_custom_revprops, text_revisions, svn_revprops, fileprops):
-        if text_revisions != {}:
-            fileprops[SVN_PROP_BZR_TEXT_REVISIONS] = generate_text_revisions_property(text_revisions)
-        else:
->>>>>>> ef0c8853
             fileprops[SVN_PROP_BZR_TEXT_REVISIONS] = ""
 
     def get_rhs_parents(self, branch_path, revprops, fileprops):
         bzr_merges = fileprops.get(SVN_PROP_BZR_ANCESTRY+self.name, None)
         if bzr_merges is not None:
-<<<<<<< HEAD
-            return parse_merge_property(bzr_merges[1].splitlines()[-1])
-=======
             try:
                 new_lines = find_new_lines(bzr_merges)
             except ValueError, e:
@@ -597,17 +563,12 @@
                 mutter("unexpected number of lines in bzr merge property: %r" % new_lines)
                 return ()
             return parse_merge_property(new_lines[0])
->>>>>>> ef0c8853
 
         return ()
 
     def get_rhs_ancestors(self, branch_path, revprops, fileprops):
         ancestry = []
-<<<<<<< HEAD
         for l in fileprops.get(SVN_PROP_BZR_ANCESTRY+self.name, (None, ""))[1].splitlines():
-=======
-        for l in fileprops.get(SVN_PROP_BZR_ANCESTRY+str(self.scheme), (None, ""))[1].splitlines():
->>>>>>> ef0c8853
             ancestry.extend(l.split("\n"))
         return ancestry
 
@@ -652,10 +613,6 @@
         if text is None:
             return (None, None)
 
-<<<<<<< HEAD
-        lines = text[1].splitlines()
-        if len(lines) == 0:
-=======
         try:
             new_lines = find_new_lines(text)
         except ValueError, e:
@@ -664,7 +621,6 @@
 
         if len(new_lines) != 1:
             mutter("unexpected number of lines: %r" % new_lines)
->>>>>>> ef0c8853
             return (None, None)
 
         try:
@@ -696,19 +652,15 @@
             return {}
         return parse_text_parents_property(svn_revprops[SVN_REVPROP_BZR_TEXT_PARENTS])
 
-<<<<<<< HEAD
     def export_text_parents(self, text_parents, svn_revprops, fileprops):
         if text_parents != {}:
             svn_revprops[SVN_REVPROP_BZR_TEXT_PARENTS] = generate_text_parents_property(text_parents)
 
-=======
->>>>>>> ef0c8853
     def import_text_revisions(self, svn_revprops, fileprops):
         if not svn_revprops.has_key(SVN_REVPROP_BZR_TEXT_REVISIONS):
             return {}
         return parse_text_revisions_property(svn_revprops[SVN_REVPROP_BZR_TEXT_REVISIONS])
 
-<<<<<<< HEAD
     def export_text_revisions(self, text_revisions, svn_revprops, fileprops):
         if text_revisions != {}:
             svn_revprops[SVN_REVPROP_BZR_TEXT_REVISIONS] = generate_text_revisions_property(text_revisions)
@@ -718,19 +670,6 @@
 
     def get_rhs_parents(self, branch_path, svn_revprops, fileprops):
         return tuple(svn_revprops.get(SVN_REVPROP_BZR_MERGE, "").splitlines())
-=======
-    def export_text_parents(self, can_use_custom_revprops, text_parents, svn_revprops, fileprops):
-        svn_revprops[SVN_REVPROP_BZR_TEXT_PARENTS] = generate_text_parents_property(text_parents)
-
-    def export_text_revisions(self, can_use_custom_revprops, text_revisions, svn_revprops, fileprops):
-        svn_revprops[SVN_REVPROP_BZR_TEXT_REVISIONS] = generate_text_revisions_property(text_revisions)
-
-    def get_rhs_parents(self, branch_path, svn_revprops, 
-                        fileprops):
-        if svn_revprops[SVN_REVPROP_BZR_ROOT] != branch:
-            return []
-        return svn_revprops.get(SVN_REVPROP_BZR_MERGE, "").splitlines()
->>>>>>> ef0c8853
 
     def get_branch_root(self, revprops):
         return revprops[SVN_REVPROP_BZR_ROOT]
