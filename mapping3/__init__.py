--- conflicted
+++ resolved
@@ -25,16 +25,10 @@
                              guess_scheme_from_history, ListBranchingScheme, 
                              scheme_from_layout,
                              parse_list_scheme_text, NoBranchingScheme,
-<<<<<<< HEAD
                              TrunkBranchingScheme, ListBranchingScheme,
                              InvalidSvnBranchPath)
 from subvertpy.ra import DIRENT_KIND
-import sha
-=======
-                             TrunkBranchingScheme, ListBranchingScheme)
-from bzrlib.plugins.svn.ra import DIRENT_KIND
 from bzrlib.osutils import sha
->>>>>>> cc11cf3c
 
 SVN_PROP_BZR_BRANCHING_SCHEME = 'bzr:branching-scheme'
 
