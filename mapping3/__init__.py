--- conflicted
+++ resolved
@@ -28,11 +28,7 @@
                              TrunkBranchingScheme, ListBranchingScheme,
                              InvalidSvnBranchPath)
 from subvertpy.ra import DIRENT_KIND
-<<<<<<< HEAD
-import sha
-=======
 from bzrlib.osutils import sha
->>>>>>> dbec1067
 
 SVN_PROP_BZR_BRANCHING_SCHEME = 'bzr:branching-scheme'
 
