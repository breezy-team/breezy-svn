# Copyright (C) 2005-2008 Jelmer Vernooij <jelmer@samba.org>
 
# This program is free software; you can redistribute it and/or modify
# it under the terms of the GNU General Public License as published by
# the Free Software Foundation; either version 3 of the License, or
# (at your option) any later version.

# This program is distributed in the hope that it will be useful,
# but WITHOUT ANY WARRANTY; without even the implied warranty of
# MERCHANTABILITY or FITNESS FOR A PARTICULAR PURPOSE.  See the
# GNU General Public License for more details.

# You should have received a copy of the GNU General Public License
# along with this program.  If not, see <http://www.gnu.org/licenses/>.

from bzrlib import osutils, ui
from bzrlib.errors import InvalidRevisionId
from bzrlib.trace import mutter
<<<<<<< HEAD

from bzrlib.plugins.svn import core, mapping, properties
from bzrlib.plugins.svn.core import SubversionException
=======
from bzrlib.plugins.svn import mapping, properties
from bzrlib.plugins.svn.core import SubversionException, NODE_DIR
>>>>>>> 96e65989
from bzrlib.plugins.svn.errors import ERR_FS_NOT_DIRECTORY, ERR_FS_NOT_FOUND, ERR_RA_DAV_PATH_NOT_FOUND
from bzrlib.plugins.svn.layout import RepositoryLayout
from bzrlib.plugins.svn.mapping3.scheme import (BranchingScheme, guess_scheme_from_branch_path, 
                             guess_scheme_from_history, ListBranchingScheme, 
                             parse_list_scheme_text, NoBranchingScheme,
                             TrunkBranchingScheme, ListBranchingScheme)
import sha

SVN_PROP_BZR_BRANCHING_SCHEME = 'bzr:branching-scheme'

# Number of revisions to evaluate when guessing the branching scheme
SCHEME_GUESS_SAMPLE_SIZE = 2000

def expand_branch_pattern(begin, todo, check_path, get_children):
    path = "/".join(begin)
    if len(todo) == 0:
        if check_path(path):
            return [path]
        else:
            return []
    if not "*" in todo[0]:
        return expand_branch_pattern(begin+[todo[0]], todo[1:], check_path, get_children)
    children = get_children(path)
    if children is None:
        return []
    ret = []
    for c in children:
        if len(todo) == 1:
            ret.append("/".join(begin+[c]))
        else:
            ret += expand_branch_pattern(begin+[c], todo[1:], check_path, get_children)
    return ret


class SchemeDerivedLayout(RepositoryLayout):
    def __init__(self, repository, scheme):
        self.repository = repository
        self.scheme = scheme

    def parse(self, path):
        (bp, rp) = self.scheme.unprefix(path)
        if self.scheme.is_tag(bp):
            type = "tag"
        else:
            type = "branch"
        return (type, "", bp, rp)

    def get_branches(self, revnum, project=""):
        def check_path(path):
<<<<<<< HEAD
            return self.repository.transport.check_path(path, revnum) == core.NODE_DIR
=======
            return self.repository.transport.check_path(path, revnum) == NODE_DIR
>>>>>>> 96e65989
        def find_children(path):
            try:
                assert not path.startswith("/")
                dirents = self.repository.transport.get_dir(path, revnum)[0]
            except SubversionException, (msg, num):
                if num in (ERR_FS_NOT_DIRECTORY, ERR_FS_NOT_FOUND, ERR_RA_DAV_PATH_NOT_FOUND):
                    return None
                raise
            return dirents.keys()

        for pattern in self.scheme.branch_list:
            for bp in expand_branch_pattern([], pattern.split("/"), check_path,
                    find_children):
                yield "", bp, bp.split("/")[-1]

    def is_branch_parent(self, path):
        # Na, na, na...
        return self.scheme.is_branch_parent(path)

    def is_tag_parent(self, path):
        # Na, na, na...
        return self.scheme.is_tag_parent(path)


def get_stored_scheme(repository):
    """Retrieve the stored branching scheme, either in the repository 
    or in the configuration file.
    """
    scheme = repository.get_config().get_branching_scheme()
    if scheme is not None:
        return (scheme, repository.get_config().branching_scheme_is_mandatory())

    last_revnum = repository.get_latest_revnum()
    scheme = get_property_scheme(repository, last_revnum)
    if scheme is not None:
        return (scheme, True)

    return (None, False)


def get_property_scheme(repository, revnum=None):
    if revnum is None:
        revnum = repository.get_latest_revnum()
    text = repository.branchprop_list.get_properties("", revnum).get(SVN_PROP_BZR_BRANCHING_SCHEME, None)
    if text is None:
        return None
    return ListBranchingScheme(parse_list_scheme_text(text))


def set_property_scheme(repository, scheme):
    editor = repository.transport.get_commit_editor(
            {properties.PROP_REVISION_LOG: "Updating branching scheme for Bazaar."})
    root = editor.open_root()
    root.change_prop(SVN_PROP_BZR_BRANCHING_SCHEME, 
            "".join(map(lambda x: x+"\n", scheme.branch_list)).encode("utf-8"))
    root.close()
    editor.close()


def repository_guess_scheme(repository, last_revnum, branch_path=None):
    pb = ui.ui_factory.nested_progress_bar()
    try:
        scheme = guess_scheme_from_history(
            repository._log.iter_changes(None, last_revnum, max(0, last_revnum-SCHEME_GUESS_SAMPLE_SIZE), pb=pb), last_revnum, branch_path)
    finally:
        pb.finished()
    mutter("Guessed branching scheme: %r" % scheme)
    return scheme


def config_set_scheme(repository, scheme, mandatory=False):
    repository.get_config().set_branching_scheme(str(scheme), 
                                                 mandatory=mandatory)

def set_branching_scheme(repository, scheme, mandatory=False):
    repository.get_mapping().scheme = scheme
    config_set_scheme(repository, scheme, mandatory)


class BzrSvnMappingv3(mapping.BzrSvnMapping):
    """The third version of the mappings as used in the 0.4.x series.

    """
    experimental = False
    upgrade_suffix = "-svn3"
    revid_prefix = "svn-v3-"

    def __init__(self, scheme):
        mapping.BzrSvnMapping.__init__(self)
        self.scheme = scheme
        assert not isinstance(scheme, str)

    def get_mandated_layout(self, repository):
        return SchemeDerivedLayout(repository, self.scheme)

    @classmethod
    def from_repository(cls, repository, _hinted_branch_path=None):
        (scheme, mandatory) = get_stored_scheme(repository)
        if mandatory:
            return cls(scheme) 

        if scheme is not None:
            if (_hinted_branch_path is None or 
                scheme.is_branch(_hinted_branch_path)):
                return cls(scheme)

        last_revnum = repository.get_latest_revnum()
        scheme = repository_guess_scheme(repository, last_revnum, _hinted_branch_path)
        if last_revnum > 20:
            config_set_scheme(repository, scheme, mandatory=False)

        return cls(scheme)

    def __repr__(self):
        return "%s(%r)" % (self.__class__.__name__, self.scheme)

    def generate_file_id(self, uuid, revnum, branch, inv_path):
        assert isinstance(uuid, str)
        assert isinstance(revnum, int)
        assert isinstance(branch, str)
        assert isinstance(inv_path, unicode)
        inv_path = inv_path.encode("utf-8")
        ret = "%d@%s:%s:%s" % (revnum, uuid, mapping.escape_svn_path(branch), 
                               mapping.escape_svn_path(inv_path))
        if len(ret) > 150:
            ret = "%d@%s:%s;%s" % (revnum, uuid, 
                                mapping.escape_svn_path(branch),
                                sha.new(inv_path).hexdigest())
        assert isinstance(ret, str)
        return osutils.safe_file_id(ret)

    @staticmethod
    def supports_roundtripping():
        return True

    @classmethod
    def _parse_revision_id(cls, revid):
        assert isinstance(revid, str)

        if not revid.startswith(cls.revid_prefix):
            raise InvalidRevisionId(revid, "")

        try:
            (version, uuid, branch_path, srevnum) = revid.split(":")
        except ValueError:
            raise InvalidRevisionId(revid, "")

        scheme = version[len(cls.revid_prefix):]

        branch_path = mapping.unescape_svn_path(branch_path)

        return (uuid, branch_path, int(srevnum), scheme)

    @classmethod
    def parse_revision_id(cls, revid):
        (uuid, branch_path, srevnum, scheme) = cls._parse_revision_id(revid)
        # Some older versions of bzr-svn 0.4 did not always set a branching
        # scheme but set "undefined" instead.
        if scheme == "undefined":
            scheme = guess_scheme_from_branch_path(branch_path)
        else:
            scheme = BranchingScheme.find_scheme(scheme)

        return (uuid, branch_path, srevnum, cls(scheme))

    def is_branch(self, branch_path):
        return (self.scheme.is_branch(branch_path) or 
                self.scheme.is_tag(branch_path))

    def is_tag(self, tag_path):
        return self.scheme.is_tag(tag_path)

    @classmethod
    def _generate_revision_id(cls, uuid, revnum, path, scheme):
        assert isinstance(revnum, int)
        assert isinstance(path, str)
        assert revnum >= 0
        assert revnum > 0 or path == "", \
                "Trying to generate revid for (%r,%r)" % (path, revnum)
        return "%s%s:%s:%s:%d" % (cls.revid_prefix, scheme, uuid, \
                       mapping.escape_svn_path(path.strip("/")), revnum)

    def generate_revision_id(self, uuid, revnum, path):
        return self._generate_revision_id(uuid, revnum, path, self.scheme)

    def unprefix(self, branch_path, repos_path):
        (bp, np) = self.scheme.unprefix(repos_path)
        assert branch_path == bp
        return np

    def __eq__(self, other):
        return type(self) == type(other) and self.scheme == other.scheme

class BzrSvnMappingv3FileProps(mapping.BzrSvnMappingFileProps, BzrSvnMappingv3):
    pass


class BzrSvnMappingv3RevProps(mapping.BzrSvnMappingRevProps, BzrSvnMappingv3):
    pass


class BzrSvnMappingv3Hybrid(BzrSvnMappingv3):
    def __init__(self, scheme):
        BzrSvnMappingv3.__init__(self, scheme)
        self.revprops = BzrSvnMappingv3RevProps(scheme)
        self.fileprops = BzrSvnMappingv3FileProps(scheme)

    def get_rhs_parents(self, branch_path, svn_revprops, fileprops):
        if svn_revprops.has_key(mapping.SVN_REVPROP_BZR_MAPPING_VERSION):
            return self.revprops.get_rhs_parents(branch_path, svn_revprops, fileprops)
        else:
            return self.fileprops.get_rhs_parents(branch_path, svn_revprops, fileprops)

    def get_revision_id(self, branch_path, revprops, fileprops):
        if revprops.has_key(mapping.SVN_REVPROP_BZR_MAPPING_VERSION):
            return self.revprops.get_revision_id(branch_path, revprops, fileprops)
        else:
            return self.fileprops.get_revision_id(branch_path, revprops, fileprops)

    def import_fileid_map(self, svn_revprops, fileprops):
        if svn_revprops.has_key(mapping.SVN_REVPROP_BZR_MAPPING_VERSION):
            return self.revprops.import_fileid_map(svn_revprops, fileprops)
        else:
            return self.fileprops.import_fileid_map(svn_revprops, fileprops)

    def export_revision(self, branch_root, timestamp, timezone, committer, revprops, revision_id, 
                        revno, merges, fileprops):
        (_, fileprops) = self.fileprops.export_revision(branch_root, timestamp, timezone, committer, 
                                      revprops, revision_id, revno, merges, fileprops)
        (revprops, _) = self.revprops.export_revision(branch_root, timestamp, timezone, committer, 
                                      revprops, revision_id, revno, merges, fileprops)
        return (revprops, fileprops)

    def export_fileid_map(self, fileids, revprops, fileprops):
        self.fileprops.export_fileid_map(fileids, revprops, fileprops)
        self.revprops.export_fileid_map(fileids, revprops, fileprops)

    def import_revision(self, svn_revprops, fileprops, rev):
        self.fileprops.import_revision(svn_revprops, fileprops, rev)
        self.revprops.import_revision(svn_revprops, fileprops, rev)

<|MERGE_RESOLUTION|>--- conflicted
+++ resolved
@@ -16,14 +16,9 @@
 from bzrlib import osutils, ui
 from bzrlib.errors import InvalidRevisionId
 from bzrlib.trace import mutter
-<<<<<<< HEAD
-
-from bzrlib.plugins.svn import core, mapping, properties
-from bzrlib.plugins.svn.core import SubversionException
-=======
+
 from bzrlib.plugins.svn import mapping, properties
 from bzrlib.plugins.svn.core import SubversionException, NODE_DIR
->>>>>>> 96e65989
 from bzrlib.plugins.svn.errors import ERR_FS_NOT_DIRECTORY, ERR_FS_NOT_FOUND, ERR_RA_DAV_PATH_NOT_FOUND
 from bzrlib.plugins.svn.layout import RepositoryLayout
 from bzrlib.plugins.svn.mapping3.scheme import (BranchingScheme, guess_scheme_from_branch_path, 
@@ -73,11 +68,7 @@
 
     def get_branches(self, revnum, project=""):
         def check_path(path):
-<<<<<<< HEAD
-            return self.repository.transport.check_path(path, revnum) == core.NODE_DIR
-=======
             return self.repository.transport.check_path(path, revnum) == NODE_DIR
->>>>>>> 96e65989
         def find_children(path):
             try:
                 assert not path.startswith("/")
