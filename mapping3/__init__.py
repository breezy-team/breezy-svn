--- conflicted
+++ resolved
@@ -16,12 +16,8 @@
 from bzrlib import osutils, ui
 from bzrlib.errors import InvalidRevisionId
 from bzrlib.trace import mutter
-<<<<<<< HEAD
-from bzrlib.plugins.svn import core, constants, mapping, properties
-=======
-from bzrlib.plugins.svn import mapping, properties
+from bzrlib.plugins.svn import core, mapping, properties
 from bzrlib.plugins.svn.errors import ERR_FS_NOT_DIRECTORY, ERR_FS_NOT_FOUND
->>>>>>> 29335dd0
 from bzrlib.plugins.svn.layout import RepositoryLayout
 from bzrlib.plugins.svn.mapping3.scheme import (BranchingScheme, guess_scheme_from_branch_path, 
                              guess_scheme_from_history, ListBranchingScheme, 
@@ -75,17 +71,10 @@
             try:
                 assert not path.startswith("/")
                 dirents = self.repository.transport.get_dir(path, revnum)[0]
-<<<<<<< HEAD
-            except core.SubversionException, (msg, num):
-                if num == constants.ERR_FS_NOT_DIRECTORY:
-                    return None
-                if num == constants.ERR_FS_NOT_FOUND:
-=======
             except SubversionException, (msg, num):
                 if num == ERR_FS_NOT_DIRECTORY:
                     return None
                 if num == ERR_FS_NOT_FOUND:
->>>>>>> 29335dd0
                     return None
                 raise
             return dirents.keys()
