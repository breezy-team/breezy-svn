--- conflicted
+++ resolved
@@ -79,11 +79,7 @@
             if revnum is None:
                 raise NotBranchError(self.base)
             if self.repository.transport.check_path(branch_path.strip("/"), 
-<<<<<<< HEAD
-                self.get_revnum()) != core.NODE_DIR:
-=======
-                revnum) != svn.core.svn_node_dir:
->>>>>>> 119193de
+                revnum) != core.NODE_DIR:
                 raise NotBranchError(self.base)
         except SubversionException, (_, num):
             if num == constants.ERR_FS_NO_SUCH_REVISION:
