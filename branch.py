# Copyright (C) 2005-2009 Jelmer Vernooij <jelmer@samba.org>

# This program is free software; you can redistribute it and/or modify
# it under the terms of the GNU General Public License as published by
# the Free Software Foundation; either version 2 of the License, or
# (at your option) any later version.

# This program is distributed in the hope that it will be useful,
# but WITHOUT ANY WARRANTY; without even the implied warranty of
# MERCHANTABILITY or FITNESS FOR A PARTICULAR PURPOSE.  See the
# GNU General Public License for more details.

# You should have received a copy of the GNU General Public License
# along with this program; if not, write to the Free Software
# Foundation, Inc., 59 Temple Place, Suite 330, Boston, MA  02111-1307  USA


"""Handles branch-specific operations."""


import os
from subvertpy import (
    ERR_FS_NO_SUCH_REVISION,
    NODE_DIR,
    SubversionException,
    wc,
    )

from bzrlib import (
    tag,
    ui,
    urlutils,
    )
from bzrlib.branch import (
    Branch,
    BranchFormat,
    BranchCheckResult,
    BranchPushResult,
    InterBranch,
    PullResult,
    )
from bzrlib.bzrdir import (
    BzrDir,
    )
from bzrlib.decorators import (
    needs_write_lock,
    )
from bzrlib.errors import (
    DivergedBranches,
    NoSuchRevision,
    NotBranchError,
    UnstackableBranchFormat,
    )
from bzrlib.revision import (
    NULL_REVISION,
    is_null,
    ensure_null,
    )
from bzrlib.trace import (
    is_quiet,
    mutter,
    )
from bzrlib.workingtree import (
    WorkingTree,
    )

from bzrlib.plugins.svn import (
    util,
    )
from bzrlib.plugins.svn.push import (
    InterToSvnRepository,
    create_branch_with_hidden_commit,
    dpush,
    push,
    )
from bzrlib.plugins.svn.config import (
    BranchConfig,
    )
from bzrlib.plugins.svn.errors import (
    NotSvnBranchPath,
    )
from bzrlib.plugins.svn.foreign import (
    ForeignBranch,
    FakeControlFiles,
    )
from bzrlib.plugins.svn.format import (
    get_rich_root_format,
    )
from bzrlib.plugins.svn.repository import (
    SvnRepository,
    )
from bzrlib.plugins.svn.tags import (
    SubversionTags,
    )
from bzrlib.plugins.svn.transport import (
    bzr_to_svn_url,
    )

class SubversionBranchCheckResult(BranchCheckResult):
    """Result of checking a Subversion branch."""


class SubversionSourcePullResult(PullResult):
    """Subversion source pull result. """

    def report(self, to_file):
        if not is_quiet():
            if self.old_revid == self.new_revid:
                to_file.write('No revisions to pull.\n')
            else:
                to_file.write('Now on revision %d (svn revno: %d).\n' % 
                        (self.new_revno, self.new_revmeta.revnum))
        self._show_tag_conficts(to_file)


class SubversionTargetBranchPushResult(BranchPushResult):
    """Subversion target branch push result."""

    def _lookup_revno(self, revid):
        assert isinstance(revid, str), "was %r" % revid
        # Try in source branch first, it'll be faster
        try:
            return self.source_branch.revision_id_to_revno(revid)
        except NoSuchRevision:
            return self.target_branch.revision_id_to_revno(revid)

    @property
    def old_revno(self):
        return self._lookup_revno(self.old_revid)

    @property
    def new_revno(self):
        return self._lookup_revno(self.new_revid)


class SubversionTargetPullResult(PullResult):
    """Subversion target branch pull result."""

    def _lookup_revno(self, revid):
        # Try in source branch first, it'll be faster
        try:
            return self.source_branch.revision_id_to_revno(revid)
        except NoSuchRevision:
            return self.target_branch.revision_id_to_revno(revid)

    @property
    def old_revno(self):
        return self._lookup_revno(self.old_revid)

    @property
    def new_revno(self):
        return self._lookup_revno(self.new_revid)


class SvnBranch(ForeignBranch):
    """Maps to a Branch in a Subversion repository """

    def __init__(self, repository, branch_path, revnum=None, _skip_check=False,
                 mapping=None):
        """Instantiate a new SvnBranch.

        :param repos: SvnRepository this branch is part of.
        :param branch_path: Relative path inside the repository this
            branch is located at.
        :param revnum: Subversion revision number of the branch to 
            look at; none for latest.
        """
        self.repository = repository
        self._format = SvnBranchFormat()
        self.layout = self.repository.get_layout()
        assert isinstance(self.repository, SvnRepository)
        super(SvnBranch, self).__init__(mapping or self.repository.get_mapping())
        self.control_files = FakeControlFiles()
        self._lock_mode = None
        self._lock_count = 0
        self._branch_path = branch_path.strip("/")
        self.base = urlutils.join(self.repository.base, 
                        self._branch_path).rstrip("/")
        self._revmeta_cache = None
        self._revnum = revnum
        assert isinstance(self._branch_path, str)
        if not _skip_check:
            try:
                if self.check_path() != NODE_DIR:
                    raise NotBranchError(self.base)
            except SubversionException, (_, num):
                if num == ERR_FS_NO_SUCH_REVISION:
                    raise NotBranchError(self.base)
                raise
        try:
            (type, self.project, _, ip) = self.layout.parse(branch_path)
        except NotSvnBranchPath:
            raise NotBranchError(branch_path)
        if type not in ('branch', 'tag') or ip != '':
            raise NotBranchError(branch_path)

    def check_path(self):
        return self.repository.transport.check_path(self._branch_path, self._revnum or self.repository.get_latest_revnum())

    def supports_tags(self):
        """See Branch.supports_tags()."""
        return (self._format.supports_tags() and 
                self.mapping.supports_tags() and
                self.layout.supports_tags())

    def set_branch_path(self, branch_path):
        """Change the branch path for this branch.

        :param branch_path: New branch path.
        """
        self._branch_path = branch_path.strip("/")

    def _get_append_revisions_only(self):
        return self.get_config().get_append_revisions_only()

    def unprefix(self, relpath):
        """Remove the branch path from a relpath.

        :param relpath: path from the repository root.
        """
        assert relpath.startswith(self.get_branch_path()), \
                "expected %s prefix, got %s" % (self.get_branch_path(), relpath)
        return relpath[len(self.get_branch_path()):].strip("/")

    def get_branch_path(self, revnum=None):
        """Find the branch path of this branch in the specified revnum.

        :param revnum: Revnum to look for.
        """
        if revnum is None:
            return self._branch_path

        last_revmeta, _ = self.last_revmeta()
        if revnum == last_revmeta.revnum:
            return last_revmeta.branch_path

        # Use revnum - this branch may have been moved in the past 
        return self.repository.transport.get_locations(
                    last_revmeta.branch_path, last_revmeta.revnum,
                    [revnum])[revnum].strip("/")

    def get_revnum(self):
        """Obtain the Subversion revision number this branch was 
        last changed in.

        :return: Revision number
        """
        return self.last_revmeta()[0].revnum

    def last_revmeta(self):
        """Return the revmeta element for the last revision in this branch.
        """
        for revmeta, mapping in self._revision_meta_history():
            if not revmeta.is_hidden(mapping):
                return revmeta, mapping
        return None, None

    def check(self):
        """See Branch.Check.

        Doesn't do anything for Subversion repositories at the moment (yet).
        """
        # TODO: Check svn file properties?
        return SubversionBranchCheckResult(self)

    def _create_heavyweight_checkout(self, to_location, revision_id=None, 
                                     hardlink=False):
        """Create a new heavyweight checkout of this branch.

        :param to_location: URL of location to create the new checkout in.
        :param revision_id: Revision that should be the tip of the checkout.
        :param hardlink: Whether to hardlink
        :return: WorkingTree object of checkout.
        """
        checkout_branch = BzrDir.create_branch_convenience(
            to_location, force_new_tree=False, format=get_rich_root_format())
        checkout = checkout_branch.bzrdir
        checkout_branch.bind(self)
        # pull up to the specified revision_id to set the initial 
        # branch tip correctly, and seed it with history.
        checkout_branch.pull(self, stop_revision=revision_id)
        return checkout.create_workingtree(revision_id, hardlink=hardlink)

    def lookup_revision_id(self, revid):
        """Look up the matching Subversion revision number on the mainline of 
        the branch.

        :param revid: Revision id to look up.
        :return: Revision number on the branch. 
        :raises NoSuchRevision: If the revision id was not found.
        """
        (uuid, bp, revnum), mapping = self.repository.lookup_revision_id(revid, 
            ancestry=(self.get_branch_path(), self.get_revnum()), 
            project=self.project)
        assert bp.strip("/") == self.get_branch_path(revnum).strip("/"), \
                "Got %r, expected %r" % (bp, self.get_branch_path(revnum))
        return revnum

    def _create_lightweight_checkout(self, to_location, revision_id=None):
        """Create a new lightweight checkout of this branch.

        :param to_location: URL of location to create the checkout in.
        :param revision_id: Tip of the checkout.
        :return: WorkingTree object of the checkout.
        """
        from bzrlib.plugins.svn.workingtree import update_wc
        if revision_id is not None:
            revnum = self.lookup_revision_id(revision_id)
        else:
            revnum = self.get_revnum()

        svn_url = bzr_to_svn_url(self.base)
        os.mkdir(to_location)
        wc.ensure_adm(to_location, self.repository.uuid, svn_url,
                      bzr_to_svn_url(self.repository.base), revnum)
        adm = wc.WorkingCopy(None, to_location, write_lock=True)
        try:
            conn = self.repository.transport.connections.get(svn_url)
            try:
                update_wc(adm, to_location, conn, revnum)
            finally:
                if not conn.busy:
                    self.repository.transport.add_connection(conn)
        finally:
            adm.close()
        wt = WorkingTree.open(to_location)
        return wt

    def create_checkout(self, to_location, revision_id=None, lightweight=False,
                        accelerator_tree=None, hardlink=False):
        """See Branch.create_checkout()."""
        if lightweight:
            return self._create_lightweight_checkout(to_location, revision_id)
        else:
            return self._create_heavyweight_checkout(to_location, revision_id, 
                                                     hardlink=hardlink)

    def generate_revision_id(self, revnum):
        """Generate a new revision id for a revision on this branch."""
        assert isinstance(revnum, int)
        revmeta_history = self._revision_meta_history()
        for revmeta, mapping in revmeta_history:
            if revmeta.revnum == revnum:
                return revmeta.get_revision_id(mapping)
            if revmeta.revnum < revnum:
                break
        raise NoSuchRevision(self, revnum)

    def get_config(self):
        return BranchConfig(self.base, self.repository.uuid)
       
    def _get_nick(self, local=False, possible_master_transports=None):
        """Find the nick name for this branch.

        :return: Branch nick
        """
        bp = self._branch_path.strip("/")
        if self._branch_path == "":
            return self.base.split("/")[-1]
        return bp

    nick = property(_get_nick)

    def set_revision_history(self, rev_history):
        """See Branch.set_revision_history()."""
        if (rev_history == [] or 
            not self.repository.has_revision(rev_history[-1], project=self.project)):
            raise NotImplementedError("set_revision_history can't add ghosts")
        rev = self.repository.get_revision(rev_history[-1])
        if rev.parent_ids:
            base_revid = rev.parent_ids[0]
        else:
            base_revid = NULL_REVISION
        push(self.repository.get_graph(), self.repository, 
             self.get_branch_path(), self.get_config(), base_revid, 
             self.repository, rev)
        self._clear_cached_state()

    def set_last_revision_info(self, revno, revid):
        """See Branch.set_last_revision_info()."""

    def _missing_revisions(self, other_repo, stop_revision, overwrite=False):
        todo = self._mainline_missing_revisions(other_repo, stop_revision)
        if todo is not None:
            return todo
        # Not possible to add cleanly onto mainline, perhaps need a replace operation
        return self._otherline_missing_revisions(other_repo, stop_revision, overwrite)

    def _mainline_missing_revisions(self, other_repo, stop_revision):
        """Find the revisions missing on the mainline.
        
        :param other: Other branch to retrieve revisions from.
        :param stop_revision: Revision to stop fetching at.
        """
        missing = []
        lastrevid = self.last_revision()
        for revid in other_repo.iter_reverse_revision_history(stop_revision):
            if lastrevid == revid:
                missing.reverse()
                return missing
            missing.append(revid)
        return None

    def _otherline_missing_revisions(self, other_repo, stop_revision, overwrite=False):
        """Find the revisions missing on the mainline.
        
        :param other: Other branch to retrieve revisions from.
        :param stop_revision: Revision to stop fetching at.
        :param overwrite: Whether or not the existing data should be overwritten
        """
        missing = []
        for revid in other_repo.iter_reverse_revision_history(stop_revision):
            if self.repository.has_revision(revid, project=self.project):
                missing.reverse()
                return missing
            missing.append(revid)
        if not overwrite:
            return None
        else:
            missing.reverse()
            return missing
 
    def last_revision_info(self):
        """See Branch.last_revision_info()."""
        last_revid = self.last_revision()
        return self.revision_id_to_revno(last_revid), last_revid

    def revision_id_to_revno(self, revision_id):
        """Given a revision id, return its revno"""
        if is_null(revision_id):
            return 0
        revmeta_history = self._revision_meta_history()
        # FIXME: Maybe we can parse revision_id as a bzr-svn roundtripped revision?
        for revmeta, mapping in revmeta_history:
            if revmeta.get_revision_id(mapping) == revision_id:
                return revmeta.get_revno(mapping)
        raise NoSuchRevision(self, revision_id)

    def get_root_id(self, revnum=None):
        if revnum is None:
            tree = self.basis_tree()
        else:
            tree = self.repository.revision_tree(self.get_rev_id(revnum))
        return tree.get_root_id()

    def set_push_location(self, location):
        """See Branch.set_push_location()."""
        mutter("setting push location for %s to %s", self.base, location)

    def get_push_location(self):
        """See Branch.get_push_location()."""
        # get_push_location not supported on Subversion
        return None

    def _iter_revision_meta_ancestry(self):
        return self.repository._iter_reverse_revmeta_mapping_ancestry(
            self.get_branch_path(), self._revnum or self.repository.get_latest_revnum(), self.mapping, lhs_history=self._revision_meta_history())

    def _revision_meta_history(self):
        if self._revmeta_cache is None:
            self._revmeta_cache = util.lazy_readonly_list(self.repository._iter_reverse_revmeta_mapping_history(self.get_branch_path(), self._revnum or self.repository.get_latest_revnum(), to_revnum=0, mapping=self.mapping))
        return self._revmeta_cache

    def _gen_revision_history(self):
        """Generate the revision history from last revision
        """
        history = [revmeta.get_revision_id(mapping) for revmeta, mapping in self._revision_meta_history() if not revmeta.is_hidden(mapping)]
        history.reverse()
        return history

    def last_revision(self):
        """See Branch.last_revision()."""
        # Shortcut for finding the tip. This avoids expensive generation time
        # on large branches.
        last_revmeta, mapping = self.last_revmeta()
        return last_revmeta.get_revision_id(mapping)

    @needs_write_lock
    def dpull(self, source, stop_revision=None):
        return dpush(self, source, stop_revision)

    def get_push_merged_revisions(self):
        return (self.layout.push_merged_revisions(self.project) and 
                self.get_config().get_push_merged_revisions())

    def import_last_revision_info(self, source_repo, revno, revid):
        interrepo = InterToSvnRepository(source_repo, self.repository)
        todo = self._missing_revisions(source_repo, revid, overwrite=False)
        if todo is None:
            raise DivergedBranches(self, None)
        assert todo != []
        interrepo.push_branch(todo, self.layout, self.project, 
            self.get_branch_path(), self.get_config(),
            self.get_push_merged_revisions())

    def generate_revision_history(self, revision_id, last_rev=None, 
        other_branch=None):
        """Create a new revision history that will finish with revision_id.
        
        :param revision_id: the new tip to use.
        :param last_rev: The previous last_revision. If not None, then this
            must be a ancestory of revision_id, or DivergedBranches is raised.
        :param other_branch: The other branch that DivergedBranches should
            raise with respect to.
        """
        # stop_revision must be a descendant of last_revision
        # make a new revision history from the graph

    def _synchronize_history(self, destination, revision_id):
        """Synchronize last revision and revision history between branches.

        This version is most efficient when the destination is also a
        BzrBranch6, but works for BzrBranch5, as long as the destination's
        repository contains all the lefthand ancestors of the intended
        last_revision.  If not, set_last_revision_info will fail.

        :param destination: The branch to copy the history into
        :param revision_id: The revision-id to truncate history at.  May
          be None to copy complete history.
        """
        if revision_id is None:
            revno, revision_id = self.last_revision_info()
        else:
            revno = self.revision_id_to_revno(revision_id)
        destination.set_last_revision_info(revno, revision_id)

    def is_locked(self):
        return self._lock_count != 0

    def lock_write(self):
        """See Branch.lock_write()."""
        # TODO: Obtain lock on the remote server?
        if self._lock_mode:
            assert self._lock_mode == 'w'
            self._lock_count += 1
        else:
            self._lock_mode = 'w'
            self._lock_count = 1
        self.repository.lock_write()
        
    def lock_read(self):
        """See Branch.lock_read()."""
        if self._lock_mode:
            assert self._lock_mode in ('r', 'w')
            self._lock_count += 1
        else:
            self._lock_mode = 'r'
            self._lock_count = 1
        self.repository.lock_read()

    def unlock(self):
        """See Branch.unlock()."""
        self._lock_count -= 1
        if self._lock_count == 0:
            self._lock_mode = None
            self._clear_cached_state()
        self.repository.unlock()

    def _clear_cached_state(self):
        super(SvnBranch, self)._clear_cached_state()
        self._cached_revnum = None
        self._revmeta_cache = None

    def get_parent(self):
        """See Branch.get_parent()."""
        return None

    def set_parent(self, url):
        """See Branch.set_parent()."""

    def get_physical_lock_status(self):
        """See Branch.get_physical_lock_status()."""
        return False

    def get_stacked_on_url(self):
        raise UnstackableBranchFormat(self._format, self.base)

    def __str__(self):
        return '%s(%r)' % (self.__class__.__name__, self.base)

    __repr__ = __str__


class SvnBranchFormat(BranchFormat):
    """Branch format for Subversion Branches."""
    def __init__(self):
        BranchFormat.__init__(self)

    def __get_matchingbzrdir(self):
        """See BranchFormat.__get_matchingbzrdir()."""
        from bzrlib.plugins.svn.remote import SvnRemoteFormat
        return SvnRemoteFormat()

    _matchingbzrdir = property(__get_matchingbzrdir)

    def get_format_description(self):
        """See BranchFormat.get_format_description."""
        return 'Subversion Smart Server'

    def get_format_string(self):
        """See BranchFormat.get_format_string()."""
        return 'Subversion Smart Server'

    def initialize(self, to_bzrdir):
        """See BranchFormat.initialize()."""
        raise NotImplementedError(self.initialize)

    def supports_tags(self):
        return True

    def make_tags(self, branch):
        if branch.supports_tags():
            return SubversionTags(branch)
        else:
            return tag.DisabledTags(branch)


class InterSvnOtherBranch(InterBranch):
    """InterBranch implementation that is optimized for copying from 
    Subversion.

    The two main differences with the generic implementation are:
     * No revision numbers are calculated for the Subversion branch
       (since this requires browsing the entire history)
     * Only recent tags are fetched, since that saves a lot of 
       history browsing operations
    """

    def update_revisions(self, stop_revision=None, overwrite=False, graph=None):
        """See InterBranch.update_revisions()."""
        self.source.lock_read()
        try:
            other_last_revision = self.source.last_revision()
            if stop_revision is None:
                stop_revision = other_last_revision
                if is_null(stop_revision):
                    # if there are no commits, we're done.
                    return

            # what's the current last revision, before we fetch [and 
            # change it possibly]
            last_rev = ensure_null(self.target.last_revision())
            # we fetch here so that we don't process data twice in the 
            # common case of having something to pull, and so that the 
            # check for already merged can operate on the just fetched 
            # graph, which will be cached in memory.
            self.target.fetch(self.source, stop_revision)
            # Check to see if one is an ancestor of the other
            if not overwrite:
                if graph is None:
                    graph = self.target.repository.get_graph()
                if self.target._check_if_descendant_or_diverged(
                        stop_revision, last_rev, graph, self.source):
                    # stop_revision is a descendant of last_rev, but we 
                    # aren't overwriting, so we're done.
                    return
            self.target.generate_revision_history(stop_revision)
        finally:
            self.source.unlock()

    def push(self, overwrite=False, stop_revision=None):
        raise NotImplementedError(self.push)

    def pull(self, overwrite=False, stop_revision=None, 
             _hook_master=None, run_hooks=True, possible_transports=None,
             _override_hook_target=None):
        """See InterBranch.pull()."""
        result = SubversionSourcePullResult()
        if _override_hook_target is None:
            result.target_branch = self
        else:
            result.target_branch = _override_hook_target
        result.source_branch = self.source
        result.master_branch = None
        result.target_branch = self.target
        self.source.lock_read()
        try:
            (result.old_revno, result.old_revid) = self.target.last_revision_info()
            try:
                result.old_revmeta, _ = self.source.repository._get_revmeta(result.old_revid)
                tags_since_revnum = result.old_revmeta.revnum
            except NoSuchRevision:
                result.old_revmeta = None
                tags_since_revnum = None
            if stop_revision == NULL_REVISION:
                result.new_revmeta = None
<<<<<<< HEAD
                targs_until_revnum = 0
=======
                tags_until_revnum = 0
>>>>>>> 49b7dd0b
            elif stop_revision is not None:
                result.new_revmeta, _ = self.source.repository._get_revmeta(stop_revision)
                tags_until_revnum = result.new_revmeta.revnum
            else:
                tags_until_revnum = self.source.repository.get_latest_revnum()
            self.update_revisions(stop_revision, overwrite)
            if self.source.supports_tags():
                result.tag_conflicts = self.source.tags.merge_to(self.target.tags, overwrite, _from_revnum=tags_since_revnum, _to_revnum=tags_until_revnum)
            (result.new_revno, result.new_revid) = self.target.last_revision_info()
            if stop_revision is None:
                result.new_revmeta, _ = self.source.repository._get_revmeta(result.new_revid)
            if _hook_master:
                result.master_branch = _hook_master
                result.local_branch = result.target_branch
            else:
                result.master_branch = result.target_branch
                result.local_branch = None
            if run_hooks:
                for hook in Branch.hooks['post_pull']:
                    hook(result)
        finally:
            self.source.unlock()
        return result

    @classmethod
    def is_compatible(self, source, target):
        return (isinstance(source, SvnBranch) and 
                not isinstance(target, SvnBranch))

InterBranch.register_optimiser(InterSvnOtherBranch)


class InterOtherSvnBranch(InterBranch):
    """InterBranch implementation that is optimized for copying to
    Subversion.

    """
    def update_revisions(self, stop_revision=None, overwrite=False, graph=None):
        self._update_revisions(stop_revision=stop_revision, overwrite=overwrite,
            graph=graph)

    def _update_revisions(self, stop_revision=None, overwrite=False, graph=None,
        push_merged=False, override_svn_revprops=None):
        """See Branch.update_revisions()."""
        old_last_revid = self.target.last_revision()
        if stop_revision is None:
            stop_revision = ensure_null(self.source.last_revision())
        if old_last_revid == stop_revision:
            return old_last_revid, old_last_revid, None
        # Request graph from other repository, since it's most likely 
        # than Subversion
        graph = self.source.repository.get_graph(self.target.repository)
        if not graph.is_ancestor(old_last_revid, stop_revision):
            if graph.is_ancestor(stop_revision, old_last_revid):
                return old_last_revid, old_last_revid, None
            if not overwrite:
                raise DivergedBranches(self.target, self.source)
        todo = self.target._missing_revisions(self.source.repository,
            stop_revision, overwrite)
        if todo is None:
            raise DivergedBranches(self.target, self.source)
        if push_merged is None:
            push_merged = self.target.get_push_merged_revisions() 
        if self.target.mapping.supports_hidden and self.target.repository.has_revision(stop_revision):
            # Revision is already present in the repository, so just 
            # copy from there.
            new_last_revid, new_foreign_info = create_branch_with_hidden_commit(
                self.target.repository, self.target.get_branch_path(),
                stop_revision, set_metadata=True, deletefirst=True)
        else:
            interrepo = InterToSvnRepository(self.source.repository, 
                self.target.repository, graph)
            assert todo != []
            (count, (new_last_revid, new_foreign_info)) = interrepo.push_branch(
                todo, self.target.layout, self.target.project, 
                self.target.get_branch_path(), self.target.get_config(), 
                push_merged)
        self.target._clear_cached_state()
        assert isinstance(new_last_revid, str)
        assert isinstance(old_last_revid, str)
        return (old_last_revid, new_last_revid, new_foreign_info)

    def push(self, overwrite=False, stop_revision=None, 
            _push_merged=None, _override_svn_revprops=None):
        """See InterBranch.push()."""
        result = SubversionTargetBranchPushResult()
        result.target_branch = self.target
        result.master_branch = None
        result.source_branch = self.source
        self.source.lock_read()
        try:
            (result.old_revid, result.new_revid, result.new_foreign_info) = \
                self._update_revisions(stop_revision, overwrite, 
                    push_merged=_push_merged, 
                    override_svn_revprops=_override_svn_revprops)
            result.tag_conflicts = self.source.tags.merge_to(
                self.target.tags, overwrite)
            return result
        finally:
            self.source.unlock()

    def pull(self, overwrite=False, stop_revision=None, 
             _hook_master=None, run_hooks=True, possible_transports=None,
             _push_merged=None, _override_svn_revprops=None):
        """See InterBranch.pull()."""
        result = SubversionTargetPullResult()
        result.source_branch = self.source
        result.master_branch = None
        result.target_branch = self.target
        self.source.lock_read()
        try:
            (result.old_revid, result.new_revid, result.new_foreign_info) = \
                self._update_revisions(stop_revision, overwrite, 
                    push_merged=_push_merged, 
                    override_svn_revprops=_override_svn_revprops)
            result.tag_conflicts = self.source.tags.merge_to(
                self.target.tags, overwrite)
            return result
        finally:
            self.source.unlock()

    @classmethod
    def is_compatible(self, source, target):
        return isinstance(target, SvnBranch)


InterBranch.register_optimiser(InterOtherSvnBranch)<|MERGE_RESOLUTION|>--- conflicted
+++ resolved
@@ -493,6 +493,12 @@
             self.get_branch_path(), self.get_config(),
             self.get_push_merged_revisions())
 
+    def pull(self, source, overwrite=False, stop_revision=None, 
+             _hook_master=None, run_hooks=True, possible_transports=None):
+        return InterOtherSvnBranch(source, self).pull(overwrite=overwrite, 
+            stop_revision=stop_revision, run_hooks=run_hooks,
+            possible_transports=possible_transports)
+
     def generate_revision_history(self, revision_id, last_rev=None, 
         other_branch=None):
         """Create a new revision history that will finish with revision_id.
@@ -684,11 +690,7 @@
                 tags_since_revnum = None
             if stop_revision == NULL_REVISION:
                 result.new_revmeta = None
-<<<<<<< HEAD
-                targs_until_revnum = 0
-=======
                 tags_until_revnum = 0
->>>>>>> 49b7dd0b
             elif stop_revision is not None:
                 result.new_revmeta, _ = self.source.repository._get_revmeta(stop_revision)
                 tags_until_revnum = result.new_revmeta.revnum
