--- conflicted
+++ resolved
@@ -24,15 +24,9 @@
 from bzrlib.revision import is_null, ensure_null, NULL_REVISION
 from bzrlib.workingtree import WorkingTree
 
-<<<<<<< HEAD
 from bzrlib.plugins.svn import core, wc
-=======
-import svn.core
-
-from bzrlib.plugins.svn import core
 from bzrlib.plugins.svn.auth import create_auth_baton
 from bzrlib.plugins.svn.client import Client, get_config
->>>>>>> 3ea0fc4a
 from bzrlib.plugins.svn.commit import push
 from bzrlib.plugins.svn.config import BranchConfig
 from bzrlib.plugins.svn.core import SubversionException
@@ -182,22 +176,14 @@
         :param revision_id: Tip of the checkout.
         :return: WorkingTree object of the checkout.
         """
-<<<<<<< HEAD
         from bzrlib.plugins.svn.workingtree import update_wc
         if revision_id is not None:
             revnum = self.lookup_revision_id(revision_id)
         else:
             revnum = self.get_revnum()
-=======
-        if revision_id is None:
-            rev = "HEAD"
-        else:
-            rev = self.lookup_revision_id(revision_id)
->>>>>>> 3ea0fc4a
 
         os.mkdir(to_location)
         svn_url = bzr_to_svn_url(self.base)
-<<<<<<< HEAD
         wc.ensure_adm(to_location, self.repository.uuid, bzr_to_svn_url(self.base),
                       svn_url, revnum)
         adm = wc.WorkingCopy(None, to_location)
@@ -209,12 +195,6 @@
                 self.repository.transport.add_connection(conn)
         wt = WorkingTree.open(to_location)
         return wt
-=======
-        client_ctx = Client(auth=create_auth_baton(svn_url))
-        client_ctx.checkout(svn_url, to_location, rev, "HEAD", True)
-
-        return WorkingTree.open(to_location)
->>>>>>> 3ea0fc4a
 
     def create_checkout(self, to_location, revision_id=None, lightweight=False,
                         accelerator_tree=None, hardlink=False):
