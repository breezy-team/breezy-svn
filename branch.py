--- conflicted
+++ resolved
@@ -24,15 +24,11 @@
 from bzrlib.revision import is_null, ensure_null, NULL_REVISION
 from bzrlib.workingtree import WorkingTree
 
-from bzrlib.plugins.svn import constants, core
+from bzrlib.plugins.svn import core
 from bzrlib.plugins.svn.commit import push
 from bzrlib.plugins.svn.config import BranchConfig
-<<<<<<< HEAD
 from bzrlib.plugins.svn.core import SubversionException
-from bzrlib.plugins.svn.errors import NotSvnBranchPath
-=======
 from bzrlib.plugins.svn.errors import NotSvnBranchPath, ERR_FS_NO_SUCH_REVISION
->>>>>>> 29335dd0
 from bzrlib.plugins.svn.format import get_rich_root_format
 from bzrlib.plugins.svn.repository import SvnRepository
 from bzrlib.plugins.svn.transport import bzr_to_svn_url
@@ -84,11 +80,7 @@
                 revnum) != core.NODE_DIR:
                 raise NotBranchError(self.base)
         except SubversionException, (_, num):
-<<<<<<< HEAD
-            if num == constants.ERR_FS_NO_SUCH_REVISION:
-=======
             if num == ERR_FS_NO_SUCH_REVISION:
->>>>>>> 29335dd0
                 raise NotBranchError(self.base)
             raise
         if not self.mapping.is_branch(branch_path):
