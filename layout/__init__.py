--- conflicted
+++ resolved
@@ -183,28 +183,10 @@
             not self.project.startswith(path) and
             not path.startswith(self.project)):
             return []
-<<<<<<< HEAD
-    # Not a wildcard? Just expand next bits
-    if todo[0] != "*":
-        return expand_branch_pattern(begin+[todo[0]], todo[1:], check_path,
-                                     get_children, project)
-    children = get_children(path)
-    if children is None:
-        return []
-    ret = []
-    pb = ui.ui_factory.nested_progress_bar()
-    try:
-        for idx, (c, has_props, revnum) in enumerate(children):
-            pb.update("browsing branches", idx, len(children))
-            if len(todo) == 1:
-                # Last path element, so return directly
-                ret.append(("/".join(begin+[c]), has_props, revnum))
-=======
         # If all elements have already been handled, just check the path exists
         if len(todo) == 0:
             if self.check_path(path):
                 return [(path, None)]
->>>>>>> c9aa6140
             else:
                 return []
         # Not a wildcard? Just expand next bits
@@ -216,11 +198,11 @@
         ret = []
         pb = ui.ui_factory.nested_progress_bar()
         try:
-            for idx, (c, has_props) in enumerate(children):
+            for idx, (c, has_props, revnum) in enumerate(children):
                 pb.update("browsing branches", idx, len(children))
                 if len(todo) == 1:
                     # Last path element, so return directly
-                    ret.append(("/".join(begin+[c]), has_props))
+                    ret.append(("/".join(begin+[c]), has_props, revnum))
                 else:
                     ret += self.expand(begin+[c], todo[1:])
         finally:
@@ -275,14 +257,8 @@
         assert isinstance(pattern, str)
         if pb is not None:
             pb.update("finding branches", idx, len(itemlist))
-<<<<<<< HEAD
-        for bp, has_props, revnum in expand_branch_pattern([],
-                pattern.strip("/").split("/"), rpf.check_path,
-                rpf.find_children, project):
-=======
-        for bp, has_props in expander.expand([],
+        for bp, has_props, revnum in expander.expand([],
                 pattern.strip("/").split("/")):
->>>>>>> c9aa6140
             if verify_fn(bp, project):
                 yield project, bp, bp.split("/")[-1], has_props, revnum
 
