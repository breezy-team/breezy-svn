--- conflicted
+++ resolved
@@ -4,10 +4,7 @@
   + remove Mapping.get_guessed_layout()
 - fix update_after_commit test
 - fix text parents
-<<<<<<< HEAD
-=======
 - find tags during iter_all_changes() during fetch
->>>>>>> 47fc02bf
 
 more tests:
 - Run all tests against repository with revprop changing allowed and without
