--- conflicted
+++ resolved
@@ -20,22 +20,11 @@
 from bzrlib.trace import mutter
 
 from bzrlib.plugins.svn.cache import CacheTable
-<<<<<<< HEAD
 from subvertpy import SubversionException, ERR_FS_NO_SUCH_REVISION
 from bzrlib.plugins.svn.errors import InvalidPropertyValue, InvalidBzrSvnRevision
-from bzrlib.plugins.svn.mapping import (BzrSvnMapping, 
+from bzrlib.plugins.svn.mapping import (BzrSvnMapping, find_new_lines,
                      SVN_PROP_BZR_REVISION_ID, parse_revid_property,
                      find_mapping, mapping_registry, is_bzr_revision_revprops)
-=======
-from bzrlib.plugins.svn.core import SubversionException
-from bzrlib.plugins.svn.errors import InvalidPropertyValue, ERR_FS_NO_SUCH_REVISION, InvalidBzrSvnRevision
-from bzrlib.plugins.svn.mapping import (find_new_lines, parse_revision_id, 
-                                        BzrSvnMapping, 
-                                        SVN_PROP_BZR_REVISION_ID, 
-                                        parse_revid_property)
-from bzrlib.plugins.svn.mapping3 import BzrSvnMappingv3FileProps
-from bzrlib.plugins.svn.mapping3.scheme import BranchingScheme
->>>>>>> ef0c8853
 
 class RevidMap(object):
     def __init__(self, repos):
@@ -116,13 +105,8 @@
         assert min_revnum <= max_revnum
         # Find the branch property between min_revnum and max_revnum that 
         # added revid
-<<<<<<< HEAD
         for revmeta in self.repos._revmeta_provider.iter_reverse_branch_changes(branch_path, max_revnum, min_revnum):
             for propname, (oldpropvalue, propvalue) in revmeta.get_changed_fileprops().items():
-=======
-        for revmeta in self.repos.iter_reverse_branch_changes(branch_path, max_revnum, min_revnum):
-            for propname, (oldpropvalue, propvalue) in revmeta.fileprops.items():
->>>>>>> ef0c8853
                 if not propname.startswith(SVN_PROP_BZR_REVISION_ID):
                     continue
                 try:
