--- conflicted
+++ resolved
@@ -38,11 +38,7 @@
         try:
             (bzr_revno, revid) = mapping.get_revision_id(path, revprops, fileprops)
         except SubversionException, (_, num):
-<<<<<<< HEAD
-            if num == constants.ERR_FS_NO_SUCH_REVISION:
-=======
             if num == ERR_FS_NO_SUCH_REVISION:
->>>>>>> 29335dd0
                 raise NoSuchRevision(path, revnum)
             raise
 
@@ -89,11 +85,7 @@
                             revids.add((parse_revid_property(line), scheme))
                         except InvalidPropertyValue, ie:
                             mutter(str(ie))
-<<<<<<< HEAD
-            except SubversionException, (_, constants.ERR_FS_NOT_DIRECTORY):
-=======
             except SubversionException, (_, ERR_FS_NOT_DIRECTORY):
->>>>>>> 29335dd0
                     continue
 
             # If there are any new entries that are not yet in the cache, 
