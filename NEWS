--- conflicted
+++ resolved
@@ -1,12 +1,8 @@
-<<<<<<< HEAD
 bzr-svn-0.5			UNRELEASED
 
-bzr-svn 0.4.11~rc2	2008-08-26
-=======
 bzr-svn-0.4.11	2008-08-26
 
 bzr-svn-0.4.11~rc2	2008-08-26
->>>>>>> b2400ae6
 
   CHANGES
 
