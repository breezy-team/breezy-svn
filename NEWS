--- conflicted
+++ resolved
@@ -1,4 +1,3 @@
-<<<<<<< HEAD
 bzr-svn-0.5			UNRELEASED
 
   CHANGES
@@ -61,10 +60,7 @@
 
     + Standard commit code provides commit notification. (#79333)
 
-bzr-svn 0.4.15	UNRELEASED
-=======
 bzr-svn 0.4.16	UNRELEASED
->>>>>>> 6df70198
 
 bzr-svn 0.4.15	2008-11-10
 
