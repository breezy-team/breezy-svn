--- conflicted
+++ resolved
@@ -20,13 +20,11 @@
 
    * Now uses absolute imports and no longer adds plugin directory to the system path.
 
-<<<<<<< HEAD
+   * Basic support for stacked branches.
+
   FEATURES
   
    * Add new "dpush" command that works similar to git-svn's dcommit.
-=======
-   * Basic support for stacked branches.
->>>>>>> f8633d0b
 
   BUG FIXES
 
