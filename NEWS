--- conflicted
+++ resolved
@@ -1,4 +1,3 @@
-<<<<<<< HEAD
 bzr-svn 0.4	UNRELEASED
   
   BUG FIXES
@@ -25,12 +24,9 @@
      This should reduce the number of roundtrips significantly when 
 	 finding file id mappings.
 
-bzr-svn 0.3.3	UNRELEASED
-=======
 bzr-svn 0.3.4	UNRELEASED
 
 bzr-svn 0.3.3	2007-04-29
->>>>>>> ef6742be
 
   IMPROVEMENTS
 
