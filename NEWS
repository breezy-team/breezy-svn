bzr-svn 0.4.9	UNRELEASED

  CHANGES

   * The Python-Subversion bindings are no longer necessary. Instead, 
     bzr-svn now comes with its own Python bindings for the Subversion 
	 libraries.

  FEATURES

   * Set revision properties when possible.

   * Avoid doing two branch property lookups when getting revision metadata.

   * Use caching revision graph.

   * --prefix is now determined from the specified url in svn-import. (#160335)

  BUGS
  
   * Fix compatibility with bzr 1.3.

   * Be a bit quieter with messages about experimental mappings. (#162496)

<<<<<<< HEAD
   * Properly warn when trying to open a working copy with a newer version.
=======
   * More correct implementation of Repository.get_ancestry(). 
>>>>>>> 12470032

  INTERNALS

   * Allow multiple mappings to be available at the same time.

bzr-svn 0.4.8	2008-03-11

  BUG FIXES

   * Fix compatibility with Bazaar 1.2. (#196002)

   * Don't provide find_repository() implementation. (#193814)

   * Allow specifying path inside repository in svn-branching-scheme. (#190331)

   * Support using platform-specific auth providers when available.

   * Fix path to URL conversion for Windows NT. (#188233)

   * Fix performance regression in sqlite queries.

  FEATURES

   * Add progress bar to fetch initialization code. 

   * Add another progress bar to the branch detection code.

   * Add -d option to the svn-push command. 

bzr-svn 0.4.7	2008-02-01
 
  FEATURES

   * Implement Repository.find_branches(). (#178108)

   * Warn about location when initializing Subversion repository cache.

  BUGS

   * Fix opening unicode file names during fetch. (#162368)

   * Consistently handle unicode characters. (#129334, #164381)

   * Handle unicode strings appropriately when reading working tree 
     inventory. (#183853)

   * Fix too strict indexing in old existing cache databases. (#165136)

   * Handle children of replaced directories, themselve replaced correctly. (#181790)

   * Handle corner cases tracking branches. (#184457)

   * Avoid errors about invalid branching paths unless the branching scheme 
     was specified explicitly.

   * Change default format to rich-root-pack. (#187008)

   * Fix handling of weird file change after replacing from other branch.
     (#186876)

bzr-svn 0.4.6	2008-01-08

  PERFORMANCE
  
   * Remember where revids have already been detected. Makes incremental
     push a lot faster, in particular in Subversion repositories 
     with a lot of branches. (#139364)

   * Work around memory leak in the Python Subversion bindings of svn.ra.get_log(). 

  FEATURES

   * Support retrieving credentials from Bazaar rather than relying on Subversions' cache. (#120768)

  INTERNALS
  
   * Added pydoctor configuration file.

  BUG FIXES

   * Fix compatibility with Bazaar 1.1.

   * Improved compatibility with Subversion 1.5.

   * Actually set symlink target when pushing commits that add or change symlinks. (#177890)

   * Don't mask exception in fetch code. (#165177)

   * Deal with kind changes that don't change file contents. (#178149)

bzr-svn 0.4.5	2007-12-01

  IMPROVEMENTS

   * Add revision specifier for "svn:" that accepts a single revision number. (#160605)

  INTERNALS

   * No longer store svn:author, svn:date and svn:log in the bzr-svn cache. 
     This should make it easier to use bzr-specific revprops later on and 
     saves some disk space.

   * Use new rich-roots format everywhere rather than experimental 
     dirstate-with-subtree.

  BUG FIXES

   * Properly decode unicode commit messages. 

   * Handle some corner cases when finding branches.

   * Print comprehensible error when unsupport characters occur in file names.
     (partial fix of #163585)

   * Fix compatibility with Bazaar 1.0rc1.


bzr-svn 0.4.4	2007-11-02

  PERFORMANCE

   * Improved import times, making bzr faster if bzr-svn is loaded but 
     not used.

  IMPROVEMENTS
   
   * Avoid tracebacks on "Malformed data" errors.

   * Make push location optional for svn-push. 
   
   * Make svn-push support --remember.

   * No longer gives trackeback when already upgraded revisions are present.
     (#130471)

   * Clearer error when prefix is missing during push.

   * Support optionally overriding svn:author and svn:date (#140001)

   * Convert errno's returned by the remote server into OSError exceptions.

  INTERNALS

   * Handle NULL_REVISION in SvnRepository.copy_content(). Fixes compatibility 
     with bzr merge-into.

   * Implement ListBranchingScheme.is_branch_parent(). (#144357)

   * Use revprop lists rather than just commit message when committing.

   * The version of bzr-rebase is now checked before it's being used.

   * Handle checks of modified children correctly when path is the root 
     in LogWalker.find_latest_change().

  BUG FIXES

   * Fix compatibility with 0.92.

   * Fix compatibility with packs. (#139442)

   * Handle long file names with unicode characters correctly on 
     python2.4 (#129334)

   * Give proper warning message when running 'bzr svn-branching-scheme' on 
     something that is not a Subversion repository. (#145159)

   * Give proper warning message when running 'bzr svn-import' on 
     something that is not a Subversion repository. 

   * Support svn+ hack when committing in bound branches. (#150699)

   * Give proper error when changes can't be pushed to root of repository. 
     (#145148)

   * Encode = in list branching scheme names (unusable in Subversion property 
     names). (#125751)

   * Fix 'bzr checkout --lightweight' for http and https branches. 
     (#144032)

   * Don't print traceback when raising errors about bzr versions.

   * Show proper exception when lightweight checkout is out of date.

   * Fix pulling in changes push earlier by bzr-svn with directory renames 
     of directories containing files. (#153347)

   * Handle special characters in committer name correctly. (#158347)

   * Avoid crashes on sending empty diffs over http/svn+SCHEME (#159111)

   * Decent progress bar for "svn-import". (#127933)

  DOCUMENTATION

   * Add simple FAQ file. (#144388)

bzr-svn 0.4.3	2007-09-15
 
  PERFORMANCE

   * Avoid extra RA connection in LogWalker if it isn't going to be used.

  BUG FIXES

   * Fix determination of relative URLs in SvnRaTransport._request_path(). 
     (#139020)

   * Mark as compatible with Bazaar 0.91.

   * Use write groups in fetch as required by the packs branch.

   * Handle pushing merges of which LHS parent is older revision of 
     branch path.

  INTERNALS

   * Track moving parents correctly in follow_path().

   * Implement SvnWorkingTreeDir.needs_format_conversion().

bzr-svn 0.4.2	2007-09-09

  BUG FIXES

   * Fix regression that prevented the "svn+" prefix trick from working.

   * Export version information so the version is displayed properly 
     in "bzr plugins".

   * Avoid deprecated static BzrDir.create_repository().

   * Fix pushing of revisions of which only a non-left hand side parent
     is present in the Subversion repository. (#131692)

   * Fix some problems pushing to HTTP repositories because of 
     the backing URL hack introduced to fix #80553. (#137176)

   * Display unknown hostname errors properly without tracebacks.

   * Handle files of which path didn't change but parent did when pushing. 
     (#137455)

   * Fix sqlite index that was causing indexing errors when a repository 
     contains multiple copies of a single revision. 

bzr-svn 0.4.1	2007-08-26

  BUG FIXES

   * Convert errors to bzr errors when fetching data (avoids backtraces).

   * Raise proper exception when repository can't be found remotely. (#130633)

   * Use knits to store file id maps.

   * Don't try to open repository root for http:// or https:// URLs. (#80553)
   
   * Handle corner cases fetching renames.

   * Support WorkingTree.update()

   * Mark as supporting Bazaar 0.90 rather than 0.19. (#133388)

   * Don't mutter during commit unless explicitly enabled with -Dcommit.

   * Fix pushing while svk:merge properties are not found. 
     (#133287, Lukáš Lalinský)

   * Show proper exception when a svn dump file ends prematurely. 

   * Don't try to open directories of which parents haven't yet been opened 
     from commit. (#133288, Lukáš Lalinský)

   * Timestamps in properties no longer include locale-specific data. (#131337)

   * Handle copies of parent directories of branches correctly. (#131180)

  INTERNALS

   * Support `topo_sorted` argument to by Repository.get_ancestry().

  FEATURES

   * Support initializing Subversion repositories. 
     `bzr init-repo --format=subversion` now works.

   * Support reading gzip and bzip2 compressed dump files in svn-import.

bzr-svn 0.4.0	2007-08-04	
  
  BUG FIXES

   * Non-ascii characters in file ids are now supported (fixes imports 
     of the Python repository).

   * Fixed error raised during version incompatibility. (Wouter van Heyst, 
                                                         #80467)

   * Implemented Repository.get_revision_graph(None)

   * svn-import will no longer spin using CPU if the target directory 
     did not exist (#80223).

   * Remove branches when they are being replaced. Fixes DivergedBranches 
     error when using svn-import (#81908).
 
   * Consistently treat property changes as actual changes (#122115)

   * Be a bit less verbose when trying to connect (#124858)

   * Fix locking issues (#125212)

   * Warn when used with experimental version of mappings. (#117198)

   * Only warn about out of date mappings, bzr-svn version or 
     experimental mappings when the plugin is being used. (#93319)

   * Clearer warning when branch specified to svn-import. (#121391)

   * Support pushing multiple revisions in a row. (#115494)

   * Fix compatibility with Subversion 1.5. (#73918)

   * Fix import of svk:merge properties (need to be sorted lexicographically).

   * Support possible_transports argument to BzrDir.sprout(). (#128500)

   * Fix incorrect delete when a child of a renamed directory is removed.

   * Support pushing adding empty files. (#113667)

  BEHAVIOUR CHANGES

   * Use shared repositories by default in svn-import command.

   * Avoid muttering when possible.

  TESTS

   * Add blackbox test for svn-import with dumpfile. (#123493)

  PERFORMANCE

   * do_update() is now used to find the contents of a directory recursively. 
     This should reduce the number of roundtrips significantly when 
	 finding file id mappings.

   * Support read locking for Branch.

  FEATURES
   
   * add -v option to svn-upgrade

   * store and allow setting the branching scheme in subversion.conf

   * allow setting the branching scheme from a file property 
     on the repository root

   * Support true push (#80612).

   * Support commits in heavy checkouts (#79330).

   * Support using custom branching schemes.

   * Support pushing new branches.

   * Add --prefix option to svn-import. (#125993)

   * Add 'bzr help svn-branching-schemes'

   * Branching schemes can now be autodetected using some simple heuristics. 
     (#81976)

   * Added command `svn-branching-scheme` for setting branching schemes.
     (#127003)

  INTERNALS

   * Implement SvnRaTransport.local_abspath(). (#117090)

   * Implement SvnRemoteAccess.create_branch().

   * Implement SvnWorkingTree.smart_add() (#79336)

bzr-svn 0.3.4	2007-06-15

  BUG FIXES

  * Check for a working pysqlite, rather than checking that the 
    first one found works. (#115026)

  * Fix compatibility with Bazaar 0.17.

bzr-svn 0.3.3	2007-04-29

  IMPROVEMENTS

  * Fix compatibility with Bazaar 0.16 (#110164)

  * Don't do extra checkout before push if possible. (#91885)

  * Set parent URLs in svn-import. (#94406)

  * Don't show "not updating working tree" warnings when pushing.

bzr-svn 0.3.2	2007-03-13

  BUG FIXES

  * Fix compatibility with Bazaar 0.15.

  * Check for parent paths moving as well in LogWalker.find_latest_change(). 
    Fixes #84087.

  * Handle unicode characters in commit messages. Fixes #85551.

  * Handle unicode characters in filenames (#54736)

bzr-svn 0.3.1	2007-01-31

  BUG FIXES
 
   *  Warning given when the version of python-subversion is not patched 
      is now fixed. (Wouter van Heyst)

  IMPROVEMENTS

   * A proper warning will now be printed if no sqlite implementation is 
     available.

   * Working tree copies will be disabled if the version of python-subversion 
     is too old.

bzr-svn 0.3.0	2007-01-16

  BUG FIXES

   * Use checksums for the path in case the file id is too long. (#77453)

   * Don't rely on listdir() kind results. Fixes imports of several 
     repositories. (#56647)

   * Fixed two problems with replaces that are nested.

   * Branch downgrades and dir upgrades are now recognized properly (#67010).

   * Supported branching schemes other that trunk-0.

   * Properly recognize discontinued branches. (#76823)

   * Switched to storing data in SQLite. (#74798)
   
   * Locks ra transports. (#76280)

   * Use built-in ra callbacks from Subversion. (#64816)

   * Implement SvnRaTransport.mkdir(). (#65138)

   * Avoid raising SubversionException's for non-subversion directories. 

   * Remove requirement for svn+ prefix. (#75751)

   * Don't consider SvnRepositories for writing for regular Bazaar 
     branches. (#77023)

   * Don't try to import files as branches.

   * Store file id map when committing to Subversion. (#54738)

   * Support spaces in filenames in working trees.

  IMPROVEMENTS

   * Implemented SvnRepository.all_revision_ids().

   * Proper ProgressBars.

   * Made `to_location' argument for svn-import optional.

   * Removed unused code.

   * Several attempts to reduce memory usage.

   * The LogWalker class is now a lot dumber.

   * Added --scheme and --all options to svn-import.

   * Implemented SvnRaTransport.list_dir().

   * Conversion output can now be on a remote transport.

   * Upgrade command can be used to upgrade branches created with 
     older versions of the plugin.

   * Fail early when unpatched python Subversion bindings are installed.

  PERFORMANCE IMPROVEMENTS

   * More efficient implementation of follow_history().

   * Split out follow_branch_history() of follow_branch().

   * Reduced number of remote listdir calls.

   * Only determine file ids for changed files. Reduces disk usage 
     significantly.

bzr-svn 0.2  2006-12-14

  BUG FIXES

    * Fixed "KeyError" problems (#64831)

    * Fixed compatibility with Bazaar 0.13.

    * Fixed "bzr checkout" and "bzr checkout --lightweight" for svn 
      branches. (#65220)

    * Don't fetch revision info until necessary. (#64850)

    * Don't try to open remote checkouts. (#67281)

    * Escape control codes in commit messages. (#54736)

  IMPROVEMENTS

    * Add repository format for Subversion repositories.
   
    * Plugin directory no longer needs to be named 'svn'

    * Warn about incompatible Bazaar versions (#66993)

bzr-svn 0.1
 
 Initial release.<|MERGE_RESOLUTION|>--- conflicted
+++ resolved
@@ -22,11 +22,9 @@
 
    * Be a bit quieter with messages about experimental mappings. (#162496)
 
-<<<<<<< HEAD
    * Properly warn when trying to open a working copy with a newer version.
-=======
+
    * More correct implementation of Repository.get_ancestry(). 
->>>>>>> 12470032
 
   INTERNALS
 
