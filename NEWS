bzr-svn-0.5			UNRELEASED

  CHANGES

   * Implement set-revprops command.

   * Introduces a new Bzr<->Svn mapping format. Please 
     read UPGRADING for details.
	 
	 + Uses revision properties where possible. (#127736)

     + Branching schemes are no longer used and are 
	   replaced by "repository layouts", which are 
	   much more flexible. (#130372)

   * Will avoid browsing the full repository for bzr-revisions, 
     only closely related paths. (#158657)

  FEATURES

   * Add bzr:skip revision property to allow skipping 
     more detailed analysis of revisions not created by bzr.

   * "bzr revert" in a Subversion working tree now works.

   * Create branches/ directory automatically if it didn't exist
     when pushing merged revisions.

   * Only fetch signatures if they can be cheaply copied.

   * Also upgrade fileids in workingtree during svn-upgrade.

   * Add --until option to svn-import.

   * Add experimental svn-serve subcommand.

  BUG FIXES

   * Set bzr signature revision property during commit if possible.

   * Provide SvnWorkingTree._transport. (#264548)

   * Don't rely on cache when checking revision id during commit. (#230863)

   * Avoid pushing changes again when pushing new branch. (#203368)

   * Store text parents properly. (#260416)

   * Avoid leaking memory when attempting to open an invalid Subversion 
     repository. (#262513)

   * Fix corner case corruption pulling from a svn repository that contains bzr-roundtripped 
     revisions. (#260416)

   * Upgrade tags as well during svn-upgrade.

  INTERNALS

   * Remove custom commit code for working tree. 

    + Standard commit code provides commit notification. (#79333)

  BUG FIXES

   * Fix compatibility with Bazaar 1.9. (#279444)

   * Cope with pushing files changed into directories. (#277369)

   * Don't assume root path can't change; Microsoft's CodePlex site 
     does this. (#278930)

<<<<<<< HEAD
=======
   * Fix python2.6 deprecation warnings. (#292306)

>>>>>>> dbec1067
bzr-svn 0.4.13	2008-09-24

  BUG FIXES

   * Fix compatibility with Subversion 1.4 on Windows.

   * Fix bug modifying set of right hand side revisions during fetch. (#264740)

   * Fix linking against Subversion 1.5 on Windows. (#263570)

   * Avoid NoneType error when no revisions to push in "bzr dpush". (#267484)

   * Properly convert errors raised when starting a commit. (#267899)

   * Fix compatibility with Bazaar 1.7.

  FEATURES

   * Add support for using Apple keychain.

bzr-svn 0.4.12	2008-09-01

  BUG FIXES

   * Cope with svn+ prefix when setting tags. (#261748)

   * Fix contents of files when using stacked branching. (#262314)

   * Fix compatibility with Bazaar 1.7.

   * Use local application data directory on Windows for bzr-svn cache.
     (#231041)

   * No longer show backtrace when a generic DAV error occurs, as 
     this is usually a sign of a server-side error rather than a bug.
	 (#255159)

   * Fix forward declarations of Python types, fixes 
     compilation on mingw. (#263284)

   * Avoid explicit revnum reporting for inventory entries during fetch.
     (It caused severe speed regressions and is not necessary).

   * Fix size of bool variable in replacement stdbool.h. This was 
     causing strange errors on Windows, most notably slow fetches.

   * Fix pull into Subversion working copies.

   * Properly encode cache file path in case it contains non-ascii 
     characters. (#262923)

   * Don't link explicitly against apr libraries. (#262711)

  FEATURES

   * Use native Windows password prompter on Windows. (#263287)

bzr-svn 0.4.11	2008-08-26

bzr-svn 0.4.11~rc2	2008-08-26

  CHANGES

   * Fix setup.py run with python2.4. (#256804)

   * Use rst2html.py rather than rst2html if it is available.

  BUG FIXES

   * Parse http redirect errors in some non-English locales better.

   * Avoid importing tags as branches in svn-import, now that tags are 
     converted to native Bazaar tags.

  FEATURES

   * svn-import will now remove branches removed in Subversion. 
     (#246243). The --keep option can be specified to keep 
	 branches removed in Subversion around.

   * Add --incremental option to bzr-svn for incremental imports.

   * Set revision properties from v3 mappings when possible.
     (#127736)

   * Create tags base directory if it doesn't exist.

   * Add --merged option to svn-push command.

   * Improve tag/branch discovery.

bzr-svn 0.4.11~rc1	2008-08-08

  CHANGES

   * bzr-svn now comes with its own Python bindings for the Subversion 
     libraries, removing the need for a unreleased version of Subversion and 
     improving performance.

     It does however mean the extensions have to be built. This requires 
     the Subversion development libraries and should be possible by 
     simply running ``make`` from the plugin directory. 

	 This fixes some existing bzr-svn related bugs caused by Python-Subversion:

     * KeyboardInterrupts are now no longer swallowed.  (#242217)

     * Crash bug trying to access sites that use self-signed certificates. 
       (#238529)

     * Username and password prompting will now always work.

   * The "svn+https://..." syntax has been deprecated. It still works in the 
     current release but will be removed in the future. If you are unable to 
	 get a repository to work without the svn+ prefix, please file a bug.

  FEATURES
  
   * Add new "dpush" command that works similar to git-svn's dcommit.

   * Support proper Bazaar tags. (#81102)

   * Set mergeinfo properties when pushing merges. (write part of #131323)

   * Basic (experimental) support for stacked branches. Not very
     efficient at the moment because of certain assumptions in the 
	 stacking implementation.

   * Avoid reopening connections to branch and repository when finding 
     branches. (#243749)

   * Show Subversion revision numbers in log output. (#161830)

   * Extend "bzr help svn".

   * Warn when trying to clone a repository root as a branch. (#244638)

   * Much faster Repository.get_revision_delta(). (#127030)

   * Support bzr push --overwrite. (#118787)

   * Support bzr uncommit.

   * Support bzr sign-my-commits. (Requires revision properties in the 
	 Subversion repository to be mutable)

   * Support pushing merged revisions. To enable, set 
     ``push_merged_revisions = True'' in the repository config. (#158883)

  BUG FIXES

   * Now uses absolute imports and no longer adds plugin directory to the 
     system path.

   * More efficient use of mutter.

   * Remember parent branch correctly during sprout. (#237174)

   * Raise appropriate errors when using annotate.

   * Fix compatibility with Bazaar 1.6.

   * Fix case insensitive handling of paths in 
     CachingLogWalker.find_latest_change(). (#233964)

   * Fix compatibility with newer versions of Subversion. (#229419)

   * Deal with parent branch changing name in Repository.iter_changes().
     (#229410)

   * Fix ability to use bzr-svn with disabling cache.

   * Fix use of unicode characters in filenames in working trees.

   * Fix use of unicode characters in filenames when committing. (#230090)

   * Fix modifying branching scheme from the command-line. (#230529)

   * Cope with kind changes better. (#191576)

   * Fix dealing with strange remove during replace operation. (#232196)

   * Deal with missing branches/tags directories when using webdav. (#235301)

   * Remove endless loop in logwalker. (#235776)

   * Convert redirect requests received from Subversion. (#229848)

   * New function for finding path children that's faster and more correct. 
     (#240954)

   * Support cloning bzr-svn branches (will clone to rich-root-pack). (#229819)

   * Fix inconsistent revision iteration when branches' parents were moved but 
     not changed. (#237901)

   * Avoid assumption that a revision can only occur in one branch. (#208566)

   * Several fixes for dealing with non-acii characters. (#128496)

   * Re-use RA connections as much as possible. bzr-svn should in general now 
     have no more than 2 TCP/IP connections to the same Subversion repository 
     open at the same time. (#183824)

   * Cope with files that are special files but not symlinks. (#245788)

   * Deliver encoded paths in URLs to Subversion in switch() and reparent()
     functions. (#248892)

   * Lazily connect to repository when opening working copies. (#250706)

   * Stricter checking of special files for links. (#219832)

   * Avoid showing backtrace for RA_DAV_REQUEST_FAILED errors, since 
     they may be raised in other situations than when a bug is hit.
	 (#253376)

   * Fixed http exception during expensive log -v. (#94316)

   * Preserve individual text revision ids correctly when round-tripping. (#250480)

bzr-svn 0.4.10  2008-05-12

  CHANGES

   * Changed license from GPLv2 or later to GPLv3 or later.

  FEATURES

   * Add new ``log-strip-trailing-newline'' option which removes 
     the last trailing newline from the log message when pushing 
     to Subversion. This feature is only available for the 
     experimental mappings. (#189227)

   * Allow more granularity over what properties are overridden using 
     ``override-svn-revprops''. (#159143)

   * Add new ``append-revisions-only'' option with similar behaviour 
     as in standard bzr formats. (#206242)

   * Parse mergeWithUpstream set by svn-buildpackage.

   * Cache last revision number during read locks, significantly speeds
     up push.

   * Use different cache for experimental versions of bzr-svn.

   * Support set_user_option() on Subversion branch BranchConfig. (#195962)

   * Support credentials in URLs. (#181534)

   * Allow usage without on-disk cache. This option is still 
     experimental. (#131008)

  PERFORMANCE

   * No longer calculate inventory sha1's for svn revisions. Should provide 
     some minor speed improvements.

   * Don't check full branch history when looking up the revno of a revision 
     id.

   * Restrict history sample size used for guessing branching scheme to avoid
     looking at the full history for very large repositories.

   * New option ``reuse-revisions'' that determines how hard bzr-svn will 
     try to reuse revisions when pushing into Subversion.

  INTERNALS

   * Branching from a Subversion repository will now fetch right-hand side 
     parents as well as left hand side (mainline) parents, if specified.

   * Removed revision number cache.

   * Switch to using "repository layouts" rather than branching schemes. 
     Layouts are not part of the mapping so don't affect the revision identity.

  BUGS

   * Avoid sometimes incorrect determination of Bazaar revision numbers. (#181773)

   * Deal with bzr:svn-revision-info property being removed. (#206728)

   * Gracefully handle erroneous svk merge tickets created by old versions of svk.

   * Use standard infrastructure for caching revision numbers. (#213953)

   * Work around bug in the Subversion libraries which don't accept 
     http(s) URLs with urlencoded characters. (#190229)

   * Make sure committer name is UTF-8 encoded when overriding 
     revision properties.

   * Fix installation of mapping3 package, don't rely on specific 
     version of Python. (#227891)

bzr-svn 0.4.9    2008-03-23

  FEATURES

   * Set revision properties when possible.

   * Avoid doing two branch property lookups when getting revision metadata.

   * Use caching revision graph.

   * --prefix is now determined from the specified url in svn-import. (#160335)

   * Support storing revision signatures.

   * Re-use file properties on branch root more efficiently. This made 
     the cache of branch properties unnecessary.

   * Avoid using copy in several places.

  BUGS
  
   * Fix compatibility with bzr 1.3.

   * Be a bit quieter with messages about experimental mappings. (#162496)

   * Properly warn when trying to open a working copy with a newer version.

   * More correct implementation of Repository.get_ancestry(). 

   * Properly use current branching scheme when following branches. (#183361)

   * Avoid using special characters in branching scheme names because it 
     breaks over http/https. (#204759). 

  INTERNALS

   * Allow multiple mappings to be available at the same time.

  DOCUMENTATION

   * Add note about svn+ prefix to authentication question.

bzr-svn 0.4.8    2008-03-21

  BUG FIXES

   * Fix compatibility with Bazaar 1.2. (#196002)

   * Don't provide find_repository() implementation. (#193814)

   * Allow specifying path inside repository in svn-branching-scheme. (#190331)

   * Support using platform-specific auth providers when available.

   * Fix path to URL conversion for Windows NT. (#188233)

   * Fix performance regression in sqlite queries.

  FEATURES

   * Add progress bar to fetch initialization code. 

   * Add another progress bar to the branch detection code.

   * Add -d option to the svn-push command. 

bzr-svn 0.4.7    2008-02-01
 
  FEATURES

   * Implement Repository.find_branches(). (#178108)

   * Warn about location when initializing Subversion repository cache.

  BUGS

   * Fix opening unicode file names during fetch. (#162368)

   * Consistently handle unicode characters. (#129334, #164381)

   * Handle unicode strings appropriately when reading working tree 
     inventory. (#183853)

   * Fix too strict indexing in old existing cache databases. (#165136)

   * Handle children of replaced directories, themselve replaced correctly. (#181790)

   * Handle corner cases tracking branches. (#184457)

   * Avoid errors about invalid branching paths unless the branching scheme 
     was specified explicitly.

   * Change default format to rich-root-pack. (#187008)

   * Fix handling of weird file change after replacing from other branch.
     (#186876)

bzr-svn 0.4.6    2008-01-08

  PERFORMANCE
  
   * Remember where revids have already been detected. Makes incremental
     push a lot faster, in particular in Subversion repositories 
     with a lot of branches. (#139364)

   * Work around memory leak in the Python Subversion bindings of svn.ra.get_log(). 

  FEATURES

   * Support retrieving credentials from Bazaar rather than relying on Subversions' cache. (#120768)

  INTERNALS
  
   * Added pydoctor configuration file.

  BUG FIXES

   * Fix compatibility with Bazaar 1.1.

   * Improved compatibility with Subversion 1.5.

   * Actually set symlink target when pushing commits that add or change symlinks. (#177890)

   * Don't mask exception in fetch code. (#165177)

   * Deal with kind changes that don't change file contents. (#178149)

bzr-svn 0.4.5    2007-12-01

  IMPROVEMENTS

   * Add revision specifier for "svn:" that accepts a single revision number. (#160605)

  INTERNALS

   * No longer store svn:author, svn:date and svn:log in the bzr-svn cache. 
     This should make it easier to use bzr-specific revprops later on and 
     saves some disk space.

   * Use new rich-roots format everywhere rather than experimental 
     dirstate-with-subtree.

  BUG FIXES

   * Properly decode unicode commit messages. 

   * Handle some corner cases when finding branches.

   * Print comprehensible error when unsupport characters occur in file names.
     (partial fix of #163585)

   * Fix compatibility with Bazaar 1.0rc1.


bzr-svn 0.4.4    2007-11-02

  PERFORMANCE

   * Improved import times, making bzr faster if bzr-svn is loaded but 
     not used.

  IMPROVEMENTS
   
   * Avoid tracebacks on "Malformed data" errors.

   * Make push location optional for svn-push. 
   
   * Make svn-push support --remember.

   * No longer gives trackeback when already upgraded revisions are present.
     (#130471)

   * Clearer error when prefix is missing during push.

   * Support optionally overriding svn:author and svn:date (#140001)

   * Convert errno's returned by the remote server into OSError exceptions.

  INTERNALS

   * Handle NULL_REVISION in SvnRepository.copy_content(). Fixes compatibility 
     with bzr merge-into.

   * Implement ListBranchingScheme.is_branch_parent(). (#144357)

   * Use revprop lists rather than just commit message when committing.

   * The version of bzr-rebase is now checked before it's being used.

   * Handle checks of modified children correctly when path is the root 
     in LogWalker.find_latest_change().

  BUG FIXES

   * Fix compatibility with 0.92.

   * Fix compatibility with packs. (#139442)

   * Handle long file names with unicode characters correctly on 
     python2.4 (#129334)

   * Give proper warning message when running 'bzr svn-branching-scheme' on 
     something that is not a Subversion repository. (#145159)

   * Give proper warning message when running 'bzr svn-import' on 
     something that is not a Subversion repository. 

   * Support svn+ hack when committing in bound branches. (#150699)

   * Give proper error when changes can't be pushed to root of repository. 
     (#145148)

   * Encode = in list branching scheme names (unusable in Subversion property 
     names). (#125751)

   * Fix 'bzr checkout --lightweight' for http and https branches. 
     (#144032)

   * Don't print traceback when raising errors about bzr versions.

   * Show proper exception when lightweight checkout is out of date.

   * Fix pulling in changes push earlier by bzr-svn with directory renames 
     of directories containing files. (#153347)

   * Handle special characters in committer name correctly. (#158347)

   * Avoid crashes on sending empty diffs over http/svn+SCHEME (#159111)

   * Decent progress bar for "svn-import". (#127933)

  DOCUMENTATION

   * Add simple FAQ file. (#144388)

bzr-svn 0.4.3    2007-09-15
 
  PERFORMANCE

   * Avoid extra RA connection in LogWalker if it isn't going to be used.

  BUG FIXES

   * Fix determination of relative URLs in SvnRaTransport._request_path(). 
     (#139020)

   * Mark as compatible with Bazaar 0.91.

   * Use write groups in fetch as required by the packs branch.

   * Handle pushing merges of which LHS parent is older revision of 
     branch path.

  INTERNALS

   * Track moving parents correctly in follow_path().

   * Implement SvnWorkingTreeDir.needs_format_conversion().

bzr-svn 0.4.2    2007-09-09

  BUG FIXES

   * Fix regression that prevented the "svn+" prefix trick from working.

   * Export version information so the version is displayed properly 
     in "bzr plugins".

   * Avoid deprecated static BzrDir.create_repository().

   * Fix pushing of revisions of which only a non-left hand side parent
     is present in the Subversion repository. (#131692)

   * Fix some problems pushing to HTTP repositories because of 
     the backing URL hack introduced to fix #80553. (#137176)

   * Display unknown hostname errors properly without tracebacks.

   * Handle files of which path didn't change but parent did when pushing. 
     (#137455)

   * Fix sqlite index that was causing indexing errors when a repository 
     contains multiple copies of a single revision. 

bzr-svn 0.4.1    2007-08-26

  BUG FIXES

   * Convert errors to bzr errors when fetching data (avoids backtraces).

   * Raise proper exception when repository can't be found remotely. (#130633)

   * Use knits to store file id maps.

   * Don't try to open repository root for http:// or https:// URLs. (#80553)
   
   * Handle corner cases fetching renames.

   * Support WorkingTree.update()

   * Mark as supporting Bazaar 0.90 rather than 0.19. (#133388)

   * Don't mutter during commit unless explicitly enabled with -Dcommit.

   * Fix pushing while svk:merge properties are not found. 
     (#133287, Lukáš Lalinský)

   * Show proper exception when a svn dump file ends prematurely. 

   * Don't try to open directories of which parents haven't yet been opened 
     from commit. (#133288, Lukáš Lalinský)

   * Timestamps in properties no longer include locale-specific data. (#131337)

   * Handle copies of parent directories of branches correctly. (#131180)

  INTERNALS

   * Support `topo_sorted` argument to by Repository.get_ancestry().

  FEATURES

   * Support initializing Subversion repositories. 
     `bzr init-repo --format=subversion` now works.

   * Support reading gzip and bzip2 compressed dump files in svn-import.

bzr-svn 0.4.0    2007-08-04    
  
  BUG FIXES

   * Non-ascii characters in file ids are now supported (fixes imports 
     of the Python repository).

   * Fixed error raised during version incompatibility. (Wouter van Heyst, 
                                                         #80467)

   * Implemented Repository.get_revision_graph(None)

   * svn-import will no longer spin using CPU if the target directory 
     did not exist (#80223).

   * Remove branches when they are being replaced. Fixes DivergedBranches 
     error when using svn-import (#81908).
 
   * Consistently treat property changes as actual changes (#122115)

   * Be a bit less verbose when trying to connect (#124858)

   * Fix locking issues (#125212)

   * Warn when used with experimental version of mappings. (#117198)

   * Only warn about out of date mappings, bzr-svn version or 
     experimental mappings when the plugin is being used. (#93319)

   * Clearer warning when branch specified to svn-import. (#121391)

   * Support pushing multiple revisions in a row. (#115494)

   * Fix compatibility with Subversion 1.5. (#73918)

   * Fix import of svk:merge properties (need to be sorted lexicographically).

   * Support possible_transports argument to BzrDir.sprout(). (#128500)

   * Fix incorrect delete when a child of a renamed directory is removed.

   * Support pushing adding empty files. (#113667)

  BEHAVIOUR CHANGES

   * Use shared repositories by default in svn-import command.

   * Avoid muttering when possible.

  TESTS

   * Add blackbox test for svn-import with dumpfile. (#123493)

  PERFORMANCE

   * do_update() is now used to find the contents of a directory recursively. 
     This should reduce the number of roundtrips significantly when 
     finding file id mappings.

   * Support read locking for Branch.

  FEATURES
   
   * add -v option to svn-upgrade

   * store and allow setting the branching scheme in subversion.conf

   * allow setting the branching scheme from a file property 
     on the repository root

   * Support true push (#80612).

   * Support commits in heavy checkouts (#79330).

   * Support using custom branching schemes.

   * Support pushing new branches.

   * Add --prefix option to svn-import. (#125993)

   * Add 'bzr help svn-branching-schemes'

   * Branching schemes can now be autodetected using some simple heuristics. 
     (#81976)

   * Added command `svn-branching-scheme` for setting branching schemes.
     (#127003)

  INTERNALS

   * Implement SvnRaTransport.local_abspath(). (#117090)

   * Implement SvnRemoteAccess.create_branch().

   * Implement SvnWorkingTree.smart_add() (#79336)

bzr-svn 0.3.4    2007-06-15

  BUG FIXES

  * Check for a working pysqlite, rather than checking that the 
    first one found works. (#115026)

  * Fix compatibility with Bazaar 0.17.

bzr-svn 0.3.3    2007-04-29

  IMPROVEMENTS

  * Fix compatibility with Bazaar 0.16 (#110164)

  * Don't do extra checkout before push if possible. (#91885)

  * Set parent URLs in svn-import. (#94406)

  * Don't show "not updating working tree" warnings when pushing.

bzr-svn 0.3.2    2007-03-13

  BUG FIXES

  * Fix compatibility with Bazaar 0.15.

  * Check for parent paths moving as well in LogWalker.find_latest_change(). 
    Fixes #84087.

  * Handle unicode characters in commit messages. Fixes #85551.

  * Handle unicode characters in filenames (#54736)

bzr-svn 0.3.1    2007-01-31

  BUG FIXES
 
   *  Warning given when the version of python-subversion is not patched 
      is now fixed. (Wouter van Heyst)

  IMPROVEMENTS

   * A proper warning will now be printed if no sqlite implementation is 
     available.

   * Working tree copies will be disabled if the version of python-subversion 
     is too old.

bzr-svn 0.3.0    2007-01-16

  BUG FIXES

   * Use checksums for the path in case the file id is too long. (#77453)

   * Don't rely on listdir() kind results. Fixes imports of several 
     repositories. (#56647)

   * Fixed two problems with replaces that are nested.

   * Branch downgrades and dir upgrades are now recognized properly (#67010).

   * Supported branching schemes other that trunk-0.

   * Properly recognize discontinued branches. (#76823)

   * Switched to storing data in SQLite. (#74798)
   
   * Locks ra transports. (#76280)

   * Use built-in ra callbacks from Subversion. (#64816)

   * Implement SvnRaTransport.mkdir(). (#65138)

   * Avoid raising SubversionException's for non-subversion directories. 

   * Remove requirement for svn+ prefix. (#75751)

   * Don't consider SvnRepositories for writing for regular Bazaar 
     branches. (#77023)

   * Don't try to import files as branches.

   * Store file id map when committing to Subversion. (#54738)

   * Support spaces in filenames in working trees.

  IMPROVEMENTS

   * Implemented SvnRepository.all_revision_ids().

   * Proper ProgressBars.

   * Made `to_location' argument for svn-import optional.

   * Removed unused code.

   * Several attempts to reduce memory usage.

   * The LogWalker class is now a lot dumber.

   * Added --scheme and --all options to svn-import.

   * Implemented SvnRaTransport.list_dir().

   * Conversion output can now be on a remote transport.

   * Upgrade command can be used to upgrade branches created with 
     older versions of the plugin.

   * Fail early when unpatched python Subversion bindings are installed.

  PERFORMANCE IMPROVEMENTS

   * More efficient implementation of follow_history().

   * Split out follow_branch_history() of follow_branch().

   * Reduced number of remote listdir calls.

   * Only determine file ids for changed files. Reduces disk usage 
     significantly.

bzr-svn 0.2  2006-12-14

  BUG FIXES

    * Fixed "KeyError" problems (#64831)

    * Fixed compatibility with Bazaar 0.13.

    * Fixed "bzr checkout" and "bzr checkout --lightweight" for svn 
      branches. (#65220)

    * Don't fetch revision info until necessary. (#64850)

    * Don't try to open remote checkouts. (#67281)

    * Escape control codes in commit messages. (#54736)

  IMPROVEMENTS

    * Add repository format for Subversion repositories.
   
    * Plugin directory no longer needs to be named 'svn'

    * Warn about incompatible Bazaar versions (#66993)

bzr-svn 0.1
 
 Initial release.<|MERGE_RESOLUTION|>--- conflicted
+++ resolved
@@ -69,11 +69,8 @@
    * Don't assume root path can't change; Microsoft's CodePlex site 
      does this. (#278930)
 
-<<<<<<< HEAD
-=======
    * Fix python2.6 deprecation warnings. (#292306)
 
->>>>>>> dbec1067
 bzr-svn 0.4.13	2008-09-24
 
   BUG FIXES
