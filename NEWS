<<<<<<< HEAD
bzr-svn 0.5.0	UNRELEASED

bzr-svn 0.4.1	UNRELEASED
=======
bzr-svn 0.4.4	UNRELEASED

  PERFORMANCE

   * Improved import times, making bzr faster if bzr-svn is loaded but 
     not used.

  IMPROVEMENTS
   
   * Avoid tracebacks on "Malformed data" errors.

   * Make push location optional for svn-push. 
   
   * Make svn-push support --remember.

  INTERNALS

   * Handle NULL_REVISION in SvnRepository.copy_content(). Fixes compatibility 
     with bzr merge-into.

   * Implement ListBranchingScheme.is_branch_parent(). (#144357)

   * Use revprop lists rather than just commit message when committing.

   * The version of bzr-rebase is now checked before it's being used.

   * Handle checks of modified children correctly when path is the root 
     in LogWalker.find_latest_change().

  BUG FIXES

   * Fix compatibility with 0.92.

   * Handle long file names with unicode characters correctly on 
     python2.4 (#129334)

   * Give proper warning message when running 'bzr svn-branching-scheme' on 
     something that is not a Subversion repository. (#145159)

   * Give proper warning message when running 'bzr svn-import' on 
     something that is not a Subversion repository. 

   * Support svn+ hack when committing in bound branches. (#150699)

   * Encode = in list branching scheme names (unusable in Subversion property 
     names). (#125751)

   * Fix 'bzr checkout --lightweight' for http and https branches. 
     (#144032)

   * Don't print traceback when raising errors about bzr versions.

  DOCUMENTATION

   * Add simple FAQ file. (#144388)

bzr-svn 0.4.3	2007-09-15
 
  PERFORMANCE

   * Avoid extra RA connection in LogWalker if it isn't going to be used.

  BUG FIXES

   * Fix determination of relative URLs in SvnRaTransport._request_path(). 
     (#139020)

   * Mark as compatible with Bazaar 0.91.

   * Use write groups in fetch as required by the packs branch.

   * Handle pushing merges of which LHS parent is older revision of 
     branch path.

  INTERNALS

   * Track moving parents correctly in follow_path().

   * Implement SvnWorkingTreeDir.needs_format_conversion().

bzr-svn 0.4.2	2007-09-09

  BUG FIXES

   * Fix regression that prevented the "svn+" prefix trick from working.

   * Export version information so the version is displayed properly 
     in "bzr plugins".

   * Avoid deprecated static BzrDir.create_repository().

   * Fix pushing of revisions of which only a non-left hand side parent
     is present in the Subversion repository. (#131692)

   * Fix some problems pushing to HTTP repositories because of 
     the backing URL hack introduced to fix #80553. (#137176)

   * Display unknown hostname errors properly without tracebacks.

   * Handle files of which path didn't change but parent did when pushing. 
     (#137455)

   * Fix sqlite index that was causing indexing errors when a repository 
     contains multiple copies of a single revision. 

bzr-svn 0.4.1	2007-08-26
>>>>>>> 96beaf72

  BUG FIXES

   * Convert errors to bzr errors when fetching data (avoids backtraces).

   * Raise proper exception when repository can't be found remotely. (#130633)

   * Use knits to store file id maps.

   * Don't try to open repository root for http:// or https:// URLs. (#80553)
   
   * Handle corner cases fetching renames.

   * Support WorkingTree.update()

   * Mark as supporting Bazaar 0.90 rather than 0.19. (#133388)

   * Don't mutter during commit unless explicitly enabled with -Dcommit.

   * Fix pushing while svk:merge properties are not found. 
     (#133287, Lukáš Lalinský)

   * Show proper exception when a svn dump file ends prematurely. 

   * Don't try to open directories of which parents haven't yet been opened 
     from commit. (#133288, Lukáš Lalinský)

   * Timestamps in properties no longer include locale-specific data. (#131337)

   * Handle copies of parent directories of branches correctly. (#131180)

  INTERNALS

   * Support `topo_sorted` argument to by Repository.get_ancestry().

  FEATURES

   * Support initializing Subversion repositories. 
     `bzr init-repo --format=subversion` now works.

   * Support reading gzip and bzip2 compressed dump files in svn-import.

bzr-svn 0.4.0	2007-08-04	
  
  BUG FIXES

   * Non-ascii characters in file ids are now supported (fixes imports 
     of the Python repository).

   * Fixed error raised during version incompatibility. (Wouter van Heyst, 
                                                         #80467)

   * Implemented Repository.get_revision_graph(None)

   * svn-import will no longer spin using CPU if the target directory 
     did not exist (#80223).

   * Remove branches when they are being replaced. Fixes DivergedBranches 
     error when using svn-import (#81908).
 
   * Consistently treat property changes as actual changes (#122115)

   * Be a bit less verbose when trying to connect (#124858)

   * Fix locking issues (#125212)

   * Warn when used with experimental version of mappings. (#117198)

   * Only warn about out of date mappings, bzr-svn version or 
     experimental mappings when the plugin is being used. (#93319)

   * Clearer warning when branch specified to svn-import. (#121391)

   * Support pushing multiple revisions in a row. (#115494)

   * Fix compatibility with Subversion 1.5. (#73918)

   * Fix import of svk:merge properties (need to be sorted lexicographically).

   * Support possible_transports argument to BzrDir.sprout(). (#128500)

   * Fix incorrect delete when a child of a renamed directory is removed.

   * Support pushing adding empty files. (#113667)

  BEHAVIOUR CHANGES

   * Use shared repositories by default in svn-import command.

   * Avoid muttering when possible.

  TESTS

   * Add blackbox test for svn-import with dumpfile. (#123493)

  PERFORMANCE

   * do_update() is now used to find the contents of a directory recursively. 
     This should reduce the number of roundtrips significantly when 
	 finding file id mappings.

   * Support read locking for Branch.

  FEATURES
   
   * add -v option to svn-upgrade

   * store and allow setting the branching scheme in subversion.conf

   * allow setting the branching scheme from a file property 
     on the repository root

   * Support true push (#80612).

   * Support commits in heavy checkouts (#79330).

   * Support using custom branching schemes.

   * Support pushing new branches.

   * Add --prefix option to svn-import. (#125993)

   * Add 'bzr help svn-branching-schemes'

   * Branching schemes can now be autodetected using some simple heuristics. 
     (#81976)

   * Added command `svn-branching-scheme` for setting branching schemes.
     (#127003)

  INTERNALS

   * Implement SvnRaTransport.local_abspath(). (#117090)

   * Implement SvnRemoteAccess.create_branch().

   * Implement SvnWorkingTree.smart_add() (#79336)

bzr-svn 0.3.4	2007-06-15

  BUG FIXES

  * Check for a working pysqlite, rather than checking that the 
    first one found works. (#115026)

  * Fix compatibility with Bazaar 0.17.

bzr-svn 0.3.3	2007-04-29

  IMPROVEMENTS

  * Fix compatibility with Bazaar 0.16 (#110164)

  * Don't do extra checkout before push if possible. (#91885)

  * Set parent URLs in svn-import. (#94406)

  * Don't show "not updating working tree" warnings when pushing.

bzr-svn 0.3.2	2007-03-13

  BUG FIXES

  * Fix compatibility with Bazaar 0.15.

  * Check for parent paths moving as well in LogWalker.find_latest_change(). 
    Fixes #84087.

  * Handle unicode characters in commit messages. Fixes #85551.

  * Handle unicode characters in filenames (#54736)

bzr-svn 0.3.1	2007-01-31

  BUG FIXES
 
   *  Warning given when the version of python-subversion is not patched 
      is now fixed. (Wouter van Heyst)

  IMPROVEMENTS

   * A proper warning will now be printed if no sqlite implementation is 
     available.

   * Working tree copies will be disabled if the version of python-subversion 
     is too old.

bzr-svn 0.3.0	2007-01-16

  BUG FIXES

   * Use checksums for the path in case the file id is too long. (#77453)

   * Don't rely on listdir() kind results. Fixes imports of several 
     repositories. (#56647)

   * Fixed two problems with replaces that are nested.

   * Branch downgrades and dir upgrades are now recognized properly (#67010).

   * Supported branching schemes other that trunk-0.

   * Properly recognize discontinued branches. (#76823)

   * Switched to storing data in SQLite. (#74798)
   
   * Locks ra transports. (#76280)

   * Use built-in ra callbacks from Subversion. (#64816)

   * Implement SvnRaTransport.mkdir(). (#65138)

   * Avoid raising SubversionException's for non-subversion directories. 

   * Remove requirement for svn+ prefix. (#75751)

   * Don't consider SvnRepositories for writing for regular Bazaar 
     branches. (#77023)

   * Don't try to import files as branches.

   * Store file id map when committing to Subversion. (#54738)

   * Support spaces in filenames in working trees.

  IMPROVEMENTS

   * Implemented SvnRepository.all_revision_ids().

   * Proper ProgressBars.

   * Made `to_location' argument for svn-import optional.

   * Removed unused code.

   * Several attempts to reduce memory usage.

   * The LogWalker class is now a lot dumber.

   * Added --scheme and --all options to svn-import.

   * Implemented SvnRaTransport.list_dir().

   * Conversion output can now be on a remote transport.

   * Upgrade command can be used to upgrade branches created with 
     older versions of the plugin.

   * Fail early when unpatched python Subversion bindings are installed.

  PERFORMANCE IMPROVEMENTS

   * More efficient implementation of follow_history().

   * Split out follow_branch_history() of follow_branch().

   * Reduced number of remote listdir calls.

   * Only determine file ids for changed files. Reduces disk usage 
     significantly.

bzr-svn 0.2  2006-12-14

  BUG FIXES

    * Fixed "KeyError" problems (#64831)

    * Fixed compatibility with Bazaar 0.13.

    * Fixed "bzr checkout" and "bzr checkout --lightweight" for svn 
      branches. (#65220)

    * Don't fetch revision info until necessary. (#64850)

    * Don't try to open remote checkouts. (#67281)

    * Escape control codes in commit messages. (#54736)

  IMPROVEMENTS

    * Add repository format for Subversion repositories.
   
    * Plugin directory no longer needs to be named 'svn'

    * Warn about incompatible Bazaar versions (#66993)

bzr-svn 0.1
 
 Initial release.<|MERGE_RESOLUTION|>--- conflicted
+++ resolved
@@ -1,8 +1,5 @@
-<<<<<<< HEAD
 bzr-svn 0.5.0	UNRELEASED
 
-bzr-svn 0.4.1	UNRELEASED
-=======
 bzr-svn 0.4.4	UNRELEASED
 
   PERFORMANCE
@@ -109,7 +106,6 @@
      contains multiple copies of a single revision. 
 
 bzr-svn 0.4.1	2007-08-26
->>>>>>> 96beaf72
 
   BUG FIXES
 
