--- conflicted
+++ resolved
@@ -19,15 +19,8 @@
 from bzrlib.errors import NoSuchRevision
 from bzrlib.trace import mutter
 
-<<<<<<< HEAD
-from cache import CacheTable
-
 import constants
 from core import SubversionException
-=======
-from svn.core import SubversionException, Pool
-import svn.core
->>>>>>> 119193de
 
 
 class PathPropertyProvider:
