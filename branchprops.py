--- conflicted
+++ resolved
@@ -19,15 +19,8 @@
 from bzrlib.errors import NoSuchRevision
 from bzrlib.trace import mutter
 
-<<<<<<< HEAD
-from bzrlib.plugins.svn import constants
 from bzrlib.plugins.svn.core import SubversionException
-=======
 from bzrlib.plugins.svn.errors import ERR_FS_NO_SUCH_REVISION
-
-from svn.core import SubversionException
-import svn.core
->>>>>>> 29335dd0
 
 
 class PathPropertyProvider(object):
@@ -48,11 +41,7 @@
             (_, _, props) = self.log._transport.get_dir(path, 
                 revnum)
         except SubversionException, (_, num):
-<<<<<<< HEAD
-            if num == constants.ERR_FS_NO_SUCH_REVISION:
-=======
             if num == ERR_FS_NO_SUCH_REVISION:
->>>>>>> 29335dd0
                 raise NoSuchRevision(self, revnum)
             raise
 
