# Copyright (C) 2007-2008 Jelmer Vernooij <jelmer@samba.org>

# This program is free software; you can redistribute it and/or modify
# it under the terms of the GNU General Public License as published by
# the Free Software Foundation; either version 3 of the License, or
# (at your option) any later version.

# This program is distributed in the hope that it will be useful,
# but WITHOUT ANY WARRANTY; without even the implied warranty of
# MERCHANTABILITY or FITNESS FOR A PARTICULAR PURPOSE.  See the
# GNU General Public License for more details.

# You should have received a copy of the GNU General Public License
# along with this program; if not, write to the Free Software
# Foundation, Inc., 59 Temple Place, Suite 330, Boston, MA  02111-1307  USA
"""Stores per-repository settings."""

from bzrlib import osutils, urlutils, trace
from bzrlib.config import IniBasedConfig, config_dir, ensure_config_dir_exists, GlobalConfig, LocationConfig, Config, STORE_BRANCH, STORE_GLOBAL, STORE_LOCATION

from bzrlib.plugins.svn.core import SubversionException

<<<<<<< HEAD
import os
=======
from bzrlib.plugins.svn import properties

import svn.core
>>>>>>> 6df7d8a7

# Settings are stored by UUID. 
# Data stored includes default branching scheme and locations the repository 
# was seen at.

def subversion_config_filename():
    """Return per-user configuration ini file filename."""
    return osutils.pathjoin(config_dir(), 'subversion.conf')


class SvnRepositoryConfig(IniBasedConfig):
    """Per-repository settings."""

    def __init__(self, uuid):
        name_generator = subversion_config_filename
        super(SvnRepositoryConfig, self).__init__(name_generator)
        self.uuid = uuid
        if not self.uuid in self._get_parser():
            self._get_parser()[self.uuid] = {}

    def set_branching_scheme(self, scheme, mandatory=False):
        """Change the branching scheme.

        :param scheme: New branching scheme.
        """
        self.set_user_option('branching-scheme', str(scheme))
        self.set_user_option('branching-scheme-mandatory', str(mandatory))

    def _get_user_option(self, name, use_global=True):
        try:
            return self._get_parser()[self.uuid][name]
        except KeyError:
            if not use_global:
                return None
            return GlobalConfig()._get_user_option(name)

    def get_reuse_revisions(self):
        ret = self._get_user_option("reuse-revisions")
        if ret is None:
            return "other-branches"
        assert ret in ("none", "other-branches", "removed-branches")
        return ret

    def get_branching_scheme(self):
        """Get the branching scheme.

        :return: BranchingScheme instance.
        """
        from mapping3.scheme import BranchingScheme
        schemename = self._get_user_option("branching-scheme", use_global=False)
        if schemename is not None:
            return BranchingScheme.find_scheme(schemename.encode('ascii'))
        return None

    def get_set_revprops(self):
        """Check whether or not bzr-svn should attempt to store Bazaar
        revision properties in Subversion revision properties during commit."""
        try:
            return self._get_parser().get_bool(self.uuid, "set-revprops")
        except KeyError:
            return None

    def get_supports_change_revprop(self):
        """Check whether or not the repository supports changing existing 
        revision properties."""
        try:
            return self._get_parser().get_bool(self.uuid, "supports-change-revprop")
        except KeyError:
            return None

    def get_use_cache(self):
        try:
            return self._get_parser().get_bool(self.uuid, "use-cache")
        except KeyError:
            return True

    def get_log_strip_trailing_newline(self):
        """Check whether or not trailing newlines should be stripped in the 
        Subversion log message (where support by the bzr<->svn mapping used)."""
        try:
            return self._get_parser().get_bool(self.uuid, "log-strip-trailing-newline")
        except KeyError:
            return False

    def branching_scheme_is_mandatory(self):
        """Check whether or not the branching scheme for this repository 
        is mandatory.
        """
        try:
            return self._get_parser().get_bool(self.uuid, "branching-scheme-mandatory")
        except KeyError:
            return False

    def get_override_svn_revprops(self):
        """Check whether or not bzr-svn should attempt to override Subversion revision 
        properties after committing."""
        def get_list(parser, section):
            try:
                if parser.get_bool(section, "override-svn-revprops"):
<<<<<<< HEAD
                    return [constants.PROP_REVISION_DATE, constants.PROP_REVISION_AUTHOR]
=======
                    return [properties.PROP_REVISION_DATE, properties.PROP_REVISION_AUTHOR]
>>>>>>> 6df7d8a7
                return []
            except ValueError:
                val = parser.get_value(section, "override-svn-revprops")
                if not isinstance(val, list):
                    return [val]
                return val
            except KeyError:
                return None
        ret = get_list(self._get_parser(), self.uuid)
        if ret is not None:
            return ret
        global_config = GlobalConfig()
        return get_list(global_config._get_parser(), global_config._get_section())

    def get_append_revisions_only(self):
        """Check whether it is possible to remove revisions from the mainline.
        """
        try:
            return self._get_parser().get_bool(self.uuid, "append_revisions_only")
        except KeyError:
            return None

    def get_locations(self):
        """Find the locations this repository has been seen at.

        :return: Set with URLs.
        """
        val = self._get_user_option("locations", use_global=False)
        if val is None:
            return set()
        return set(val.split(";"))

    def add_location(self, location):
        """Add a location for this repository.

        :param location: URL of location to add.
        """
        locations = self.get_locations()
        locations.add(location.rstrip("/"))
        self.set_user_option('locations', ";".join(list(locations)))

    def set_user_option(self, name, value):
        """Change a user option.

        :param name: Name of the option.
        :param value: Value of the option.
        """
        conf_dir = os.path.dirname(self._get_filename())
        ensure_config_dir_exists(conf_dir)
        self._get_parser()[self.uuid][name] = value
        f = open(self._get_filename(), 'wb')
        self._get_parser().write(f)
        f.close()


class BranchConfig(Config):
    def __init__(self, branch):
        super(BranchConfig, self).__init__()
        self._location_config = None
        self._repository_config = None
        self.branch = branch
        self.option_sources = (self._get_location_config, 
                               self._get_repository_config)

    def _get_location_config(self):
        if self._location_config is None:
            self._location_config = LocationConfig(self.branch.base)
        return self._location_config

    def _get_repository_config(self):
        if self._repository_config is None:
            self._repository_config = SvnRepositoryConfig(self.branch.repository.uuid)
        return self._repository_config

    def get_set_revprops(self):
        return self._get_repository_config().get_set_revprops()

    def get_log_strip_trailing_newline(self):
        return self._get_repository_config().get_log_strip_trailing_newline()

    def get_override_svn_revprops(self):
        return self._get_repository_config().get_override_svn_revprops()

    def _get_user_option(self, option_name):
        """See Config._get_user_option."""
        for source in self.option_sources:
            value = source()._get_user_option(option_name)
            if value is not None:
                return value
        return None

    def get_append_revisions_only(self):
        return self.get_user_option("append_revision_only")

    def _get_user_id(self):
        """Get the user id from the 'email' key in the current section."""
        return self._get_user_option('email')

    def get_option(self, key, section=None):
        if section == "BUILDDEB" and key == "merge":
            revnum = self.branch.get_revnum()
            try:
                props = self.branch.repository.transport.get_dir(urlutils.join(self.branch.get_branch_path(revnum), "debian"), revnum)[2]
                if props.has_key("mergeWithUpstream"):
                    return "True"
                else:
                    return "False"
            except SubversionException:
                return None
        return None

    def set_user_option(self, name, value, store=STORE_LOCATION,
        warn_masked=False):
        if store == STORE_GLOBAL:
            self._get_global_config().set_user_option(name, value)
        elif store == STORE_BRANCH:
            raise NotImplementedError("Saving in branch config not supported for Subversion branches")
        else:
            self._get_location_config().set_user_option(name, value, store)
        if not warn_masked:
            return
        if store in (STORE_GLOBAL, STORE_BRANCH):
            mask_value = self._get_location_config().get_user_option(name)
            if mask_value is not None:
                trace.warning('Value "%s" is masked by "%s" from'
                              ' locations.conf', value, mask_value)
            else:
                if store == STORE_GLOBAL:
                    branch_config = self._get_branch_data_config()
                    mask_value = branch_config.get_user_option(name)
                    if mask_value is not None:
                        trace.warning('Value "%s" is masked by "%s" from'
                                      ' branch.conf', value, mask_value)<|MERGE_RESOLUTION|>--- conflicted
+++ resolved
@@ -20,13 +20,9 @@
 
 from bzrlib.plugins.svn.core import SubversionException
 
-<<<<<<< HEAD
 import os
-=======
+
 from bzrlib.plugins.svn import properties
-
-import svn.core
->>>>>>> 6df7d8a7
 
 # Settings are stored by UUID. 
 # Data stored includes default branching scheme and locations the repository 
@@ -126,11 +122,7 @@
         def get_list(parser, section):
             try:
                 if parser.get_bool(section, "override-svn-revprops"):
-<<<<<<< HEAD
-                    return [constants.PROP_REVISION_DATE, constants.PROP_REVISION_AUTHOR]
-=======
                     return [properties.PROP_REVISION_DATE, properties.PROP_REVISION_AUTHOR]
->>>>>>> 6df7d8a7
                 return []
             except ValueError:
                 val = parser.get_value(section, "override-svn-revprops")
