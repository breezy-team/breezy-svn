# Copyright (C) 2007-2008 Jelmer Vernooij <jelmer@samba.org>

# This program is free software; you can redistribute it and/or modify
# it under the terms of the GNU General Public License as published by
# the Free Software Foundation; either version 3 of the License, or
# (at your option) any later version.

# This program is distributed in the hope that it will be useful,
# but WITHOUT ANY WARRANTY; without even the implied warranty of
# MERCHANTABILITY or FITNESS FOR A PARTICULAR PURPOSE.  See the
# GNU General Public License for more details.

# You should have received a copy of the GNU General Public License
# along with this program; if not, write to the Free Software
# Foundation, Inc., 59 Temple Place, Suite 330, Boston, MA  02111-1307  USA
"""Stores per-repository settings."""

from bzrlib import osutils, urlutils, trace
from bzrlib.config import IniBasedConfig, config_dir, ensure_config_dir_exists, GlobalConfig, LocationConfig, Config, STORE_BRANCH, STORE_GLOBAL, STORE_LOCATION

from bzrlib.plugins.svn.core import SubversionException

import os

from bzrlib.plugins.svn import properties
<<<<<<< HEAD
=======
from bzrlib.plugins.svn.core import SubversionException
>>>>>>> 96e65989

# Settings are stored by UUID. 
# Data stored includes default branching scheme and locations the repository 
# was seen at.

def subversion_config_filename():
    """Return per-user configuration ini file filename."""
    return osutils.pathjoin(config_dir(), 'subversion.conf')


class SvnRepositoryConfig(IniBasedConfig):
    """Per-repository settings."""

    def __init__(self, uuid):
        name_generator = subversion_config_filename
        super(SvnRepositoryConfig, self).__init__(name_generator)
        self.uuid = uuid
        if not self.uuid in self._get_parser():
            self._get_parser()[self.uuid] = {}

    def set_branching_scheme(self, scheme, mandatory=False):
        """Change the branching scheme.

        :param scheme: New branching scheme.
        """
        self.set_user_option('branching-scheme', str(scheme))
        self.set_user_option('branching-scheme-mandatory', str(mandatory))

    def _get_user_option(self, name, use_global=True):
        try:
            return self._get_parser()[self.uuid][name]
        except KeyError:
            if not use_global:
                return None
            return GlobalConfig()._get_user_option(name)

    def get_reuse_revisions(self):
        ret = self._get_user_option("reuse-revisions")
        if ret is None:
            return "other-branches"
        assert ret in ("none", "other-branches", "removed-branches")
        return ret

    def get_branching_scheme(self):
        """Get the branching scheme.

        :return: BranchingScheme instance.
        """
        from mapping3.scheme import BranchingScheme
        schemename = self._get_user_option("branching-scheme", use_global=False)
        if schemename is not None:
            return BranchingScheme.find_scheme(schemename.encode('ascii'))
        return None

    def get_set_revprops(self):
        """Check whether or not bzr-svn should attempt to store Bazaar
        revision properties in Subversion revision properties during commit."""
        try:
            return self._get_parser().get_bool(self.uuid, "set-revprops")
        except KeyError:
            return None

    def get_supports_change_revprop(self):
        """Check whether or not the repository supports changing existing 
        revision properties."""
        try:
            return self._get_parser().get_bool(self.uuid, "supports-change-revprop")
        except KeyError:
            return None

    def get_use_cache(self):
        try:
            return self._get_parser().get_bool(self.uuid, "use-cache")
        except KeyError:
            return True

    def get_log_strip_trailing_newline(self):
        """Check whether or not trailing newlines should be stripped in the 
        Subversion log message (where support by the bzr<->svn mapping used)."""
        try:
            return self._get_parser().get_bool(self.uuid, "log-strip-trailing-newline")
        except KeyError:
            return False

    def branching_scheme_is_mandatory(self):
        """Check whether or not the branching scheme for this repository 
        is mandatory.
        """
        try:
            return self._get_parser().get_bool(self.uuid, "branching-scheme-mandatory")
        except KeyError:
            return False

    def get_override_svn_revprops(self):
        """Check whether or not bzr-svn should attempt to override Subversion revision 
        properties after committing."""
        def get_list(parser, section):
            try:
                if parser.get_bool(section, "override-svn-revprops"):
                    return [properties.PROP_REVISION_DATE, properties.PROP_REVISION_AUTHOR]
                return []
            except ValueError:
                val = parser.get_value(section, "override-svn-revprops")
                if not isinstance(val, list):
                    return [val]
                return val
            except KeyError:
                return None
        ret = get_list(self._get_parser(), self.uuid)
        if ret is not None:
            return ret
        global_config = GlobalConfig()
        return get_list(global_config._get_parser(), global_config._get_section())

    def get_append_revisions_only(self):
        """Check whether it is possible to remove revisions from the mainline.
        """
        try:
            return self._get_parser().get_bool(self.uuid, "append_revisions_only")
        except KeyError:
            return None

    def get_locations(self):
        """Find the locations this repository has been seen at.

        :return: Set with URLs.
        """
        val = self._get_user_option("locations", use_global=False)
        if val is None:
            return set()
        return set(val.split(";"))

    def add_location(self, location):
        """Add a location for this repository.

        :param location: URL of location to add.
        """
        locations = self.get_locations()
        locations.add(location.rstrip("/"))
        self.set_user_option('locations', ";".join(list(locations)))

    def set_user_option(self, name, value):
        """Change a user option.

        :param name: Name of the option.
        :param value: Value of the option.
        """
        conf_dir = os.path.dirname(self._get_filename())
        ensure_config_dir_exists(conf_dir)
        self._get_parser()[self.uuid][name] = value
        f = open(self._get_filename(), 'wb')
        self._get_parser().write(f)
        f.close()


class BranchConfig(Config):
    def __init__(self, branch):
        super(BranchConfig, self).__init__()
        self._location_config = None
        self._repository_config = None
        self.branch = branch
        self.option_sources = (self._get_location_config, 
                               self._get_repository_config)

    def _get_location_config(self):
        if self._location_config is None:
            self._location_config = LocationConfig(self.branch.base)
        return self._location_config

    def _get_repository_config(self):
        if self._repository_config is None:
            self._repository_config = SvnRepositoryConfig(self.branch.repository.uuid)
        return self._repository_config

    def get_set_revprops(self):
        return self._get_repository_config().get_set_revprops()

    def get_log_strip_trailing_newline(self):
        return self._get_repository_config().get_log_strip_trailing_newline()

    def get_override_svn_revprops(self):
        return self._get_repository_config().get_override_svn_revprops()

    def _get_user_option(self, option_name):
        """See Config._get_user_option."""
        for source in self.option_sources:
            value = source()._get_user_option(option_name)
            if value is not None:
                return value
        return None

    def get_append_revisions_only(self):
        return self.get_user_option("append_revision_only")

    def _get_user_id(self):
        """Get the user id from the 'email' key in the current section."""
        return self._get_user_option('email')

    def get_option(self, key, section=None):
        if section == "BUILDDEB" and key == "merge":
            revnum = self.branch.get_revnum()
            try:
                props = self.branch.repository.transport.get_dir(urlutils.join(self.branch.get_branch_path(revnum), "debian"), revnum)[2]
                if props.has_key("mergeWithUpstream"):
                    return "True"
                else:
                    return "False"
            except SubversionException:
                return None
        return None

    def set_user_option(self, name, value, store=STORE_LOCATION,
        warn_masked=False):
        if store == STORE_GLOBAL:
            self._get_global_config().set_user_option(name, value)
        elif store == STORE_BRANCH:
            raise NotImplementedError("Saving in branch config not supported for Subversion branches")
        else:
            self._get_location_config().set_user_option(name, value, store)
        if not warn_masked:
            return
        if store in (STORE_GLOBAL, STORE_BRANCH):
            mask_value = self._get_location_config().get_user_option(name)
            if mask_value is not None:
                trace.warning('Value "%s" is masked by "%s" from'
                              ' locations.conf', value, mask_value)
            else:
                if store == STORE_GLOBAL:
                    branch_config = self._get_branch_data_config()
                    mask_value = branch_config.get_user_option(name)
                    if mask_value is not None:
                        trace.warning('Value "%s" is masked by "%s" from'
                                      ' branch.conf', value, mask_value)<|MERGE_RESOLUTION|>--- conflicted
+++ resolved
@@ -18,15 +18,10 @@
 from bzrlib import osutils, urlutils, trace
 from bzrlib.config import IniBasedConfig, config_dir, ensure_config_dir_exists, GlobalConfig, LocationConfig, Config, STORE_BRANCH, STORE_GLOBAL, STORE_LOCATION
 
+import os
+
+from bzrlib.plugins.svn import properties
 from bzrlib.plugins.svn.core import SubversionException
-
-import os
-
-from bzrlib.plugins.svn import properties
-<<<<<<< HEAD
-=======
-from bzrlib.plugins.svn.core import SubversionException
->>>>>>> 96e65989
 
 # Settings are stored by UUID. 
 # Data stored includes default branching scheme and locations the repository 
