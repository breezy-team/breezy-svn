# Copyright (C) 2007-2008 Jelmer Vernooij <jelmer@samba.org>

# This program is free software; you can redistribute it and/or modify
# it under the terms of the GNU General Public License as published by
# the Free Software Foundation; either version 3 of the License, or
# (at your option) any later version.

# This program is distributed in the hope that it will be useful,
# but WITHOUT ANY WARRANTY; without even the implied warranty of
# MERCHANTABILITY or FITNESS FOR A PARTICULAR PURPOSE.  See the
# GNU General Public License for more details.

# You should have received a copy of the GNU General Public License
# along with this program; if not, write to the Free Software
# Foundation, Inc., 59 Temple Place, Suite 330, Boston, MA  02111-1307  USA
"""Stores per-repository settings."""

from bzrlib import osutils, urlutils, trace
from bzrlib.config import IniBasedConfig, config_dir, ensure_config_dir_exists, GlobalConfig, LocationConfig, Config, STORE_BRANCH, STORE_GLOBAL, STORE_LOCATION

import os

from bzrlib.plugins.svn import properties
from bzrlib.plugins.svn.core import SubversionException

# Settings are stored by UUID. 
# Data stored includes default branching scheme and locations the repository 
# was seen at.

def subversion_config_filename():
    """Return per-user configuration ini file filename."""
    return osutils.pathjoin(config_dir(), 'subversion.conf')


class SvnRepositoryConfig(IniBasedConfig):
    """Per-repository settings."""

    def __init__(self, uuid):
        name_generator = subversion_config_filename
        super(SvnRepositoryConfig, self).__init__(name_generator)
        self.uuid = uuid
        if not self.uuid in self._get_parser():
            self._get_parser()[self.uuid] = {}

    def set_branching_scheme(self, scheme, guessed_scheme, mandatory=False):
        """Change the branching scheme.

        :param scheme: New branching scheme.
        :param guessed_scheme: Guessed scheme.
        """
        self.set_user_option('branching-scheme', str(scheme))
        if (guessed_scheme != scheme or 
            self.get_user_option('branching-scheme-guess') is not None):
            self.set_user_option('branching-scheme-guess', 
                                 guessed_scheme or scheme)
        if (mandatory or 
            self.get_user_option('branching-scheme-mandatory') is not None):
            self.set_user_option('branching-scheme-mandatory', str(mandatory))

    def get_layout(self):
        return self._get_user_option("layout", use_global=False)

    def get_branches(self):
<<<<<<< HEAD
        return self._get_user_option("branches", use_global=False)

    def get_tags(self):
        return self._get_user_option("tags", use_global=False)
=======
        branches_str = self._get_user_option("branches", use_global=False)
        if branches_str is None:
            return None
        return filter(lambda b: b != "", branches_str.split(";"))

    def get_tags(self):
        tags_str = self._get_user_option("tags", use_global=False)
        if tags_str is None:
            return None
        return filter(lambda b: b != "", branches_str.split(";"))
>>>>>>> 47fc02bf

    def _get_user_option(self, name, use_global=True):
        try:
            return self._get_parser()[self.uuid][name]
        except KeyError:
            if not use_global:
                return None
            return GlobalConfig()._get_user_option(name)

    def get_reuse_revisions(self):
        ret = self._get_user_option("reuse-revisions")
        if ret is None:
            return "other-branches"
        assert ret in ("none", "other-branches", "removed-branches")
        return ret

    def get_branching_scheme(self):
        """Get the branching scheme.

        :return: BranchingScheme instance.
        """
        from mapping3.scheme import BranchingScheme
        schemename = self._get_user_option("branching-scheme", use_global=False)
        if schemename is not None:
            return BranchingScheme.find_scheme(schemename.encode('ascii'))
        return None

    def get_default_mapping(self):
        """Get the default mapping.

        :return Mapping name.
        """
        return self._get_user_option("default-mapping", use_global=True)

    def get_guessed_branching_scheme(self):
        """Get the guessed branching scheme.

        :return: BranchingScheme instance.
        """
        from mapping3.scheme import BranchingScheme
        schemename = self._get_user_option("branching-scheme-guess", 
                                           use_global=False)
        if schemename is not None:
            return BranchingScheme.find_scheme(schemename.encode('ascii'))
        return None

    def get_supports_change_revprop(self):
        """Check whether or not the repository supports changing existing 
        revision properties."""
        try:
            return self._get_parser().get_bool(self.uuid, "supports-change-revprop")
        except KeyError:
            return None

    def get_use_cache(self):
        try:
            return self._get_parser().get_bool(self.uuid, "use-cache")
        except KeyError:
            return True

    def get_log_strip_trailing_newline(self):
        """Check whether or not trailing newlines should be stripped in the 
        Subversion log message (where support by the bzr<->svn mapping used)."""
        try:
            return self._get_parser().get_bool(self.uuid, "log-strip-trailing-newline")
        except KeyError:
            return False

    def branching_scheme_is_mandatory(self):
        """Check whether or not the branching scheme for this repository 
        is mandatory.
        """
        try:
            return self._get_parser().get_bool(self.uuid, "branching-scheme-mandatory")
        except KeyError:
            return False

    def get_override_svn_revprops(self):
        """Check whether or not bzr-svn should attempt to override Subversion revision 
        properties after committing."""
        def get_list(parser, section):
            try:
                if parser.get_bool(section, "override-svn-revprops"):
                    return [properties.PROP_REVISION_DATE, properties.PROP_REVISION_AUTHOR]
                return []
            except ValueError:
                val = parser.get_value(section, "override-svn-revprops")
                if not isinstance(val, list):
                    return [val]
                return val
            except KeyError:
                return None
        ret = get_list(self._get_parser(), self.uuid)
        if ret is not None:
            return ret
        global_config = GlobalConfig()
        return get_list(global_config._get_parser(), global_config._get_section())

    def get_append_revisions_only(self):
        """Check whether it is possible to remove revisions from the mainline.
        """
        try:
            return self._get_parser().get_bool(self.uuid, "append_revisions_only")
        except KeyError:
            return None

    def get_locations(self):
        """Find the locations this repository has been seen at.

        :return: Set with URLs.
        """
        val = self._get_user_option("locations", use_global=False)
        if val is None:
            return set()
        return set(val.split(";"))

    def get_push_merged_revisions(self):
        """Check whether merged revisions should be pushed."""
        try:
            return self._get_parser().get_bool(self.uuid, "push_merged_revisions")
        except KeyError:
            return None

    def add_location(self, location):
        """Add a location for this repository.

        :param location: URL of location to add.
        """
        locations = self.get_locations()
        locations.add(location.rstrip("/"))
        self.set_user_option('locations', ";".join(list(locations)))

    def set_user_option(self, name, value):
        """Change a user option.

        :param name: Name of the option.
        :param value: Value of the option.
        """
        conf_dir = os.path.dirname(self._get_filename())
        ensure_config_dir_exists(conf_dir)
        self._get_parser()[self.uuid][name] = value
        f = open(self._get_filename(), 'wb')
        self._get_parser().write(f)
        f.close()


class BranchConfig(Config):
    def __init__(self, branch):
        super(BranchConfig, self).__init__()
        self._location_config = None
        self._repository_config = None
        self.branch = branch
        self.option_sources = (self._get_location_config, 
                               self._get_repository_config)

    def _get_location_config(self):
        if self._location_config is None:
            self._location_config = LocationConfig(self.branch.base)
        return self._location_config

    def _get_repository_config(self):
        if self._repository_config is None:
            self._repository_config = SvnRepositoryConfig(self.branch.repository.uuid)
        return self._repository_config

    def get_log_strip_trailing_newline(self):
        return self._get_repository_config().get_log_strip_trailing_newline()

    def get_override_svn_revprops(self):
        return self._get_repository_config().get_override_svn_revprops()

    def _get_user_option(self, option_name):
        """See Config._get_user_option."""
        for source in self.option_sources:
            value = source()._get_user_option(option_name)
            if value is not None:
                return value
        return None

    def get_append_revisions_only(self):
        return self.get_user_option("append_revision_only")

    def _get_user_id(self):
        """Get the user id from the 'email' key in the current section."""
        return self._get_user_option('email')

    def get_option(self, key, section=None):
        if section == "BUILDDEB" and key == "merge":
            revnum = self.branch.get_revnum()
            try:
                props = self.branch.repository.transport.get_dir(urlutils.join(self.branch.get_branch_path(revnum), "debian"), revnum)[2]
                if props.has_key("mergeWithUpstream"):
                    return "True"
                else:
                    return "False"
            except SubversionException:
                return None
        return None

    def set_user_option(self, name, value, store=STORE_LOCATION,
        warn_masked=False):
        if store == STORE_GLOBAL:
            self._get_global_config().set_user_option(name, value)
        elif store == STORE_BRANCH:
            raise NotImplementedError("Saving in branch config not supported for Subversion branches")
        else:
            self._get_location_config().set_user_option(name, value, store)
        if not warn_masked:
            return
        if store in (STORE_GLOBAL, STORE_BRANCH):
            mask_value = self._get_location_config().get_user_option(name)
            if mask_value is not None:
                trace.warning('Value "%s" is masked by "%s" from'
                              ' locations.conf', value, mask_value)
            else:
                if store == STORE_GLOBAL:
                    branch_config = self._get_branch_data_config()
                    mask_value = branch_config.get_user_option(name)
                    if mask_value is not None:
                        trace.warning('Value "%s" is masked by "%s" from'
                                      ' branch.conf', value, mask_value)

    def get_push_merged_revisions(self):
        """Check whether merged revisions should be pushed."""
        return self._get_repository_config().get_push_merged_revisions()<|MERGE_RESOLUTION|>--- conflicted
+++ resolved
@@ -61,12 +61,6 @@
         return self._get_user_option("layout", use_global=False)
 
     def get_branches(self):
-<<<<<<< HEAD
-        return self._get_user_option("branches", use_global=False)
-
-    def get_tags(self):
-        return self._get_user_option("tags", use_global=False)
-=======
         branches_str = self._get_user_option("branches", use_global=False)
         if branches_str is None:
             return None
@@ -77,7 +71,6 @@
         if tags_str is None:
             return None
         return filter(lambda b: b != "", branches_str.split(";"))
->>>>>>> 47fc02bf
 
     def _get_user_option(self, name, use_global=True):
         try:
