# Copyright (C) 2005-2007 Jelmer Vernooij <jelmer@samba.org>

# This program is free software; you can redistribute it and/or modify
# it under the terms of the GNU General Public License as published by
# the Free Software Foundation; either version 2 of the License, or
# (at your option) any later version.

# This program is distributed in the hope that it will be useful,
# but WITHOUT ANY WARRANTY; without even the implied warranty of
# MERCHANTABILITY or FITNESS FOR A PARTICULAR PURPOSE.  See the
# GNU General Public License for more details.

# You should have received a copy of the GNU General Public License
# along with this program; if not, write to the Free Software
# Foundation, Inc., 59 Temple Place, Suite 330, Boston, MA  02111-1307  USA
"""Fetching revisions from Subversion repositories in batches."""

import bzrlib
from bzrlib import osutils, ui, urlutils
from bzrlib.inventory import Inventory
from bzrlib.revision import Revision, NULL_REVISION
from bzrlib.repository import InterRepository
from bzrlib.trace import mutter

from cStringIO import StringIO
import md5

import constants

from bzrlib.plugins.svn.errors import InvalidFileName
from mapping import (SVN_PROP_BZR_ANCESTRY, SVN_PROP_BZR_MERGE, 
                     SVN_PROP_BZR_PREFIX, SVN_PROP_BZR_REVISION_INFO, 
                     SVN_PROP_BZR_BRANCHING_SCHEME, SVN_PROP_BZR_REVISION_ID,
                     SVN_PROP_BZR_FILEIDS, parse_merge_property,
                     parse_revision_metadata)
from repository import (SvnRepository, SvnRepositoryFormat)
from svk import SVN_PROP_SVK_MERGE
<<<<<<< HEAD
from delta import apply_txdelta_handler
=======
from tree import (apply_txdelta_handler, parse_externals_description, 
                  inventory_add_external)
>>>>>>> 1767b222


def _escape_commit_message(message):
    """Replace xml-incompatible control characters."""
    if message is None:
        return None
    import re
    # FIXME: RBC 20060419 this should be done by the revision
    # serialiser not by commit. Then we can also add an unescaper
    # in the deserializer and start roundtripping revision messages
    # precisely. See repository_implementations/test_repository.py
    
    # Python strings can include characters that can't be
    # represented in well-formed XML; escape characters that
    # aren't listed in the XML specification
    # (http://www.w3.org/TR/REC-xml/#NT-Char).
    message, _ = re.subn(
        u'[^\x09\x0A\x0D\u0020-\uD7FF\uE000-\uFFFD]+',
        lambda match: match.group(0).encode('unicode_escape'),
        message)
    return message


def md5_strings(strings):
    """Return the MD5sum of the concatenation of strings.

    :param strings: Strings to find the MD5sum of.
    :return: MD5sum
    """
    s = md5.new()
    map(s.update, strings)
    return s.hexdigest()


def check_filename(path):
    """Check that a path does not contain invalid characters.

    :param path: Path to check
    :raises InvalidFileName:
    """
    assert isinstance(path, unicode)
    if u"\\" in path:
        raise InvalidFileName(path)


class RevisionBuildEditor:
    """Implementation of the Subversion commit editor interface that builds a 
    Bazaar revision.
    """
    def __init__(self, source, target):
        self.target = target
        self.source = source
        self.transact = target.get_transaction()

    def set_target_revision(self, target_revision):
        pass

    def start_revision(self, revid, prev_inventory):
        self.revid = revid
        (self.branch_path, self.revnum, self.mapping) = self.source.lookup_revision_id(revid)
        changes = self.source._log.get_revision_paths(self.revnum, self.branch_path)
        renames = self.source.revision_fileid_renames(revid)
        self.id_map = self.source.transform_fileid_map(self.source.uuid, 
                              self.revnum, self.branch_path, changes, renames, 
                              self.mapping)
        self._premature_deletes = set()
        self.old_inventory = prev_inventory
        self.inventory = prev_inventory.copy()
        self._branch_fileprops = {}
        self._start_revision()

    def _get_parent_ids(self):
        return self.source.revision_parents(self.revid, self._branch_fileprops)

    def _get_revision(self, revid):
        """Creates the revision object.

        :param revid: Revision id of the revision to create.
        """

        # Commit SVN revision properties to a Revision object
        rev = Revision(revision_id=revid, parent_ids=self._get_parent_ids())

        svn_revprops = self.source._log._get_transport().revprop_list(self.revnum)
        self.mapping.import_revision(svn_revprops, self._branch_fileprops, rev)

        return rev

    def open_root(self, base_revnum):
        if self.old_inventory.root is None:
            # First time the root is set
            old_file_id = None
            file_id = self.mapping.generate_file_id(self.source.uuid, self.revnum, self.branch_path, u"")
            file_parents = []
        else:
            assert self.old_inventory.root.revision is not None
            old_file_id = self.old_inventory.root.file_id
            if self.id_map.has_key(""):
                file_id = self.id_map[""]
            else:
                file_id = old_file_id
            file_parents = [self.old_inventory.root.revision]

        if self.inventory.root is not None and \
                file_id == self.inventory.root.file_id:
            ie = self.inventory.root
        else:
            ie = self.inventory.add_path("", 'directory', file_id)
        ie.revision = self.revid
        return DirectoryBuildEditor(self, old_file_id, file_id, file_parents)

    def close(self):
        pass

    def _store_directory(self, file_id, parents):
        raise NotImplementedError(self._store_directory)

    def _get_file_data(self, file_id, revid):
        raise NotImplementedError(self._get_file_data)

    def _finish_commit(self):
        raise NotImplementedError(self._finish_commit)

    def abort(self):
        pass

    def _start_revision(self):
        pass

    def _store_file(self, file_id, lines, parents):
        raise NotImplementedError(self._store_file)

    def _get_existing_id(self, old_parent_id, new_parent_id, path):
        assert isinstance(path, unicode)
        assert isinstance(old_parent_id, str)
        assert isinstance(new_parent_id, str)
        if self.id_map.has_key(path):
            return self.id_map[path]
        return self.old_inventory[old_parent_id].children[urlutils.basename(path)].file_id

    def _get_old_id(self, parent_id, old_path):
        assert isinstance(old_path, unicode)
        assert isinstance(parent_id, str)
        return self.old_inventory[parent_id].children[urlutils.basename(old_path)].file_id

    def _get_new_id(self, parent_id, new_path):
        assert isinstance(new_path, unicode)
        assert isinstance(parent_id, str)
        if self.id_map.has_key(new_path):
            return self.id_map[new_path]
        return self.mapping.generate_file_id(self.source.uuid, self.revnum, self.branch_path, new_path)

    def _rename(self, file_id, parent_id, path):
        assert isinstance(path, unicode)
        assert isinstance(parent_id, str)
        # Only rename if not right yet
        if (self.inventory[file_id].parent_id == parent_id and 
            self.inventory[file_id].name == urlutils.basename(path)):
            return
        self.inventory.rename(file_id, parent_id, urlutils.basename(path))

class DirectoryBuildEditor:
    def __init__(self, editor, old_id, new_id, parent_revids=[]):
        self.editor = editor
        self.old_id = old_id
        self.new_id = new_id
        self.parent_revids = parent_revids

    def close(self):
        self.editor.inventory[self.new_id].revision = self.editor.revid
        self.editor._store_directory(self.new_id, self.parent_revids)

        if self.new_id == self.editor.inventory.root.file_id:
            assert len(self.editor._premature_deletes) == 0
            self.editor._finish_commit()

    def add_directory(self, path, copyfrom_path=None, copyfrom_revnum=-1):
        assert isinstance(path, str)
        path = path.decode("utf-8")
        check_filename(path)
        file_id = self.editor._get_new_id(self.new_id, path)

        if file_id in self.editor.inventory:
            # This directory was moved here from somewhere else, but the 
            # other location hasn't been removed yet. 
            if copyfrom_path is None:
                # This should ideally never happen!
                copyfrom_path = self.editor.old_inventory.id2path(file_id)
                mutter('no copyfrom path set, assuming %r' % copyfrom_path)
            assert copyfrom_path == self.editor.old_inventory.id2path(file_id)
            assert copyfrom_path not in self.editor._premature_deletes
            self.editor._premature_deletes.add(copyfrom_path)
            self.editor._rename(file_id, self.new_id, path)
            ie = self.editor.inventory[file_id]
            old_file_id = file_id
        else:
            old_file_id = None
            ie = self.editor.inventory.add_path(path, 'directory', file_id)
        ie.revision = self.editor.revid

        return DirectoryBuildEditor(self.editor, old_file_id, file_id)

    def open_directory(self, path, base_revnum):
        assert isinstance(path, str)
        path = path.decode("utf-8")
        assert isinstance(base_revnum, int)
        base_file_id = self.editor._get_old_id(self.old_id, path)
        base_revid = self.editor.old_inventory[base_file_id].revision
        file_id = self.editor._get_existing_id(self.old_id, self.new_id, path)
        if file_id == base_file_id:
            file_parents = [base_revid]
            ie = self.editor.inventory[file_id]
        else:
            # Replace if original was inside this branch
            # change id of base_file_id to file_id
            ie = self.editor.inventory[base_file_id]
            for name in ie.children:
                ie.children[name].parent_id = file_id
            # FIXME: Don't touch inventory internals
            del self.editor.inventory._byid[base_file_id]
            self.editor.inventory._byid[file_id] = ie
            ie.file_id = file_id
            file_parents = []
        ie.revision = self.editor.revid
        return DirectoryBuildEditor(self.editor, base_file_id, file_id, 
                                    file_parents)

    def change_prop(self, name, value):
        if self.new_id == self.editor.inventory.root.file_id:
            self.editor._branch_fileprops[name] = value

        if name == SVN_PROP_BZR_BRANCHING_SCHEME:
            if self.new_id != self.editor.inventory.root.file_id:
                mutter('rogue %r on non-root directory' % name)
                return
        elif name == SVN_PROP_BZR_ANCESTRY+str(self.editor.mapping.scheme):
            if self.new_id != self.editor.inventory.root.file_id:
                mutter('rogue %r on non-root directory' % name)
                return
            
            self.editor._bzr_merges = parse_merge_property(value.splitlines()[-1])
        elif (name.startswith(SVN_PROP_BZR_ANCESTRY) or 
              name.startswith(SVN_PROP_BZR_REVISION_ID)):
            pass
        elif name == SVN_PROP_SVK_MERGE:
            self.editor._svk_merges = None # Force Repository.revision_parents() to look it up
        elif name == SVN_PROP_BZR_REVISION_INFO:
            if self.new_id != self.editor.inventory.root.file_id:
                mutter('rogue %r on non-root directory' % SVN_PROP_BZR_REVISION_INFO)
                return
 
        elif name in (constants.PROP_ENTRY_COMMITTED_DATE,
                      constants.PROP_ENTRY_COMMITTED_REV,
                      constants.PROP_ENTRY_LAST_AUTHOR,
                      constants.PROP_ENTRY_LOCK_TOKEN,
                      constants.PROP_ENTRY_UUID,
                      constants.PROP_EXECUTABLE):
            pass
        elif name.startswith(constants.PROP_WC_PREFIX):
            pass
        elif name in (SVN_PROP_BZR_MERGE, SVN_PROP_BZR_FILEIDS):
            pass
        elif (name.startswith(constants.PROP_PREFIX) or
              name.startswith(SVN_PROP_BZR_PREFIX)):
            mutter('unsupported dir property %r' % name)

<<<<<<< HEAD
    def add_file(self, path, copyfrom_path=None, copyfrom_revnum=-1):
=======
    def change_file_prop(self, id, name, value, pool):
        if name == svn.core.SVN_PROP_EXECUTABLE: 
            # You'd expect executable to match 
            # svn.core.SVN_PROP_EXECUTABLE_VALUE, but that's not 
            # how SVN behaves. It appears to consider the presence 
            # of the property sufficient to mark it executable.
            self.is_executable = (value != None)
        elif (name == svn.core.SVN_PROP_SPECIAL):
            self.is_symlink = (value != None)
        elif name == svn.core.SVN_PROP_ENTRY_COMMITTED_REV:
            self.last_file_rev = int(value)
        elif name == svn.core.SVN_PROP_EXTERNALS:
            mutter('svn:externals property on file!')
        elif name in (svn.core.SVN_PROP_ENTRY_COMMITTED_DATE,
                      svn.core.SVN_PROP_ENTRY_LAST_AUTHOR,
                      svn.core.SVN_PROP_ENTRY_LOCK_TOKEN,
                      svn.core.SVN_PROP_ENTRY_UUID,
                      svn.core.SVN_PROP_MIME_TYPE):
            pass
        elif name.startswith(svn.core.SVN_PROP_WC_PREFIX):
            pass
        elif (name.startswith(svn.core.SVN_PROP_PREFIX) or
              name.startswith(SVN_PROP_BZR_PREFIX)):
            mutter('unsupported file property %r' % name)

    def add_file(self, path, (old_parent_id, new_parent_id), copyfrom_path, copyfrom_revnum, baton):
>>>>>>> 1767b222
        assert isinstance(path, str)
        path = path.decode("utf-8")
        check_filename(path)
        file_id = self.editor._get_new_id(self.new_id, path)
        if file_id in self.editor.inventory:
            # This file was moved here from somewhere else, but the 
            # other location hasn't been removed yet. 
            if copyfrom_path is None:
                # This should ideally never happen
                copyfrom_path = self.editor.old_inventory.id2path(file_id)
                mutter('no copyfrom path set, assuming %r' % copyfrom_path)
            assert copyfrom_path == self.editor.old_inventory.id2path(file_id)
            assert copyfrom_path not in self.editor._premature_deletes
            self.editor._premature_deletes.add(copyfrom_path)
            # No need to rename if it's already in the right spot
            self.editor._rename(file_id, self.new_id, path)
        return FileBuildEditor(self.editor, path, file_id)

    def open_file(self, path, base_revnum):
        assert isinstance(path, str)
        path = path.decode("utf-8")
        base_file_id = self.editor._get_old_id(self.old_id, path)
        base_revid = self.editor.old_inventory[base_file_id].revision
        file_id = self.editor._get_existing_id(self.old_id, self.new_id, path)
        is_symlink = (self.editor.inventory[base_file_id].kind == 'symlink')
        file_data = self.editor._get_file_data(base_file_id, base_revid)
        if file_id == base_file_id:
            file_parents = [base_revid]
        else:
            # Replace
            del self.editor.inventory[base_file_id]
            file_parents = []
        return FileBuildEditor(self.editor, path, file_id, 
                               file_parents, file_data, is_symlink=is_symlink)

    def delete_entry(self, path, revnum):
        assert isinstance(path, str)
        path = path.decode("utf-8")
        if path in self.editor._premature_deletes:
            # Delete recursively
            self.editor._premature_deletes.remove(path)
            for p in self.editor._premature_deletes.copy():
                if p.startswith("%s/" % path):
                    self.editor._premature_deletes.remove(p)
        else:
            self.editor.inventory.remove_recursive_id(self.editor._get_old_id(self.new_id, path))

class FileBuildEditor:
    def __init__(self, editor, path, file_id, file_parents=[], data="", 
                 is_symlink=False):
        self.path = path
        self.editor = editor
        self.file_id = file_id
        self.file_data = data
        self.is_symlink = is_symlink
        self.file_parents = file_parents
        self.is_executable = None
        self.file_stream = None

    def apply_textdelta(self, base_checksum=None):
        actual_checksum = md5.new(self.file_data).hexdigest()
        assert (base_checksum is None or base_checksum == actual_checksum,
            "base checksum mismatch: %r != %r" % (base_checksum, 
                                                  actual_checksum))
        self.file_stream = StringIO()
        return apply_txdelta_handler(self.file_data, self.file_stream)

    def change_prop(self, name, value):
        if name == constants.PROP_EXECUTABLE: 
            # You'd expect executable to match 
            # constants.PROP_EXECUTABLE_VALUE, but that's not 
            # how SVN behaves. It appears to consider the presence 
            # of the property sufficient to mark it executable.
            self.is_executable = (value != None)
        elif (name == constants.PROP_SPECIAL):
            self.is_symlink = (value != None)
        elif name == constants.PROP_ENTRY_COMMITTED_REV:
            self.last_file_rev = int(value)
        elif name in (constants.PROP_ENTRY_COMMITTED_DATE,
                      constants.PROP_ENTRY_LAST_AUTHOR,
                      constants.PROP_ENTRY_LOCK_TOKEN,
                      constants.PROP_ENTRY_UUID,
                      constants.PROP_MIME_TYPE):
            pass
        elif name.startswith(constants.PROP_WC_PREFIX):
            pass
        elif (name.startswith(constants.PROP_PREFIX) or
              name.startswith(SVN_PROP_BZR_PREFIX)):
            mutter('unsupported file property %r' % name)

    def close(self, checksum=None):
        assert isinstance(self.path, unicode)
        if self.file_stream is not None:
            self.file_stream.seek(0)
            lines = osutils.split_lines(self.file_stream.read())
        else:
            # Data didn't change or file is new
            lines = osutils.split_lines(self.file_data)

        actual_checksum = md5_strings(lines)
        assert checksum is None or checksum == actual_checksum

        self.editor._store_file(self.file_id, lines, self.file_parents)

        if self.file_id in self.editor.inventory:
            ie = self.editor.inventory[self.file_id]
        elif self.is_symlink:
            ie = self.editor.inventory.add_path(self.path, 'symlink', self.file_id)
        else:
            ie = self.editor.inventory.add_path(self.path, 'file', self.file_id)
        ie.revision = self.editor.revid

        if self.is_symlink:
            ie.kind = 'symlink'
            ie.symlink_target = lines[0][len("link "):]
            ie.text_sha1 = None
            ie.text_size = None
            ie.text_id = None
        else:
            ie.kind = 'file'
            ie.text_sha1 = osutils.sha_strings(lines)
            ie.text_size = sum(map(len, lines))
            if self.is_executable is not None:
                ie.executable = self.is_executable


class WeaveRevisionBuildEditor(RevisionBuildEditor):
    """Subversion commit editor that can write to a weave-based repository.
    """
    def __init__(self, source, target):
        RevisionBuildEditor.__init__(self, source, target)
        self.weave_store = target.weave_store

    def _start_revision(self):
        self._write_group_active = True
        self.target.start_write_group()

    def _store_directory(self, file_id, parents):
        file_weave = self.weave_store.get_weave_or_empty(file_id, self.transact)
        if not file_weave.has_version(self.revid):
            file_weave.add_lines(self.revid, parents, [])

    def _get_file_data(self, file_id, revid):
        file_weave = self.weave_store.get_weave_or_empty(file_id, self.transact)
        return file_weave.get_text(revid)

    def _store_file(self, file_id, lines, parents):
        file_weave = self.weave_store.get_weave_or_empty(file_id, self.transact)
        if not file_weave.has_version(self.revid):
            file_weave.add_lines(self.revid, parents, lines)

    def _finish_commit(self):
        rev = self._get_revision(self.revid)
        self.inventory.revision_id = self.revid
        # Escaping the commit message is really the task of the serialiser
        rev.message = _escape_commit_message(rev.message)
        rev.inventory_sha1 = osutils.sha_string(
                self.target.serialise_inventory(self.inventory))
        self.target.add_revision(self.revid, rev, self.inventory)
        self.target.commit_write_group()
        self._write_group_active = False

    def abort(self):
        if self._write_group_active:
            self.target.abort_write_group()
            self._write_group_active = False


class PackRevisionBuildEditor(WeaveRevisionBuildEditor):
    """Revision Build Editor for Subversion that is specific for the packs API.
    """
    def __init__(self, source, target):
        WeaveRevisionBuildEditor.__init__(self, source, target)

    def _add_text_to_weave(self, file_id, new_lines, parents):
        return self.target._packs._add_text_to_weave(file_id,
            self.revid, new_lines, parents, nostore_sha=None, 
            random_revid=False)

    def _store_directory(self, file_id, parents):
        self._add_text_to_weave(file_id, [], parents)

    def _store_file(self, file_id, lines, parents):
        self._add_text_to_weave(file_id, lines, parents)


class CommitBuilderRevisionBuildEditor(RevisionBuildEditor):
    """Revision Build Editor for Subversion that uses the CommitBuilder API.
    """
    def __init__(self, source, target):
        RevisionBuildEditor.__init__(self, source, target)
        raise NotImplementedError(self)


def get_revision_build_editor(repository):
    """Obtain a RevisionBuildEditor for a particular target repository.
    
    :param repository: Repository to obtain the buildeditor for.
    :return: Class object of class descending from RevisionBuildEditor
    """
    if hasattr(repository, '_packs'):
        return PackRevisionBuildEditor
    return WeaveRevisionBuildEditor


class InterFromSvnRepository(InterRepository):
    """Svn to any repository actions."""

    _matching_repo_format = SvnRepositoryFormat()

    _supports_branches = True

    @staticmethod
    def _get_repo_format_to_test():
        return None

    def _find_all(self):
        """Find all revisions from the source repository that are not 
        yet in the target repository.
        """
        parents = {}
        needed = filter(lambda x: not self.target.has_revision(x), 
                        self.source.all_revision_ids())
        for revid in needed:
            (branch, revnum, mapping) = self.source.lookup_revision_id(revid)
            parents[revid] = self.source._mainline_revision_parent(branch, 
                                               revnum, mapping)
        needed.reverse()
        return (needed, parents)

    def _find_branches(self, branches, find_ghosts=False):
        set_needed = set()
        ret_needed = list()
        ret_parents = dict()
        for revid in branches:
            (needed, parents) = self._find_until(revid, find_ghosts=find_ghosts)
            for rev in needed:
                if not rev in set_needed:
                    ret_needed.append(rev)
                    set_needed.add(rev)
            ret_parents.update(parents)
        return ret_needed, ret_parents

    def _find_until(self, revision_id, find_ghosts=False):
        """Find all missing revisions until revision_id

        :param revision_id: Stop revision
        :param find_ghosts: Find ghosts
        :return: Tuple with revisions missing and a dictionary with 
            parents for those revision.
        """
        needed = []
        parents = {}
        (path, until_revnum, mapping) = self.source.lookup_revision_id(revision_id)

        prev_revid = None
        pb = ui.ui_factory.nested_progress_bar()
        try:
            for (branch, revnum) in self.source.follow_branch(path, 
                                                              until_revnum, mapping):
                pb.update("determining revisions to fetch", until_revnum-revnum, until_revnum)
                revid = self.source.generate_revision_id(revnum, branch, mapping)

                if prev_revid is not None:
                    parents[prev_revid] = revid

                prev_revid = revid

                if not self.target.has_revision(revid):
                    needed.append(revid)
                elif not find_ghosts:
                    break
        finally:
            pb.finished()

        parents[prev_revid] = None
        needed.reverse()
        return (needed, parents)

    def copy_content(self, revision_id=None, pb=None):
        """See InterRepository.copy_content."""
        self.fetch(revision_id, pb, find_ghosts=False)

    def _fetch_revision(self, editor, transport, repos_root, parent_revid):
        if self._supports_replay:
            try:
                self._fetch_revision_replay(editor, transport, repos_root, parent_revid)
                return
            except NotImplementedError:
                self._supports_replay = False
        self._fetch_revision_update(editor, transport, repos_root, parent_revid)

    def _fetch_revision_replay(self, editor, transport, repos_root, parent_revid):
        if parent_revid is not None:
            parent_revnum = self.source.lookup_revision_id(parent_revid)[1]
        else:
            parent_revnum = editor.revnum-1
        branch_url = urlutils.join(repos_root, editor.branch_path)
        transport.reparent(branch_url)
        lock = transport.lock_read(".")
        try:
            transport.replay(editor.revnum, parent_revnum, editor, True)
        finally:
            lock.unlock()

    def _fetch_revision_update(self, editor, transport, repos_root, parent_revid):
        if parent_revid is None:
            branch_url = urlutils.join(repos_root, editor.branch_path)
            transport.reparent(branch_url)
            assert transport.svn_url == branch_url.rstrip("/"), \
                "Expected %r, got %r" % (transport.svn_url, branch_url)
            reporter = transport.do_update(editor.revnum, True, editor)

            # Report status of existing paths
            reporter.set_path("", editor.revnum, True)
        else:
            (parent_branch, parent_revnum, mapping) = \
                    self.source.lookup_revision_id(parent_revid)
            transport.reparent(urlutils.join(repos_root, parent_branch))

            if parent_branch != editor.branch_path:
                reporter = transport.do_switch(editor.revnum, True, 
                    urlutils.join(repos_root, editor.branch_path), editor)
            else:
                reporter = transport.do_update(editor.revnum, True, editor)

            # Report status of existing paths
            reporter.set_path("", parent_revnum, False)

        lock = transport.lock_read(".")
        reporter.finish_report()
        lock.unlock()

    def _fetch_switch(self, revids, pb=None, lhs_parent=None):
        """Copy a set of related revisions using ra_switch.

        :param revids: List of revision ids of revisions to copy, 
                       newest first.
        :param pb: Optional progress bar.
        """
        repos_root = self.source.transport.get_svn_repos_root()

        prev_revid = None
        transport = self.source.transport
        if pb is None:
            pb = ui.ui_factory.nested_progress_bar()
            nested_pb = pb
        else:
            nested_pb = None
        num = 0
        prev_inv = None

        self.target.lock_write()
        revbuildklass = get_revision_build_editor(self.target)
        editor = revbuildklass(self.source, self.target)

        try:
            for revid in revids:
                pb.update('copying revision', num, len(revids))

                parent_revid = lhs_parent[revid]

                if parent_revid is None:
                    parent_inv = Inventory(root_id=None)
                elif prev_revid != parent_revid:
                    parent_inv = self.target.get_inventory(parent_revid)
                else:
                    parent_inv = prev_inv

                editor.start_revision(revid, parent_inv)

                try:
                    self._fetch_revision_update(editor, transport, repos_root, parent_revid)
                except:
                    editor.abort()
                    raise

                prev_inv = editor.inventory
                prev_revid = revid
                num += 1
        finally:
            self.target.unlock()
            if nested_pb is not None:
                nested_pb.finished()
        self.source.transport.reparent_root()

    def fetch(self, revision_id=None, pb=None, find_ghosts=False, 
              branches=None):
        """Fetch revisions. """
        if revision_id == NULL_REVISION:
            return

        self._supports_replay = True # assume replay supported by default
        # Dictionary with paths as keys, revnums as values

        # Loop over all the revnums until revision_id
        # (or youngest_revnum) and call self.target.add_revision() 
        # or self.target.add_inventory() each time
        self.target.lock_read()
        try:
            if branches is not None:
                (needed, lhs_parent) = self._find_branches(branches, 
                                                           find_ghosts)
            elif revision_id is None:
                (needed, lhs_parent) = self._find_all()
            else:
                (needed, lhs_parent) = self._find_until(revision_id, 
                                                        find_ghosts)
        finally:
            self.target.unlock()

        if len(needed) == 0:
            # Nothing to fetch
            return

        self._fetch_switch(needed, pb, lhs_parent)

    @staticmethod
    def is_compatible(source, target):
        """Be compatible with SvnRepository."""
        # FIXME: Also check target uses VersionedFile
        return isinstance(source, SvnRepository) and target.supports_rich_root()
<|MERGE_RESOLUTION|>--- conflicted
+++ resolved
@@ -35,12 +35,8 @@
                      parse_revision_metadata)
 from repository import (SvnRepository, SvnRepositoryFormat)
 from svk import SVN_PROP_SVK_MERGE
-<<<<<<< HEAD
 from delta import apply_txdelta_handler
-=======
-from tree import (apply_txdelta_handler, parse_externals_description, 
-                  inventory_add_external)
->>>>>>> 1767b222
+from tree import (parse_externals_description, inventory_add_external)
 
 
 def _escape_commit_message(message):
@@ -307,36 +303,7 @@
               name.startswith(SVN_PROP_BZR_PREFIX)):
             mutter('unsupported dir property %r' % name)
 
-<<<<<<< HEAD
     def add_file(self, path, copyfrom_path=None, copyfrom_revnum=-1):
-=======
-    def change_file_prop(self, id, name, value, pool):
-        if name == svn.core.SVN_PROP_EXECUTABLE: 
-            # You'd expect executable to match 
-            # svn.core.SVN_PROP_EXECUTABLE_VALUE, but that's not 
-            # how SVN behaves. It appears to consider the presence 
-            # of the property sufficient to mark it executable.
-            self.is_executable = (value != None)
-        elif (name == svn.core.SVN_PROP_SPECIAL):
-            self.is_symlink = (value != None)
-        elif name == svn.core.SVN_PROP_ENTRY_COMMITTED_REV:
-            self.last_file_rev = int(value)
-        elif name == svn.core.SVN_PROP_EXTERNALS:
-            mutter('svn:externals property on file!')
-        elif name in (svn.core.SVN_PROP_ENTRY_COMMITTED_DATE,
-                      svn.core.SVN_PROP_ENTRY_LAST_AUTHOR,
-                      svn.core.SVN_PROP_ENTRY_LOCK_TOKEN,
-                      svn.core.SVN_PROP_ENTRY_UUID,
-                      svn.core.SVN_PROP_MIME_TYPE):
-            pass
-        elif name.startswith(svn.core.SVN_PROP_WC_PREFIX):
-            pass
-        elif (name.startswith(svn.core.SVN_PROP_PREFIX) or
-              name.startswith(SVN_PROP_BZR_PREFIX)):
-            mutter('unsupported file property %r' % name)
-
-    def add_file(self, path, (old_parent_id, new_parent_id), copyfrom_path, copyfrom_revnum, baton):
->>>>>>> 1767b222
         assert isinstance(path, str)
         path = path.decode("utf-8")
         check_filename(path)
@@ -423,6 +390,8 @@
             pass
         elif name.startswith(constants.PROP_WC_PREFIX):
             pass
+        elif name == constants.PROP_EXTERNALS:
+            mutter('svn:externals property on file!')
         elif (name.startswith(constants.PROP_PREFIX) or
               name.startswith(SVN_PROP_BZR_PREFIX)):
             mutter('unsupported file property %r' % name)
