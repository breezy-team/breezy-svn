# Copyright (C) 2005-2007 Jelmer Vernooij <jelmer@samba.org>

# This program is free software; you can redistribute it and/or modify
# it under the terms of the GNU General Public License as published by
# the Free Software Foundation; either version 3 of the License, or
# (at your option) any later version.

# This program is distributed in the hope that it will be useful,
# but WITHOUT ANY WARRANTY; without even the implied warranty of
# MERCHANTABILITY or FITNESS FOR A PARTICULAR PURPOSE.  See the
# GNU General Public License for more details.

# You should have received a copy of the GNU General Public License
# along with this program; if not, write to the Free Software
# Foundation, Inc., 59 Temple Place, Suite 330, Boston, MA  02111-1307  USA
"""Fetching revisions from Subversion repositories in batches."""

import bzrlib
from bzrlib import osutils, ui, urlutils
from bzrlib.inventory import Inventory
from bzrlib.revision import Revision, NULL_REVISION
from bzrlib.repository import InterRepository
from bzrlib.trace import mutter

from cStringIO import StringIO
import md5

import constants

from bzrlib.plugins.svn.errors import InvalidFileName
from mapping import (SVN_PROP_BZR_ANCESTRY, SVN_PROP_BZR_MERGE, 
                     SVN_PROP_BZR_PREFIX, SVN_PROP_BZR_REVISION_INFO, 
                     SVN_PROP_BZR_BRANCHING_SCHEME, SVN_PROP_BZR_REVISION_ID,
                     SVN_PROP_BZR_FILEIDS, SVN_REVPROP_BZR_SIGNATURE,
                     parse_merge_property,
                     parse_revision_metadata)
from repository import (SvnRepository, SvnRepositoryFormat)
from svk import SVN_PROP_SVK_MERGE
from delta import apply_txdelta_handler
from tree import (parse_externals_description, inventory_add_external)


def _escape_commit_message(message):
    """Replace xml-incompatible control characters."""
    if message is None:
        return None
    import re
    # FIXME: RBC 20060419 this should be done by the revision
    # serialiser not by commit. Then we can also add an unescaper
    # in the deserializer and start roundtripping revision messages
    # precisely. See repository_implementations/test_repository.py
    
    # Python strings can include characters that can't be
    # represented in well-formed XML; escape characters that
    # aren't listed in the XML specification
    # (http://www.w3.org/TR/REC-xml/#NT-Char).
    message, _ = re.subn(
        u'[^\x09\x0A\x0D\u0020-\uD7FF\uE000-\uFFFD]+',
        lambda match: match.group(0).encode('unicode_escape'),
        message)
    return message


def md5_strings(strings):
    """Return the MD5sum of the concatenation of strings.

    :param strings: Strings to find the MD5sum of.
    :return: MD5sum
    """
    s = md5.new()
    map(s.update, strings)
    return s.hexdigest()


def check_filename(path):
    """Check that a path does not contain invalid characters.

    :param path: Path to check
    :raises InvalidFileName:
    """
    assert isinstance(path, unicode)
    if u"\\" in path:
        raise InvalidFileName(path)


class RevisionBuildEditor:
    """Implementation of the Subversion commit editor interface that builds a 
    Bazaar revision.
    """
    def __init__(self, source, target):
        self.target = target
        self.source = source
        self.transact = target.get_transaction()

    def set_target_revision(self, target_revision):
        pass

    def start_revision(self, revid, prev_inventory):
        self.revid = revid
        (self.branch_path, self.revnum, self.mapping) = self.source.lookup_revision_id(revid)
        self.svn_revprops = self.source._log._get_transport().revprop_list(self.revnum)
        changes = self.source._log.get_revision_paths(self.revnum, self.branch_path)
        renames = self.source.revision_fileid_renames(self.branch_path, self.revnum, self.mapping, 
                                                      revprops=self.svn_revprops)
        self.id_map = self.source.transform_fileid_map(self.source.uuid, 
                              self.revnum, self.branch_path, changes, renames, 
                              self.mapping)
        self._bzr_merges = ()
        self._svk_merges = ()
        self._premature_deletes = set()
        self.old_inventory = prev_inventory
        self.inventory = prev_inventory.copy()
        self._branch_fileprops = {}
        self._start_revision()

    def _get_parent_ids(self):
        return self.source.revision_parents(self.revid, self._branch_fileprops)

    def _get_revision(self, revid):
        """Creates the revision object.

        :param revid: Revision id of the revision to create.
        """

        # Commit SVN revision properties to a Revision object
        rev = Revision(revision_id=revid, parent_ids=self._get_parent_ids())

        self.mapping.import_revision(self.svn_revprops, self._branch_fileprops, rev)

        signature = self.svn_revprops.get(SVN_REVPROP_BZR_SIGNATURE)

        return (rev, signature)

    def open_root(self, base_revnum):
        if self.old_inventory.root is None:
            # First time the root is set
            old_file_id = None
            file_id = self.mapping.generate_file_id(self.source.uuid, self.revnum, self.branch_path, u"")
            file_parents = []
        else:
            assert self.old_inventory.root.revision is not None
            old_file_id = self.old_inventory.root.file_id
            if self.id_map.has_key(""):
                file_id = self.id_map[""]
            else:
                file_id = old_file_id
            file_parents = [self.old_inventory.root.revision]

        if self.inventory.root is not None and \
                file_id == self.inventory.root.file_id:
            ie = self.inventory.root
        else:
            ie = self.inventory.add_path("", 'directory', file_id)
        ie.revision = self.revid
        return DirectoryBuildEditor(self, old_file_id, file_id, file_parents)

    def close(self):
        pass

    def _store_directory(self, file_id, parents):
        raise NotImplementedError(self._store_directory)

    def _get_file_data(self, file_id, revid):
        raise NotImplementedError(self._get_file_data)

    def _finish_commit(self):
        raise NotImplementedError(self._finish_commit)

    def abort(self):
        pass

    def _start_revision(self):
        pass

    def _store_file(self, file_id, lines, parents):
        raise NotImplementedError(self._store_file)

    def _get_existing_id(self, old_parent_id, new_parent_id, path):
        assert isinstance(path, unicode)
        assert isinstance(old_parent_id, str)
        assert isinstance(new_parent_id, str)
        if self.id_map.has_key(path):
            return self.id_map[path]
        return self.old_inventory[old_parent_id].children[urlutils.basename(path)].file_id

    def _get_old_id(self, parent_id, old_path):
        assert isinstance(old_path, unicode)
        assert isinstance(parent_id, str)
        return self.old_inventory[parent_id].children[urlutils.basename(old_path)].file_id

    def _get_new_id(self, parent_id, new_path):
        assert isinstance(new_path, unicode)
        assert isinstance(parent_id, str)
        if self.id_map.has_key(new_path):
            return self.id_map[new_path]
        return self.mapping.generate_file_id(self.source.uuid, self.revnum, self.branch_path, new_path)

    def _rename(self, file_id, parent_id, path):
        assert isinstance(path, unicode)
        assert isinstance(parent_id, str)
        # Only rename if not right yet
        if (self.inventory[file_id].parent_id == parent_id and 
            self.inventory[file_id].name == urlutils.basename(path)):
            return
        self.inventory.rename(file_id, parent_id, urlutils.basename(path))

class DirectoryBuildEditor:
    def __init__(self, editor, old_id, new_id, parent_revids=[]):
        self.editor = editor
        self.old_id = old_id
        self.new_id = new_id
        self.parent_revids = parent_revids

    def close(self):
        self.editor.inventory[self.new_id].revision = self.editor.revid
        self.editor._store_directory(self.new_id, self.parent_revids)

        if self.new_id == self.editor.inventory.root.file_id:
            assert len(self.editor._premature_deletes) == 0
            self.editor._finish_commit()

    def add_directory(self, path, copyfrom_path=None, copyfrom_revnum=-1):
        assert isinstance(path, str)
        path = path.decode("utf-8")
        check_filename(path)
        file_id = self.editor._get_new_id(self.new_id, path)

        if file_id in self.editor.inventory:
            # This directory was moved here from somewhere else, but the 
            # other location hasn't been removed yet. 
            if copyfrom_path is None:
                # This should ideally never happen!
                copyfrom_path = self.editor.old_inventory.id2path(file_id)
                mutter('no copyfrom path set, assuming %r' % copyfrom_path)
            assert copyfrom_path == self.editor.old_inventory.id2path(file_id)
            assert copyfrom_path not in self.editor._premature_deletes
            self.editor._premature_deletes.add(copyfrom_path)
            self.editor._rename(file_id, self.new_id, path)
            ie = self.editor.inventory[file_id]
            old_file_id = file_id
        else:
            old_file_id = None
            ie = self.editor.inventory.add_path(path, 'directory', file_id)
        ie.revision = self.editor.revid

        return DirectoryBuildEditor(self.editor, old_file_id, file_id)

    def open_directory(self, path, base_revnum):
        assert isinstance(path, str)
        path = path.decode("utf-8")
        assert isinstance(base_revnum, int)
        base_file_id = self.editor._get_old_id(self.old_id, path)
        base_revid = self.editor.old_inventory[base_file_id].revision
        file_id = self.editor._get_existing_id(self.old_id, self.new_id, path)
        if file_id == base_file_id:
            file_parents = [base_revid]
            ie = self.editor.inventory[file_id]
        else:
            # Replace if original was inside this branch
            # change id of base_file_id to file_id
            ie = self.editor.inventory[base_file_id]
            for name in ie.children:
                ie.children[name].parent_id = file_id
            # FIXME: Don't touch inventory internals
            del self.editor.inventory._byid[base_file_id]
            self.editor.inventory._byid[file_id] = ie
            ie.file_id = file_id
            file_parents = []
        ie.revision = self.editor.revid
        return DirectoryBuildEditor(self.editor, base_file_id, file_id, 
                                    file_parents)

    def change_prop(self, name, value):
        if self.new_id == self.editor.inventory.root.file_id:
            self.editor._branch_fileprops[name] = value

        if name == SVN_PROP_BZR_BRANCHING_SCHEME:
            if self.new_id != self.editor.inventory.root.file_id:
                mutter('rogue %r on non-root directory' % name)
                return
        elif name == SVN_PROP_BZR_ANCESTRY+str(self.editor.mapping.scheme):
            if self.new_id != self.editor.inventory.root.file_id:
                mutter('rogue %r on non-root directory' % name)
                return
            
<<<<<<< HEAD
            self.editor._bzr_merges = parse_merge_property(value.splitlines()[-1])
        elif (name.startswith(SVN_PROP_BZR_ANCESTRY) or 
              name.startswith(SVN_PROP_BZR_REVISION_ID)):
            pass
=======
            self._bzr_merges = parse_merge_property(value.splitlines()[-1])
>>>>>>> 119193de
        elif name == SVN_PROP_SVK_MERGE:
            self.editor._svk_merges = None # Force Repository.revision_parents() to look it up
        elif name == SVN_PROP_BZR_REVISION_INFO:
            if self.new_id != self.editor.inventory.root.file_id:
                mutter('rogue %r on non-root directory' % SVN_PROP_BZR_REVISION_INFO)
                return
 
<<<<<<< HEAD
        elif name in (constants.PROP_ENTRY_COMMITTED_DATE,
                      constants.PROP_ENTRY_COMMITTED_REV,
                      constants.PROP_ENTRY_LAST_AUTHOR,
                      constants.PROP_ENTRY_LOCK_TOKEN,
                      constants.PROP_ENTRY_UUID,
                      constants.PROP_EXECUTABLE):
            pass
        elif name.startswith(constants.PROP_WC_PREFIX):
            pass
        elif name in (SVN_PROP_BZR_MERGE, SVN_PROP_BZR_FILEIDS):
=======
        elif name in (svn.core.SVN_PROP_ENTRY_COMMITTED_DATE,
                      svn.core.SVN_PROP_ENTRY_COMMITTED_REV,
                      svn.core.SVN_PROP_ENTRY_LAST_AUTHOR,
                      svn.core.SVN_PROP_ENTRY_LOCK_TOKEN,
                      svn.core.SVN_PROP_ENTRY_UUID,
                      svn.core.SVN_PROP_EXECUTABLE,
                      SVN_PROP_BZR_MERGE, SVN_PROP_BZR_FILEIDS):
            pass
        elif (name.startswith(SVN_PROP_BZR_ANCESTRY) or 
              name.startswith(SVN_PROP_BZR_REVISION_ID) or 
              name.startswith(svn.core.SVN_PROP_WC_PREFIX)):
>>>>>>> 119193de
            pass
        elif (name.startswith(constants.PROP_PREFIX) or
              name.startswith(SVN_PROP_BZR_PREFIX)):
            mutter('unsupported dir property %r' % name)

    def add_file(self, path, copyfrom_path=None, copyfrom_revnum=-1):
        assert isinstance(path, str)
        path = path.decode("utf-8")
        check_filename(path)
        file_id = self.editor._get_new_id(self.new_id, path)
        if file_id in self.editor.inventory:
            # This file was moved here from somewhere else, but the 
            # other location hasn't been removed yet. 
            if copyfrom_path is None:
                # This should ideally never happen
                copyfrom_path = self.editor.old_inventory.id2path(file_id)
                mutter('no copyfrom path set, assuming %r' % copyfrom_path)
            assert copyfrom_path == self.editor.old_inventory.id2path(file_id)
            assert copyfrom_path not in self.editor._premature_deletes
            self.editor._premature_deletes.add(copyfrom_path)
            # No need to rename if it's already in the right spot
            self.editor._rename(file_id, self.new_id, path)
        return FileBuildEditor(self.editor, path, file_id)

    def open_file(self, path, base_revnum):
        assert isinstance(path, str)
        path = path.decode("utf-8")
        base_file_id = self.editor._get_old_id(self.old_id, path)
        base_revid = self.editor.old_inventory[base_file_id].revision
        file_id = self.editor._get_existing_id(self.old_id, self.new_id, path)
        is_symlink = (self.editor.inventory[base_file_id].kind == 'symlink')
        file_data = self.editor._get_file_data(base_file_id, base_revid)
        if file_id == base_file_id:
            file_parents = [base_revid]
        else:
            # Replace
            del self.editor.inventory[base_file_id]
            file_parents = []
        return FileBuildEditor(self.editor, path, file_id, 
                               file_parents, file_data, is_symlink=is_symlink)

    def delete_entry(self, path, revnum):
        assert isinstance(path, str)
        path = path.decode("utf-8")
        if path in self.editor._premature_deletes:
            # Delete recursively
            self.editor._premature_deletes.remove(path)
            for p in self.editor._premature_deletes.copy():
                if p.startswith("%s/" % path):
                    self.editor._premature_deletes.remove(p)
        else:
            self.editor.inventory.remove_recursive_id(self.editor._get_old_id(self.new_id, path))

class FileBuildEditor:
    def __init__(self, editor, path, file_id, file_parents=[], data="", 
                 is_symlink=False):
        self.path = path
        self.editor = editor
        self.file_id = file_id
        self.file_data = data
        self.is_symlink = is_symlink
        self.file_parents = file_parents
        self.is_executable = None
        self.file_stream = None

    def apply_textdelta(self, base_checksum=None):
        actual_checksum = md5.new(self.file_data).hexdigest()
        assert (base_checksum is None or base_checksum == actual_checksum,
            "base checksum mismatch: %r != %r" % (base_checksum, 
                                                  actual_checksum))
        self.file_stream = StringIO()
        return apply_txdelta_handler(self.file_data, self.file_stream)

    def change_prop(self, name, value):
        if name == constants.PROP_EXECUTABLE: 
            # You'd expect executable to match 
            # constants.PROP_EXECUTABLE_VALUE, but that's not 
            # how SVN behaves. It appears to consider the presence 
            # of the property sufficient to mark it executable.
            self.is_executable = (value != None)
        elif (name == constants.PROP_SPECIAL):
            self.is_symlink = (value != None)
        elif name == constants.PROP_ENTRY_COMMITTED_REV:
            self.last_file_rev = int(value)
        elif name in (constants.PROP_ENTRY_COMMITTED_DATE,
                      constants.PROP_ENTRY_LAST_AUTHOR,
                      constants.PROP_ENTRY_LOCK_TOKEN,
                      constants.PROP_ENTRY_UUID,
                      constants.PROP_MIME_TYPE):
            pass
        elif name.startswith(constants.PROP_WC_PREFIX):
            pass
        elif name == constants.PROP_EXTERNALS:
            mutter('svn:externals property on file!')
        elif (name.startswith(constants.PROP_PREFIX) or
              name.startswith(SVN_PROP_BZR_PREFIX)):
            mutter('unsupported file property %r' % name)

    def close(self, checksum=None):
        assert isinstance(self.path, unicode)
        if self.file_stream is not None:
            self.file_stream.seek(0)
            lines = osutils.split_lines(self.file_stream.read())
        else:
            # Data didn't change or file is new
            lines = osutils.split_lines(self.file_data)

        actual_checksum = md5_strings(lines)
        assert checksum is None or checksum == actual_checksum

        self.editor._store_file(self.file_id, lines, self.file_parents)

        if self.file_id in self.editor.inventory:
            ie = self.editor.inventory[self.file_id]
        elif self.is_symlink:
            ie = self.editor.inventory.add_path(self.path, 'symlink', self.file_id)
        else:
            ie = self.editor.inventory.add_path(self.path, 'file', self.file_id)
        ie.revision = self.editor.revid

        if self.is_symlink:
            ie.kind = 'symlink'
            ie.symlink_target = lines[0][len("link "):]
            ie.text_sha1 = None
            ie.text_size = None
            ie.text_id = None
        else:
            ie.kind = 'file'
            ie.text_sha1 = osutils.sha_strings(lines)
            ie.text_size = sum(map(len, lines))
            if self.is_executable is not None:
                ie.executable = self.is_executable


class WeaveRevisionBuildEditor(RevisionBuildEditor):
    """Subversion commit editor that can write to a weave-based repository.
    """
    def __init__(self, source, target):
        RevisionBuildEditor.__init__(self, source, target)
        self.weave_store = target.weave_store

    def _start_revision(self):
        self._write_group_active = True
        self.target.start_write_group()

    def _store_directory(self, file_id, parents):
        file_weave = self.weave_store.get_weave_or_empty(file_id, self.transact)
        if not file_weave.has_version(self.revid):
            file_weave.add_lines(self.revid, parents, [])

    def _get_file_data(self, file_id, revid):
        file_weave = self.weave_store.get_weave_or_empty(file_id, self.transact)
        return file_weave.get_text(revid)

    def _store_file(self, file_id, lines, parents):
        file_weave = self.weave_store.get_weave_or_empty(file_id, self.transact)
        if not file_weave.has_version(self.revid):
            file_weave.add_lines(self.revid, parents, lines)

    def _finish_commit(self):
        (rev, signature) = self._get_revision(self.revid)
        self.inventory.revision_id = self.revid
        # Escaping the commit message is really the task of the serialiser
        rev.message = _escape_commit_message(rev.message)
        rev.inventory_sha1 = None
        self.target.add_revision(self.revid, rev, self.inventory)
        if signature is not None:
            self.target.add_signature_text(self.revid, signature)
        self.target.commit_write_group()
        self._write_group_active = False

    def abort(self):
        if self._write_group_active:
            self.target.abort_write_group()
            self._write_group_active = False


class PackRevisionBuildEditor(WeaveRevisionBuildEditor):
    """Revision Build Editor for Subversion that is specific for the packs API.
    """
    def __init__(self, source, target):
        WeaveRevisionBuildEditor.__init__(self, source, target)

    def _add_text_to_weave(self, file_id, new_lines, parents):
        return self.target._packs._add_text_to_weave(file_id,
            self.revid, new_lines, parents, nostore_sha=None, 
            random_revid=False)

    def _store_directory(self, file_id, parents):
        self._add_text_to_weave(file_id, [], parents)

    def _store_file(self, file_id, lines, parents):
        self._add_text_to_weave(file_id, lines, parents)


class CommitBuilderRevisionBuildEditor(RevisionBuildEditor):
    """Revision Build Editor for Subversion that uses the CommitBuilder API.
    """
    def __init__(self, source, target):
        RevisionBuildEditor.__init__(self, source, target)
        raise NotImplementedError(self)


def get_revision_build_editor(repository):
    """Obtain a RevisionBuildEditor for a particular target repository.
    
    :param repository: Repository to obtain the buildeditor for.
    :return: Class object of class descending from RevisionBuildEditor
    """
    if hasattr(repository, '_packs'):
        return PackRevisionBuildEditor
    return WeaveRevisionBuildEditor


class InterFromSvnRepository(InterRepository):
    """Svn to any repository actions."""

    _matching_repo_format = SvnRepositoryFormat()

    _supports_branches = True

    @staticmethod
    def _get_repo_format_to_test():
        return None

    def _find_all(self):
        """Find all revisions from the source repository that are not 
        yet in the target repository.
        """
        parents = {}
        graph = self.source.get_graph()
        available_revs = set(self.source.all_revision_ids())
        missing = available_revs.difference(self.target.has_revisions(available_revs))
        needed = list(graph.iter_topo_order(missing))
        parents = graph.get_parent_map(needed)
        return [(revid, parents[revid]) for revid in needed]

    def _find_branches(self, branches, find_ghosts=False, fetch_rhs_ancestry=False):
        set_needed = set()
        ret_needed = list()
        for revid in branches:
            for (rev, parents) in self._find_until(revid, find_ghosts=find_ghosts, fetch_rhs_ancestry=False):
                if rev not in set_needed:
                    ret_needed.append((rev, parents))
                    set_needed.add(rev)
        return ret_needed

    def _find_until(self, revision_id, find_ghosts=False, fetch_rhs_ancestry=False):
        """Find all missing revisions until revision_id

        :param revision_id: Stop revision
        :param find_ghosts: Find ghosts
        :param fetch_rhs_ancestry: Fetch right hand side ancestors
        :return: Tuple with revisions missing and a dictionary with 
            parents for those revision.
        """
        needed = []

        graph = self.source.get_graph()
        if fetch_rhs_ancestry:
            for (revid, parent_revids) in graph.iter_ancestry([revision_id]):
                if revid == NULL_REVISION:
                    continue
                if parent_revids is None: # Ghost
                    continue
                if not self.target.has_revision(revid):
                    needed.append((revid, parent_revids))
                elif not find_ghosts:
                    break
        else:
            for (revid, parent_revid) in graph.iter_lhs_ancestry(revision_id):
                if revid == NULL_REVISION:
                    continue
                if not self.target.has_revision(revid):
                    needed.append((revid, (parent_revid,)))
                elif not find_ghosts:
                    break

        needed.reverse()
        return needed

    def copy_content(self, revision_id=None, pb=None):
        """See InterRepository.copy_content."""
        self.fetch(revision_id, pb, find_ghosts=False)

    def _fetch_revision(self, editor, transport, repos_root, parent_revid):
        if self._supports_replay:
            try:
                self._fetch_revision_replay(editor, transport, repos_root, parent_revid)
                return
            except NotImplementedError:
                self._supports_replay = False
        self._fetch_revision_update(editor, transport, repos_root, parent_revid)

    def _fetch_revision_replay(self, editor, transport, repos_root, parent_revid):
        if parent_revid is not None:
            parent_revnum = self.source.lookup_revision_id(parent_revid)[1]
        else:
            parent_revnum = editor.revnum-1
        branch_url = urlutils.join(repos_root, editor.branch_path)
        transport.reparent(branch_url)
        lock = transport.lock_read(".")
        try:
            transport.replay(editor.revnum, parent_revnum, editor, True)
        finally:
            lock.unlock()

    def _fetch_revision_update(self, editor, transport, repos_root, parent_revid):
        if parent_revid is None:
            branch_url = urlutils.join(repos_root, editor.branch_path)
            transport.reparent(branch_url)
            assert transport.svn_url == branch_url.rstrip("/"), \
                "Expected %r, got %r" % (transport.svn_url, branch_url)
            reporter = transport.do_update(editor.revnum, True, editor)

            # Report status of existing paths
            reporter.set_path("", editor.revnum, True)
        else:
            (parent_branch, parent_revnum, mapping) = \
                    self.source.lookup_revision_id(parent_revid)
            transport.reparent(urlutils.join(repos_root, parent_branch))

            if parent_branch != editor.branch_path:
                reporter = transport.do_switch(editor.revnum, True, 
                    urlutils.join(repos_root, editor.branch_path), editor)
            else:
                reporter = transport.do_update(editor.revnum, True, editor)

            # Report status of existing paths
            reporter.set_path("", parent_revnum, False)

        lock = transport.lock_read(".")
        reporter.finish()
        lock.unlock()

<<<<<<< HEAD
    def _fetch_switch(self, revids, pb=None, lhs_parent=None):
        """Copy a set of related revisions using ra_switch.
=======
    def _fetch_switch(self, revids, pb=None):
        """Copy a set of related revisions using svn.ra.switch.
>>>>>>> 119193de

        :param revids: List of revision ids of revisions to copy, 
                       newest first.
        :param pb: Optional progress bar.
        """
        repos_root = self.source.transport.get_svn_repos_root()

        prev_revid = None
        transport = self.source.transport
        if pb is None:
            pb = ui.ui_factory.nested_progress_bar()
            nested_pb = pb
        else:
            nested_pb = None
        num = 0
        prev_inv = None

        self.target.lock_write()
        revbuildklass = get_revision_build_editor(self.target)
        editor = revbuildklass(self.source, self.target)

        try:
            for (revid, parent_revids) in revids:
                pb.update('copying revision', num, len(revids))

                parent_revid = parent_revids[0]

                assert parent_revid is not None

                if parent_revid == NULL_REVISION:
                    parent_inv = Inventory(root_id=None)
                elif prev_revid != parent_revid:
                    parent_inv = self.target.get_inventory(parent_revid)
                else:
                    parent_inv = prev_inv

                editor.start_revision(revid, parent_inv)

                try:
<<<<<<< HEAD
                    self._fetch_revision_update(editor, transport, repos_root, parent_revid)
=======
                    pool = Pool()

                    if parent_revid == NULL_REVISION:
                        branch_url = urlutils.join(repos_root, 
                                                   editor.branch_path)
                        transport.reparent(branch_url)
                        assert transport.svn_url == branch_url.rstrip("/"), \
                            "Expected %r, got %r" % (transport.svn_url, branch_url)
                        reporter = transport.do_update(editor.revnum, True, 
                                                       editor, pool)

                        # Report status of existing paths
                        reporter.set_path("", editor.revnum, True, None, pool)
                    else:
                        (parent_branch, parent_revnum, mapping) = \
                                self.source.lookup_revision_id(parent_revid)
                        transport.reparent(urlutils.join(repos_root, parent_branch))

                        if parent_branch != editor.branch_path:
                            reporter = transport.do_switch(editor.revnum, True, 
                                urlutils.join(repos_root, editor.branch_path), 
                                editor, pool)
                        else:
                            reporter = transport.do_update(editor.revnum, True, editor)

                        # Report status of existing paths
                        reporter.set_path("", parent_revnum, False, None, pool)

                    lock = transport.lock_read(".")
                    reporter.finish_report(pool)
                    lock.unlock()
>>>>>>> 119193de
                except:
                    editor.abort()
                    raise

                prev_inv = editor.inventory
                prev_revid = revid
                num += 1
        finally:
            self.target.unlock()
            if nested_pb is not None:
                nested_pb.finished()
        self.source.transport.reparent_root()

    def fetch(self, revision_id=None, pb=None, find_ghosts=False, 
              branches=None, fetch_rhs_ancestry=False):
        """Fetch revisions. """
        if revision_id == NULL_REVISION:
            return

        self._supports_replay = True # assume replay supported by default
        # Dictionary with paths as keys, revnums as values

        # Loop over all the revnums until revision_id
        # (or youngest_revnum) and call self.target.add_revision() 
        # or self.target.add_inventory() each time
        self.target.lock_read()
        try:
            if branches is not None:
                needed = self._find_branches(branches, find_ghosts, fetch_rhs_ancestry)
            elif revision_id is None:
                needed = self._find_all()
            else:
                needed = self._find_until(revision_id, 
                                                     find_ghosts, fetch_rhs_ancestry)
        finally:
            self.target.unlock()

        if len(needed) == 0:
            # Nothing to fetch
            return

        self._fetch_switch(needed, pb)

    @staticmethod
    def is_compatible(source, target):
        """Be compatible with SvnRepository."""
        # FIXME: Also check target uses VersionedFile
        return isinstance(source, SvnRepository) and target.supports_rich_root()
<|MERGE_RESOLUTION|>--- conflicted
+++ resolved
@@ -283,14 +283,7 @@
                 mutter('rogue %r on non-root directory' % name)
                 return
             
-<<<<<<< HEAD
             self.editor._bzr_merges = parse_merge_property(value.splitlines()[-1])
-        elif (name.startswith(SVN_PROP_BZR_ANCESTRY) or 
-              name.startswith(SVN_PROP_BZR_REVISION_ID)):
-            pass
-=======
-            self._bzr_merges = parse_merge_property(value.splitlines()[-1])
->>>>>>> 119193de
         elif name == SVN_PROP_SVK_MERGE:
             self.editor._svk_merges = None # Force Repository.revision_parents() to look it up
         elif name == SVN_PROP_BZR_REVISION_INFO:
@@ -298,30 +291,17 @@
                 mutter('rogue %r on non-root directory' % SVN_PROP_BZR_REVISION_INFO)
                 return
  
-<<<<<<< HEAD
         elif name in (constants.PROP_ENTRY_COMMITTED_DATE,
                       constants.PROP_ENTRY_COMMITTED_REV,
                       constants.PROP_ENTRY_LAST_AUTHOR,
                       constants.PROP_ENTRY_LOCK_TOKEN,
                       constants.PROP_ENTRY_UUID,
-                      constants.PROP_EXECUTABLE):
-            pass
-        elif name.startswith(constants.PROP_WC_PREFIX):
-            pass
-        elif name in (SVN_PROP_BZR_MERGE, SVN_PROP_BZR_FILEIDS):
-=======
-        elif name in (svn.core.SVN_PROP_ENTRY_COMMITTED_DATE,
-                      svn.core.SVN_PROP_ENTRY_COMMITTED_REV,
-                      svn.core.SVN_PROP_ENTRY_LAST_AUTHOR,
-                      svn.core.SVN_PROP_ENTRY_LOCK_TOKEN,
-                      svn.core.SVN_PROP_ENTRY_UUID,
-                      svn.core.SVN_PROP_EXECUTABLE,
+                      constants.PROP_EXECUTABLE,
                       SVN_PROP_BZR_MERGE, SVN_PROP_BZR_FILEIDS):
             pass
         elif (name.startswith(SVN_PROP_BZR_ANCESTRY) or 
               name.startswith(SVN_PROP_BZR_REVISION_ID) or 
-              name.startswith(svn.core.SVN_PROP_WC_PREFIX)):
->>>>>>> 119193de
+              name.startswith(constants.PROP_WC_PREFIX)):
             pass
         elif (name.startswith(constants.PROP_PREFIX) or
               name.startswith(SVN_PROP_BZR_PREFIX)):
@@ -630,7 +610,7 @@
             lock.unlock()
 
     def _fetch_revision_update(self, editor, transport, repos_root, parent_revid):
-        if parent_revid is None:
+        if parent_revid == NULL_REVISION:
             branch_url = urlutils.join(repos_root, editor.branch_path)
             transport.reparent(branch_url)
             assert transport.svn_url == branch_url.rstrip("/"), \
@@ -657,13 +637,8 @@
         reporter.finish()
         lock.unlock()
 
-<<<<<<< HEAD
-    def _fetch_switch(self, revids, pb=None, lhs_parent=None):
+    def _fetch_switch(self, revids, pb=None):
         """Copy a set of related revisions using ra_switch.
-=======
-    def _fetch_switch(self, revids, pb=None):
-        """Copy a set of related revisions using svn.ra.switch.
->>>>>>> 119193de
 
         :param revids: List of revision ids of revisions to copy, 
                        newest first.
@@ -703,41 +678,7 @@
                 editor.start_revision(revid, parent_inv)
 
                 try:
-<<<<<<< HEAD
                     self._fetch_revision_update(editor, transport, repos_root, parent_revid)
-=======
-                    pool = Pool()
-
-                    if parent_revid == NULL_REVISION:
-                        branch_url = urlutils.join(repos_root, 
-                                                   editor.branch_path)
-                        transport.reparent(branch_url)
-                        assert transport.svn_url == branch_url.rstrip("/"), \
-                            "Expected %r, got %r" % (transport.svn_url, branch_url)
-                        reporter = transport.do_update(editor.revnum, True, 
-                                                       editor, pool)
-
-                        # Report status of existing paths
-                        reporter.set_path("", editor.revnum, True, None, pool)
-                    else:
-                        (parent_branch, parent_revnum, mapping) = \
-                                self.source.lookup_revision_id(parent_revid)
-                        transport.reparent(urlutils.join(repos_root, parent_branch))
-
-                        if parent_branch != editor.branch_path:
-                            reporter = transport.do_switch(editor.revnum, True, 
-                                urlutils.join(repos_root, editor.branch_path), 
-                                editor, pool)
-                        else:
-                            reporter = transport.do_update(editor.revnum, True, editor)
-
-                        # Report status of existing paths
-                        reporter.set_path("", parent_revnum, False, None, pool)
-
-                    lock = transport.lock_read(".")
-                    reporter.finish_report(pool)
-                    lock.unlock()
->>>>>>> 119193de
                 except:
                     editor.abort()
                     raise
