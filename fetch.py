--- conflicted
+++ resolved
@@ -94,13 +94,8 @@
         self.source = source
         self.transact = target.get_transaction()
 
-<<<<<<< HEAD
-    def set_target_revision(self, target_revision):
-        pass
-=======
     def set_target_revision(self, revnum):
         assert self.revnum == revnum
->>>>>>> 408af45e
 
     def start_revision(self, revid, prev_inventory, revmeta):
         self.revid = revid
