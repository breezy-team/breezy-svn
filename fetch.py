--- conflicted
+++ resolved
@@ -32,15 +32,10 @@
 
 from fileids import generate_file_id
 from repository import (SvnRepository, SVN_PROP_BZR_MERGE, SVN_PROP_SVK_MERGE,
-<<<<<<< HEAD
-                SVN_PROP_BZR_REVPROP_PREFIX, SvnRepositoryFormat)
+                SVN_PROP_BZR_PREFIX, SVN_PROP_BZR_REVPROP_PREFIX, 
+                SvnRepositoryFormat)
 from tree import (apply_txdelta_handler, parse_externals_description, 
                   inventory_add_external)
-=======
-                SVN_PROP_BZR_PREFIX, SVN_PROP_BZR_REVPROP_PREFIX, 
-                SvnRepositoryFormat)
-from tree import apply_txdelta_handler
->>>>>>> cbfeae49
 
 
 def md5_strings(strings):
@@ -144,7 +139,6 @@
         if not file_weave.has_version(self.revid):
             file_weave.add_lines(self.revid, self.dir_baserev[id], [])
 
-<<<<<<< HEAD
         if self.externals.has_key(id):
             # Add externals. This happens after all children have been added
             # as they can be grandchildren.
@@ -153,11 +147,8 @@
             # FIXME: Externals could've disappeared or only changed. Need 
             # to keep track of them.
 
-    def add_directory(self, path, parent_id, copyfrom_path, copyfrom_revnum, pool):
-=======
     def add_directory(self, path, parent_id, copyfrom_path, copyfrom_revnum, 
                       pool):
->>>>>>> cbfeae49
         path = path.decode("utf-8")
         file_id = self._get_new_id(parent_id, path)
 
