# Copyright (C) 2005-2006 Jelmer Vernooij <jelmer@samba.org>

# This program is free software; you can redistribute it and/or modify
# it under the terms of the GNU General Public License as published by
# the Free Software Foundation; either version 2 of the License, or
# (at your option) any later version.

# This program is distributed in the hope that it will be useful,
# but WITHOUT ANY WARRANTY; without even the implied warranty of
# MERCHANTABILITY or FITNESS FOR A PARTICULAR PURPOSE.  See the
# GNU General Public License for more details.

# You should have received a copy of the GNU General Public License
# along with this program; if not, write to the Free Software
# Foundation, Inc., 59 Temple Place, Suite 330, Boston, MA  02111-1307  USA

import bzrlib
from bzrlib.decorators import needs_write_lock
from bzrlib.inventory import Inventory
import bzrlib.osutils as osutils
from bzrlib.progress import ProgressBar
from bzrlib.revision import Revision
from bzrlib.repository import InterRepository
from bzrlib.trace import mutter

from copy import copy
from cStringIO import StringIO
import md5
import os

from svn.core import SubversionException, Pool
import svn.core, svn.ra

from repository import (SvnRepository, SVN_PROP_BZR_MERGE, SVN_PROP_SVK_MERGE,
                SVN_PROP_BZR_REVPROP_PREFIX, SvnRepositoryFormat)
from tree import apply_txdelta_handler


def md5_strings(strings):
    s = md5.new()
    map(s.update, strings)
    return s.hexdigest()

class RevisionBuildEditor(svn.delta.Editor):
    def __init__(self, source, target, branch_path, revnum, prev_inventory, 
                 revid, svn_revprops, id_map, parent_branch, parent_id_map):
        self.branch_path = branch_path
<<<<<<< HEAD
        self.inventory = copy(prev_inventory)
        assert self.inventory.root is None or revnum > 0
=======
        self.inventory = prev_inventory
>>>>>>> a732f1d1
        self.revid = revid
        self.revnum = revnum
        mutter('idmap for %r %r' % (revid, id_map))
        self.id_map = id_map
        self.parent_branch = parent_branch
        self.parent_id_map = parent_id_map
        self.source = source
        self.target = target
        self.transact = target.get_transaction()
        self.weave_store = target.weave_store
    
        self.dir_baserev = {}

        self._parent_ids = None
        self._revprops = {}
        self._svn_revprops = svn_revprops

        self.pool = Pool()

    def _get_revision(self, revid):
        if self._parent_ids is None:
            self._parent_ids = ""

        parent_ids = self.source.revision_parents(revid, self._parent_ids)

        # Commit SVN revision properties to a Revision object
        rev = Revision(revision_id=revid, parent_ids=parent_ids)

        rev.timestamp = 1.0 * svn.core.secs_from_timestr(
            self._svn_revprops[2], None) #date
        rev.timezone = None

        rev.committer = self._svn_revprops[0] # author
        if rev.committer is None:
            rev.committer = ""
        rev.message = self._svn_revprops[1] # message

        rev.properties = self._revprops
        return rev

    def open_root(self, base_revnum, baton):
        file_id, revision_id = self.id_map[""]
        if self.inventory.root is None:
            self.dir_baserev[file_id] = []
            ie = self.inventory.add_path("", 'directory', file_id)
        else:
            self.dir_baserev[file_id] = [self.inventory.revision_id]
            ie = self.inventory[file_id]

        if ie is not None:
            ie.revision = revision_id
        return file_id

    def relpath(self, path):
        return path.strip("/")

    def delete_entry(self, path, revnum, parent_baton, pool):
        del self.inventory[self.inventory.path2id(path)]

    def close_directory(self, id):
        revid = self.revid

        if id != self.id_map[""][0]:
            self.inventory[id].revision = revid

            file_weave = self.weave_store.get_weave_or_empty(id, self.transact)
            if not file_weave.has_version(revid):
                file_weave.add_lines(revid, self.dir_baserev[id], [])

    def add_directory(self, path, parent_baton, copyfrom_path, copyfrom_revnum, pool):
        file_id, revision_id = self.id_map[path]

        self.dir_baserev[file_id] = []
        ie = self.inventory.add_path(path, 'directory', file_id)
        ie.revision = revision_id

        return file_id

    def open_directory(self, path, parent_baton, base_revnum, pool):
        file_id, revision_id = self.id_map[path]
        assert base_revnum >= 0
        base_file_id, base_revid = self.source.path_to_file_id(base_revnum, os.path.join(self.parent_branch, path))
        if file_id == base_file_id:
            self.dir_baserev[file_id] = [base_revid]
            ie = self.inventory[file_id]
        else:
            # Replace if original was inside this branch
            # change id of base_file_id to file_id
            ie = self.inventory[base_file_id]
            for name in ie.children:
                ie.children[name].parent_id = file_id
            # FIXME: Don't touch inventory internals
            del self.inventory._byid[base_file_id]
            self.inventory._byid[file_id] = ie
            ie.file_id = file_id
            self.dir_baserev[file_id] = []
        ie.revision = revision_id
        return file_id

    def change_dir_prop(self, id, name, value, pool):
        if name == SVN_PROP_BZR_MERGE:
            if id != self.id_map[""][0]:
                mutter('rogue %r on non-root directory' % SVN_PROP_BZR_MERGE)
                return
            
            self._parent_ids = value.splitlines()[-1]
        elif name == SVN_PROP_SVK_MERGE:
            if self._parent_ids is None:
                # Only set parents using svk:merge if no 
                # bzr:merge set.
                pass # FIXME 
        elif name.startswith(SVN_PROP_BZR_REVPROP_PREFIX):
            self._revprops[name[len(SVN_PROP_BZR_REVPROP_PREFIX):]] = value
        elif name in (svn.core.SVN_PROP_ENTRY_COMMITTED_DATE,
                      svn.core.SVN_PROP_ENTRY_COMMITTED_REV,
                      svn.core.SVN_PROP_ENTRY_LAST_AUTHOR,
                      svn.core.SVN_PROP_ENTRY_LOCK_TOKEN,
                      svn.core.SVN_PROP_ENTRY_UUID,
                      svn.core.SVN_PROP_EXECUTABLE):
            pass
        elif name.startswith(svn.core.SVN_PROP_WC_PREFIX):
            pass
        else:
            mutter('unsupported file property %r' % name)

    def change_file_prop(self, id, name, value, pool):
        if name == svn.core.SVN_PROP_EXECUTABLE: 
            # Strange, you'd expect executable to match svn.core.SVN_PROP_EXECUTABLE_VALUE, but that's not how SVN behaves.
            self.is_executable = (value != None)
        elif (name == svn.core.SVN_PROP_SPECIAL):
            self.is_symlink = (value != None)
        elif name == svn.core.SVN_PROP_ENTRY_COMMITTED_REV:
            self.last_file_rev = int(value)
        elif name in (svn.core.SVN_PROP_ENTRY_COMMITTED_DATE,
                      svn.core.SVN_PROP_ENTRY_LAST_AUTHOR,
                      svn.core.SVN_PROP_ENTRY_LOCK_TOKEN,
                      svn.core.SVN_PROP_ENTRY_UUID,
                      svn.core.SVN_PROP_MIME_TYPE):
            pass
        elif name.startswith(svn.core.SVN_PROP_WC_PREFIX):
            pass
        else:
            mutter('unsupported file property %r' % name)

    def add_file(self, path, parent_id, copyfrom_path, copyfrom_revnum, baton):
        self.is_symlink = False
        self.is_executable = None
        self.file_data = ""
        self.file_parents = []
        self.file_stream = None
        return path

    def open_file(self, path, parent_id, base_revnum, pool):
        base_file_id, base_revid = self.source.path_to_file_id(base_revnum, os.path.join(self.parent_branch, path))
        file_id, revid = self.id_map[path]
        self.is_executable = None
        self.is_symlink = (self.inventory[base_file_id].kind == 'symlink')
        file_weave = self.weave_store.get_weave_or_empty(base_file_id, self.transact)
        self.file_data = file_weave.get_text(base_revid)
        self.file_stream = None
        if file_id == base_file_id:
            self.file_parents = [base_revid]
        else:
            # Replace
            del self.inventory[base_file_id]
            self.file_parents = []
        return path

    def close_file(self, path, checksum):
        if self.file_stream is not None:
            self.file_stream.seek(0)
            lines = osutils.split_lines(self.file_stream.read())
        else:
            # Data didn't change or file is new
            lines = osutils.split_lines(self.file_data)

        actual_checksum = md5_strings(lines)
        assert checksum is None or checksum == actual_checksum

        file_id, revision_id = self.id_map[path]
        file_weave = self.weave_store.get_weave_or_empty(file_id, self.transact)
        if not file_weave.has_version(revision_id):
            file_weave.add_lines(revision_id, self.file_parents, lines)

        if file_id in self.inventory:
            ie = self.inventory[file_id]
        elif self.is_symlink:
            ie = self.inventory.add_path(path, 'symlink', file_id)
        else:
            ie = self.inventory.add_path(path, 'file', file_id)
        ie.revision = revision_id

        if self.is_symlink:
            ie.symlink_target = lines[0][len("link "):]
            ie.text_sha1 = None
            ie.text_size = None
            ie.text_id = None
        else:
            ie.text_sha1 = osutils.sha_strings(lines)
            ie.text_size = sum(map(len, lines))
            if self.is_executable is not None:
                ie.executable = self.is_executable

        self.file_stream = None

    def close_edit(self):
        rev = self._get_revision(self.revid)
        self.inventory.revision_id = self.revid
        rev.inventory_sha1 = osutils.sha_string(
            bzrlib.xml5.serializer_v5.write_inventory_to_string(
                self.inventory))
        self.target.add_revision(self.revid, rev, self.inventory)
        self.pool.destroy()

    def abort_edit(self):
        pass

    def apply_textdelta(self, file_id, base_checksum):
        actual_checksum = md5.new(self.file_data).hexdigest(),
        assert (base_checksum is None or base_checksum == actual_checksum,
            "base checksum mismatch: %r != %r" % (base_checksum, actual_checksum))
        self.file_stream = StringIO()
        return apply_txdelta_handler(StringIO(self.file_data), self.file_stream, self.pool)


class InterSvnRepository(InterRepository):
    """Svn to any repository actions."""

    _matching_repo_format = SvnRepositoryFormat()
    """The format to test with."""

    @needs_write_lock
    def copy_content(self, revision_id=None, basis=None, pb=ProgressBar()):
        """See InterRepository.copy_content."""
        # Dictionary with paths as keys, revnums as values

        # Loop over all the revnums until revision_id
        # (or youngest_revnum) and call self.target.add_revision() 
        # or self.target.add_inventory() each time
        if revision_id is None:
            path = None
            until_revnum = self.source._latest_revnum
        else:
            (path, until_revnum) = self.source.parse_revision_id(revision_id)

        repos_root = self.source.transport.get_repos_root()
        
        # first, figure out what revisions need to be fetched
        needed = []
        parents = {}
        prev_revid = None
        if path is None:
            it = self.source.follow_history(until_revnum)
        else:
            it = self.source.follow_branch_history(path, until_revnum)
        for (branch, changes, revnum) in it:
            revid = self.source.generate_revision_id(revnum, branch)

            if prev_revid is not None:
                parents[prev_revid] = revid

            prev_revid = revid

            if not self.target.has_revision(revid):
                needed.append((branch, revnum, revid, changes))

        parents[prev_revid] = None

        num = 0
        needed.reverse()
        prev_revid = None
        transport = self.source.transport
        for (branch, revnum, revid, changes) in needed:
            if pb is not None:
                pb.update('copying revision', num+1, len(needed)+1)
            num += 1

            parent_revid = parents[revid]

            if parent_revid is not None:
                (parent_branch, parent_revnum) = self.source.parse_revision_id(parent_revid)
            else:
                parent_revnum = 0
                parent_branch = None

            if parent_revid is None:
                # if there is no parent id, that means this is the 
                # first revision on this branch
                id_map = self.source.get_fileid_map(revnum, branch)
                parent_id_map = None
                parent_inv = Inventory(root_id=None)
            elif prev_revid != parent_revid:
                parent_id_map = self.source.get_fileid_map(parent_revnum, parent_branch)
                id_map = self.source.get_fileid_map(revnum, branch)
                parent_inv = self.target.get_inventory(parent_revid)
            else:
                parent_id_map = copy(id_map)
                self.source.transform_fileid_map(self.source.uuid, 
                                        revnum, branch, 
                                        changes, id_map, 
                                        # FIXME: use information received in editor
                                        self.source.revision_fileid_renames(revid))
                parent_inv = prev_inv

            editor = RevisionBuildEditor(self.source, self.target, branch, 
                                         revnum, parent_inv, revid, 
                                     self.source._log.get_revision_info(revnum),
                                     id_map, parent_branch, parent_id_map)

            pool = Pool()
            edit, edit_baton = svn.delta.make_editor(editor, pool)

            if parent_branch is None:
                transport.reparent(repos_root)
            else:
                transport.reparent("%s/%s" % (repos_root, parent_branch))
            if parent_branch != branch:
                switch_url = "%s/%s" % (repos_root, branch)
                reporter, reporter_baton = transport.do_switch(
                           revnum, "", True, 
                           switch_url, edit, edit_baton, pool)
            else:
                reporter, reporter_baton = transport.do_update(
                           revnum, "", True, edit, edit_baton, pool)

            # Report status of existing paths
            svn.ra.reporter2_invoke_set_path(reporter, reporter_baton, 
                "", parent_revnum, False, None, pool)

            transport.lock()
            svn.ra.reporter2_invoke_finish_report(reporter, reporter_baton, pool)
            transport.unlock()

            prev_inv = editor.inventory
            prev_revid = revid

            pool.destroy()

        if pb is not None:
            pb.clear()

        self.source.transport.reparent(repos_root)

    @needs_write_lock
    def fetch(self, revision_id=None, pb=ProgressBar()):
        """Fetch revisions. """
        self.copy_content(revision_id=revision_id, pb=pb)

    @staticmethod
    def is_compatible(source, target):
        """Be compatible with SvnRepository."""
        # FIXME: Also check target uses VersionedFile
        return isinstance(source, SvnRepository)


<|MERGE_RESOLUTION|>--- conflicted
+++ resolved
@@ -45,12 +45,8 @@
     def __init__(self, source, target, branch_path, revnum, prev_inventory, 
                  revid, svn_revprops, id_map, parent_branch, parent_id_map):
         self.branch_path = branch_path
-<<<<<<< HEAD
-        self.inventory = copy(prev_inventory)
+        self.inventory = prev_inventory
         assert self.inventory.root is None or revnum > 0
-=======
-        self.inventory = prev_inventory
->>>>>>> a732f1d1
         self.revid = revid
         self.revnum = revnum
         mutter('idmap for %r %r' % (revid, id_map))
