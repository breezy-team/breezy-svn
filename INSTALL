Installation
------------

Requirements
~~~~~~~~~~~~

Bazaar
^^^^^^

You will need a recent version of Bazaar, usually the release of Bazaar 
released in the same month as the release of bzr-svn you are using. bzr-svn 
will warn if the Bazaar release used is too old or too new.

SQLite
^^^^^^

If you are using Python 2.4, you will need to have the pysqlite module 
installed.  Python 2.5 and higher have sqlite support built in. 

Subversion development files
^^^^^^^^^^^^^^^^^^^^^^^^^^^^

You need the Subversion libraries, including the development files. This should
be readily packaged for most platforms. The package name for Debian 
and Debian-based distributions such as Ubuntu is ``libsvn-dev``. 

bzr-rebase
^^^^^^^^^^

In order to be able to use the ``svn-upgrade`` command (for those 
who used versions of bzr-svn older than 0.4.0), you will need the `bzr-rebase`_ 
plugin.

.. _bzr-rebase: http://bazaar-vcs.org/Rebase

Building
~~~~~~~~

Simply place this directory in ~/.bazaar/plugins and you should be able 
to check out branches from Subversion using bzr. Make sure the directory 
name is 'svn'. The plugin has to be built as well by running ``make``.

Packages
~~~~~~~~

Instead of installing the plugin yourself, you can also install a prepackaged 
version of it for your platform.

Windows Setup
^^^^^^^^^^^^^
An unofficial bzr-svn installer for Win32 as well as an unofficial, patched build of Python-Subversion for Windows can be found at http://d5190871.u44.websitesource.net/bzr/.  This package can be used with the Python-based installer or the standalone installation of Bazaar.

Debian/Ubuntu GNU/Linux
^^^^^^^^^^^^^^^^^^^^^^^
Debian/Ubuntu packages are available from `Jelmer's Debian repository`_. 

.. _Jelmer's Debian repository: http://samba.org/~jelmer/debian/

Ubuntu's in-development release and Debian sid usually also contain the latest release.

GoboLinux
^^^^^^^^^
GoboLinux includes `a recipe <http://recipes.gobolinux.org/r/?list=BZR-SVN>`_ for bzr-svn.

OpenSuse Linux
^^^^^^^^^^^^^^
OpenSuse packages created by Michael Wolf are available from http://download.opensuse.org/repositories/home:/maw:/bzr/

Gentoo Linux
^^^^^^^^^^^^
An unofficial Gentoo overlay containing the patches for Subversion versions 1.3 and 1.4, plus a bzr-svn ebuild are hosted on launchpad at https://launchpad.net/bzr-gentoo-overlay/.

Mac OS X
^^^^^^^^

Download the latest Subversion DMG from: http://svnbinaries.open.collab.net/servlets/ProjectDocumentList

<<<<<<< HEAD
bzr-svn DMGs can be found on the bzr-svn download page on Launchpad.
=======
bzr-svn DMG packages can be found in bzr-svn launchpad page.

bzr-svn is now also available in MacPorts, and can be installed with: $ sudo port install bzr-svn
>>>>>>> 3e6301cb

..
	vim: ft=rest<|MERGE_RESOLUTION|>--- conflicted
+++ resolved
@@ -75,13 +75,11 @@
 
 Download the latest Subversion DMG from: http://svnbinaries.open.collab.net/servlets/ProjectDocumentList
 
-<<<<<<< HEAD
 bzr-svn DMGs can be found on the bzr-svn download page on Launchpad.
-=======
-bzr-svn DMG packages can be found in bzr-svn launchpad page.
 
-bzr-svn is now also available in MacPorts, and can be installed with: $ sudo port install bzr-svn
->>>>>>> 3e6301cb
+bzr-svn is now also available in MacPorts, and can be installed with::
+
+  $ sudo port install bzr-svn
 
 ..
 	vim: ft=rest