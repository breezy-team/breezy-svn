--- conflicted
+++ resolved
@@ -33,11 +33,6 @@
 from bzrlib.plugins.svn.mapping3.scheme import TrunkBranchingScheme, NoBranchingScheme
 from bzrlib.plugins.svn.tests import TestCaseWithSubversionRepository
 
-<<<<<<< HEAD
-from bzrlib.plugins.svn import repos
-
-=======
->>>>>>> 7d88f0da
 class TestLoadDumpfile(TestCaseInTempDir):
     def test_loaddumpfile(self):
         dumpfile = os.path.join(self.test_dir, "dumpfile")
@@ -57,15 +52,9 @@
 PROPS-END
 """)
         load_dumpfile(dumpfile, "d")
-<<<<<<< HEAD
-        r = repos.Repository("d")
-        self.assertEqual("6987ef2d-cd6b-461f-9991-6f1abef3bd59", 
-                r.fs().get_uuid())
-=======
         fs = repos.Repository("d").fs()
         self.assertEqual("6987ef2d-cd6b-461f-9991-6f1abef3bd59", 
                 fs.get_uuid())
->>>>>>> 7d88f0da
 
     def test_loaddumpfile_invalid(self):
         dumpfile = os.path.join(self.test_dir, "dumpfile")
