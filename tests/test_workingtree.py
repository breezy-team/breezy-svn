--- conflicted
+++ resolved
@@ -334,19 +334,8 @@
         repos_url = self.make_client('a', 'dc')
         self.build_tree({"dc/bl": "data"})
         tree = self.open_checkout("dc")
-<<<<<<< HEAD
-        self.assertEqual([], tree.pending_merges())
-
-    def test_get_parent_ids(self):
-        self.make_client('a', 'dc')
-        self.build_tree({"dc/bl": "data"})
-        tree = self.open_checkout("dc")
-        self.assertEqual([Branch.open('a').last_revision()], tree.get_parent_ids()) 
-
-=======
         self.assertEqual([Branch.open(repos_url).last_revision()], tree.get_parent_ids())
  
->>>>>>> 4524e5a9
     def test_delta(self):
         self.make_client('a', 'dc')
         self.build_tree({"dc/bl": "data"})
