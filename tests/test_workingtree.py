--- conflicted
+++ resolved
@@ -22,12 +22,8 @@
 from bzrlib.errors import NoSuchFile, OutOfDateTree, NotBranchError
 from bzrlib.inventory import Inventory
 from bzrlib.osutils import has_symlinks, supports_executable
-<<<<<<< HEAD
-from bzrlib.tests import TestCase
-=======
 from bzrlib.repository import Repository
 from bzrlib.tests import KnownFailure, TestCase
->>>>>>> 6df70198
 from bzrlib.trace import mutter
 from bzrlib.workingtree import WorkingTree
 
