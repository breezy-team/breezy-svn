# Copyright (C) 2006 Jelmer Vernooij <jelmer@samba.org>

# This program is free software; you can redistribute it and/or modify
# it under the terms of the GNU General Public License as published by
# the Free Software Foundation; either version 2 of the License, or
# (at your option) any later version.

# This program is distributed in the hope that it will be useful,
# but WITHOUT ANY WARRANTY; without even the implied warranty of
# MERCHANTABILITY or FITNESS FOR A PARTICULAR PURPOSE.  See the
# GNU General Public License for more details.

# You should have received a copy of the GNU General Public License
# along with this program; if not, write to the Free Software
# Foundation, Inc., 59 Temple Place, Suite 330, Boston, MA  02111-1307  USA

from bzrlib.bzrdir import BzrDir
from bzrlib.errors import NoSuchFile
from bzrlib.inventory import Inventory
from bzrlib.trace import mutter
from bzrlib.workingtree import WorkingTree

import svn.core
import svn.wc

import os

from fileids import generate_svn_file_id
from repository import MAPPING_VERSION
from tests import TestCaseWithSubversionRepository, RENAMES

class TestWorkingTree(TestCaseWithSubversionRepository):
    def test_add_duplicate(self):
        self.make_client('a', 'dc')
        self.build_tree({"dc/bl": "data"})
        self.client_add("dc/bl")
        tree = self.open_checkout("dc")
        tree.add(["bl"])

    def test_add_unexisting(self):
        self.make_client('a', 'dc')
        tree = self.open_checkout("dc")
        self.assertRaises(NoSuchFile, tree.add, ["bl"])

    def test_add(self):
        self.make_client('a', 'dc')
        self.build_tree({"dc/bl": "data"})
        tree = self.open_checkout("dc")
        tree.add(["bl"])

        inv = tree.read_working_inventory()
        self.assertIsInstance(inv, Inventory)
        self.assertTrue(inv.has_filename("bl"))
        self.assertFalse(inv.has_filename("aa"))

    def test_add_nolist(self):
        self.make_client('a', 'dc')
        self.build_tree({"dc/bl": "data"})
        tree = self.open_checkout("dc")
        tree.add("bl")

        inv = tree.read_working_inventory()
        self.assertIsInstance(inv, Inventory)
        self.assertTrue(inv.has_filename("bl"))
        self.assertFalse(inv.has_filename("aa"))

    def test_add_nolist_withid(self):
        self.make_client('a', 'dc')
        self.build_tree({"dc/bl": "data"})
        tree = self.open_checkout("dc")
        tree.add("bl", "bloe")

        inv = tree.read_working_inventory()
        self.assertIsInstance(inv, Inventory)
        self.assertTrue(inv.has_filename("bl"))
        self.assertFalse(inv.has_filename("aa"))
        self.assertEqual("bloe", tree.inventory.path2id("bl"))

    def test_add_not_recursive(self):
        self.make_client('a', 'dc')
        self.build_tree({"dc/bl/file": "data"})
        tree = self.open_checkout("dc")
        tree.add(["bl"])

        tree = WorkingTree.open("dc")
        self.assertTrue(tree.inventory.has_filename("bl"))
        self.assertFalse(tree.inventory.has_filename("bl/file"))

    def test_add_nested(self):
        self.make_client('a', 'dc')
        self.build_tree({"dc/bl/file": "data"})
        tree = self.open_checkout("dc")
        tree.add(["bl", "bl/file"])

        tree = WorkingTree.open("dc")
        self.assertTrue(tree.inventory.has_filename("bl"))
        self.assertTrue(tree.inventory.has_filename("bl/file"))

    def test_lock_write(self):
        self.make_client('a', 'dc')
        tree = self.open_checkout("dc")
        tree.lock_write()

    def test_lock_read(self):
        self.make_client('a', 'dc')
        tree = self.open_checkout("dc")
        tree.lock_read()

    def test_unlock(self):
        self.make_client('a', 'dc')
        tree = self.open_checkout("dc")
        tree.unlock()

    def test_get_ignore_list_empty(self):
        self.make_client('a', 'dc')
        tree = self.open_checkout("dc")
        self.assertEqual([".svn"] + svn.core.SVN_CONFIG_DEFAULT_GLOBAL_IGNORES.split(" "), tree.get_ignore_list())

    def test_get_ignore_list_onelevel(self):
        self.make_client('a', 'dc')
        self.client_set_prop("dc", "svn:ignore", "*.d\n*.c\n")
        tree = self.open_checkout("dc")
        self.assertEqual([".svn"] + svn.core.SVN_CONFIG_DEFAULT_GLOBAL_IGNORES.split(" ") + ["./*.d", "./*.c"], tree.get_ignore_list())

    def test_get_ignore_list_morelevel(self):
        self.make_client('a', 'dc')
        self.client_set_prop("dc", "svn:ignore", "*.d\n*.c\n")
        self.build_tree({'dc/x': None})
        self.client_add("dc/x")
        self.client_set_prop("dc/x", "svn:ignore", "*.e\n")
        tree = self.open_checkout("dc")
        self.assertEqual([".svn"] + svn.core.SVN_CONFIG_DEFAULT_GLOBAL_IGNORES.split(" ") + ["./*.d", "./*.c", "./x/*.e"], tree.get_ignore_list())

    def test_add_reopen(self):
        self.make_client('a', 'dc')
        self.build_tree({"dc/bl": "data"})
        tree = self.open_checkout("dc")
        tree.add(["bl"])

        inv = WorkingTree.open("dc").read_working_inventory()
        self.assertTrue(inv.has_filename("bl"))

    def test_remove(self):
        self.make_client('a', 'dc')
        self.build_tree({"dc/bl": "data"})
        tree = self.open_checkout("dc")
        tree.add(["bl"])
        tree.remove(["bl"])
        inv = tree.read_working_inventory()
        self.assertFalse(inv.has_filename("bl"))

    def test_remove_dup(self):
        self.make_client('a', 'dc')
        self.build_tree({"dc/bl": "data"})
        tree = self.open_checkout("dc")
        tree.add(["bl"])
        os.remove("dc/bl")
        inv = tree.read_working_inventory()
        self.assertFalse(inv.has_filename("bl"))

    def test_is_control_file(self):
        self.make_client('a', 'dc')
        tree = self.open_checkout("dc")
        self.assertTrue(tree.is_control_filename(".svn"))
        self.assertFalse(tree.is_control_filename(".bzr"))

    def notest_revert(self):
        self.make_client('a', 'dc')
        self.build_tree({"dc/bl": "data"})
        self.client_add("dc/bl")
        self.client_commit("dc", "Bla")
        self.client_update("dc")
        tree = WorkingTree.open("dc")
        os.remove("dc/bl")
        tree.revert(["bl"])
        self.assertEqual("data", open('dc/bl').read())

    def test_rename_one(self):
        self.make_client('a', 'dc')
        self.build_tree({"dc/bl": "data"})
        self.client_add("dc/bl")
        self.client_commit("dc", "Bla")
        tree = self.open_checkout("dc")
        tree.rename_one("bl", "bloe")
        
        basis_inv = tree.basis_tree().inventory
        inv = tree.read_working_inventory()
        self.assertFalse(inv.has_filename("bl"))
        self.assertTrue(inv.has_filename("bloe"))
        self.assertEqual(basis_inv.path2id("bl"), 
                         inv.path2id("bloe"))
        self.assertIs(None, inv.path2id("bl"))
        self.assertIs(None, basis_inv.path2id("bloe"))

    def test_empty_basis_tree(self):
        self.make_client('a', 'dc')
        wt = self.open_checkout("dc")
        self.assertEqual(wt.branch.generate_revision_id(0), 
                         wt.basis_tree().inventory.revision_id)
        inv = Inventory()
        root_id = generate_svn_file_id(wt.branch.repository.uuid, 0, "", "")
        inv.revision_id = wt.branch.generate_revision_id(0)
        inv.add_path('', 'directory', root_id).revision = inv.revision_id
                              
        self.assertEqual(inv, wt.basis_tree().inventory)

    def test_basis_tree(self):
        self.make_client('a', 'dc')
        self.build_tree({"dc/bl": "data"})
        self.client_add("dc/bl")
        self.client_commit("dc", "Bla")
        self.client_update("dc")
        tree = self.open_checkout("dc")
        self.assertEqual(
            tree.branch.generate_revision_id(1),
            tree.basis_tree().get_revision_id())

    def test_move(self):
        self.make_client('a', 'dc')
        self.build_tree({"dc/bl": "data", "dc/a": "data2", "dc/dir": None})
        self.client_add("dc/bl")
        self.client_add("dc/a")
        self.client_add("dc/dir")
        self.client_commit("dc", "Bla")
        tree = self.open_checkout("dc")
        tree.move(["bl", "a"], "dir")
        
        basis_inv = tree.basis_tree().inventory
        inv = tree.read_working_inventory()
        self.assertFalse(inv.has_filename("bl"))
        self.assertFalse(inv.has_filename("a"))
        self.assertTrue(inv.has_filename("dir/bl"))
        self.assertTrue(inv.has_filename("dir/a"))
        mutter('basis: %r' % basis_inv.entries())
        mutter('working: %r' % inv.entries())
        if RENAMES:
            self.assertEqual(basis_inv.path2id("bl"), 
                             inv.path2id("dir/bl"))
            self.assertEqual(basis_inv.path2id("a"), 
                            inv.path2id("dir/a"))
        self.assertFalse(inv.has_filename("bl"))
        self.assertFalse(basis_inv.has_filename("dir/bl"))

    def test_pending_merges_empty(self):
        self.make_client('a', 'dc')
        self.build_tree({"dc/bl": "data"})
        tree = self.open_checkout("dc")
        self.assertEqual([], tree.pending_merges())
 
    def test_delta(self):
        self.make_client('a', 'dc')
        self.build_tree({"dc/bl": "data"})
        self.client_add("dc/bl")
        self.build_tree({"dc/bl": "data"})
        self.client_commit("dc", "Bla")
        self.build_tree({"dc/bl": "data2"})
<<<<<<< HEAD
        tree = self.open_checkout("dc")
        basis = tree.basis_tree()
=======
        tree = WorkingTree.open("dc")
        tree.basis_tree()
>>>>>>> 3988d7b4
        delta = tree.changes_from(tree.basis_tree())
        self.assertEqual("bl", delta.modified[0][0])
 
    def test_working_inventory(self):
        self.make_client('a', 'dc')
        self.build_tree({"dc/bl": "data", "dc/foo/bar": "bla", "dc/foo/bla": "aa"})
        self.client_add("dc/bl")
        self.client_add("dc/foo")
        self.client_commit("dc", "bla")
        self.build_tree({"dc/test": "data"})
        self.client_add("dc/test")
        tree = self.open_checkout("dc")
        inv = tree.read_working_inventory()
        self.assertEqual(inv.path2id(""), inv.root.file_id)
        self.assertTrue(inv.path2id("foo") != "")
        self.assertTrue(inv.has_filename("bl"))
        self.assertTrue(inv.has_filename("foo"))
        self.assertTrue(inv.has_filename("foo/bar"))
        self.assertTrue(inv.has_filename("test"))

    def test_ignore_list(self):
        self.make_client('a', 'dc')
        self.build_tree({"dc/bl": None})
        self.client_add("dc/bl")
        self.client_set_prop("dc/bl", "svn:ignore", "test.*\n")
        self.client_commit("dc", "bla")
        self.client_set_prop("dc", "svn:ignore", "foo\nbar\n")

        tree = self.open_checkout("dc")
        ignorelist = tree.get_ignore_list()
        self.assertTrue("./bl/test.*" in ignorelist)
        self.assertTrue("./foo" in ignorelist)
        self.assertTrue("./bar" in ignorelist)

    def test_is_ignored(self):
        self.make_client('a', 'dc')
        self.build_tree({"dc/bl": None})
        self.client_add("dc/bl")
        self.client_set_prop("dc/bl", "svn:ignore", "test.*\n")
        self.client_commit("dc", "bla")
        self.client_set_prop("dc", "svn:ignore", "foo\nbar\n")

        tree = self.open_checkout("dc")
        self.assertTrue(tree.is_ignored("bl/test.foo"))
        self.assertFalse(tree.is_ignored("bl/notignored"))
        self.assertTrue(tree.is_ignored("foo"))
        self.assertTrue(tree.is_ignored("bar"))
        self.assertFalse(tree.is_ignored("alsonotignored"))

    def test_ignore_controldir(self):
        self.make_client('a', 'dc')
        tree = self.open_checkout("dc")
        self.assertEqual([], list(tree.unknowns()))

    def test_unknowns(self):
        self.make_client('a', 'dc')
        self.build_tree({"dc/bl": None})

        tree = self.open_checkout("dc")
        self.assertEqual(['bl'], list(tree.unknowns()))

    def test_unknown_not_added(self):
        self.make_client('a', 'dc')
        self.build_tree({"dc/bl": None})

        tree = self.open_checkout("dc")
        self.assertFalse(tree.inventory.has_filename("bl"))

    def test_extras(self):
        self.make_client('a', 'dc')
        self.build_tree({"dc/bl": None})

        tree = self.open_checkout("dc")
        self.assertEqual(['.svn', 'bl'], list(tree.extras()))

    def test_executable(self):
        self.make_client('a', 'dc')
        self.build_tree({"dc/bla": "data"})
        self.client_add("dc/bla")
        self.client_set_prop("dc/bla", "svn:executable", "*")
        tree = self.open_checkout("dc")
        inv = tree.read_working_inventory()
        self.assertTrue(inv[inv.path2id("bla")].executable)

    def test_symlink(self):
        self.make_client('a', 'dc')
        os.symlink("target", "dc/bla")
        self.client_add("dc/bla")
        tree = self.open_checkout("dc")
        inv = tree.read_working_inventory()
        self.assertEqual('symlink', inv[inv.path2id("bla")].kind)
        self.assertEqual("target", inv[inv.path2id("bla")].symlink_target)

    def test_pending_merges(self):
        self.make_client('a', 'dc')
        self.build_tree({"dc/bl": None})

        tree = self.open_checkout("dc")
        tree.set_pending_merges(["a", "c"])
        self.assertEqual(["a", "c"], tree.pending_merges())
        tree.set_pending_merges([])
        self.assertEqual([], tree.pending_merges())

    def test_set_pending_merges_prop(self):
        self.make_client('a', 'dc')
        self.build_tree({"dc/bl": None})
        self.client_add("dc/bl")
        
        tree = self.open_checkout("dc")
        tree.set_pending_merges([
            "svn-v%d:1@a-uuid-foo-branch%%2fpath" % MAPPING_VERSION, "c"])
        self.assertEqual(
                "svn-v%d:1@a-uuid-foo-branch%%2fpath\tc\n" % MAPPING_VERSION, 
                self.client_get_prop("dc", "bzr:merge"))

    def test_set_pending_merges_svk(self):
        self.make_client('a', 'dc')
        self.build_tree({"dc/bl": None})
        self.client_add("dc/bl")
        
        tree = self.open_checkout("dc")
        tree.set_pending_merges([
            "svn-v%d-undefined:a-uuid-foo:branch%%2fpath:1" % MAPPING_VERSION, "c"])
        self.assertEqual("a-uuid-foo:/branch/path:1\n", 
                         self.client_get_prop("dc", "svk:merge"))

    def test_commit_callback(self):
        self.make_client('a', 'dc')
        self.build_tree({"dc/bl": "data"})
        self.client_add("dc/bl")
<<<<<<< HEAD
        tree = self.open_checkout("dc")
        orig_tree = tree.basis_tree()
=======
        tree = WorkingTree.open("dc")
        tree.basis_tree()
>>>>>>> 3988d7b4
        tree.commit(message_callback=lambda x: "data")

    def test_commit_callback_unicode(self):
        self.make_client('a', 'dc')
        self.build_tree({"dc/bl": "data"})
        self.client_add("dc/bl")
<<<<<<< HEAD
        tree = self.open_checkout("dc")
        orig_tree = tree.basis_tree()
=======
        tree = WorkingTree.open("dc")
        tree.basis_tree()
>>>>>>> 3988d7b4
        tree.commit(message_callback=lambda x: u"data")

    def test_commit_message_unicode(self):
        self.make_client('a', 'dc')
        self.build_tree({"dc/bl": "data"})
        self.client_add("dc/bl")
        tree = self.open_checkout("dc")
        orig_tree = tree.basis_tree()
        tree.commit(message=u"data")

    def test_commit_nested(self):
        repos_url = self.make_client('a', 'dc')
        self.build_tree({"dc/branches/foobranch/file": "data"})
        self.client_add("dc/branches")
        self.client_commit("dc", "initial changes")
        self.make_checkout(repos_url + "/branches/foobranch", "de")
        tree = self.open_checkout("de")
        self.build_tree({'de/file': "foo"})
        tree.basis_tree()
        tree.commit(message="data")

    def test_update_after_commit(self):
        self.make_client('a', 'dc')
        self.build_tree({"dc/bl": "data"})
        self.client_add("dc/bl")
        tree = self.open_checkout("dc")
        orig_tree = tree.basis_tree()
        tree.commit(message="data")
        self.assertEqual(
                tree.branch.generate_revision_id(1),
                tree.basis_tree().get_revision_id())
        delta = tree.basis_tree().changes_from(orig_tree)
        self.assertTrue(delta.has_changed())
        tree = WorkingTree.open("dc")
        delta = tree.basis_tree().changes_from(tree)
        self.assertEqual(
             tree.branch.generate_revision_id(1),
             tree.basis_tree().get_revision_id())
        self.assertFalse(delta.has_changed())

    def test_status(self):
        self.make_client('a', 'dc')
        tree = self.open_checkout("dc")
        self.assertTrue(os.path.exists("dc/.svn"))
        self.assertFalse(os.path.exists("dc/.bzr"))
        tree.read_working_inventory()

    def test_status_bzrdir(self):
        self.make_client('a', 'dc')
        bzrdir = self.open_checkout_bzrdir("dc")
        self.assertTrue(os.path.exists("dc/.svn"))
        self.assertTrue(not os.path.exists("dc/.bzr"))
        bzrdir.open_workingtree()

    def test_file_id_consistent(self):
        self.make_client('a', 'dc')
        self.build_tree({'dc/file': 'data'})
        tree = self.open_checkout("dc")
        tree.add(["file"])
        oldid = tree.inventory.path2id("file")
        tree = WorkingTree.open("dc")
        newid = tree.inventory.path2id("file")
        self.assertEqual(oldid, newid)

    def test_file_id_kept(self):
        self.make_client('a', 'dc')
        self.build_tree({'dc/file': 'data'})
        tree = self.open_checkout("dc")
        tree.add(["file"], ["fooid"])
        self.assertEqual("fooid", tree.inventory.path2id("file"))
        tree = WorkingTree.open("dc")
        self.assertEqual("fooid", tree.inventory.path2id("file"))

    def test_file_rename_id(self):
        self.make_client('a', 'dc')
        self.build_tree({'dc/file': 'data'})
        tree = self.open_checkout("dc")
        tree.add(["file"], ["fooid"])
        tree.commit("msg")
        tree.rename_one("file", "file2")
        self.assertEqual(None, tree.inventory.path2id("file"))
        self.assertEqual("fooid", tree.inventory.path2id("file2"))
        tree = WorkingTree.open("dc")
        self.assertEqual("fooid", tree.inventory.path2id("file2"))

    def test_file_id_kept_2(self):
        self.make_client('a', 'dc')
        self.build_tree({'dc/file': 'data', 'dc/other': 'blaid'})
        tree = self.open_checkout("dc")
        tree.add(["file", "other"], ["fooid", "blaid"])
        self.assertEqual("fooid", tree.inventory.path2id("file"))
        self.assertEqual("blaid", tree.inventory.path2id("other"))

    def test_file_remove_id(self):
        self.make_client('a', 'dc')
        self.build_tree({'dc/file': 'data'})
        tree = self.open_checkout("dc")
        tree.add(["file"], ["fooid"])
        tree.commit("msg")
        tree.remove(["file"])
        self.assertEqual(None, tree.inventory.path2id("file"))
        tree = WorkingTree.open("dc")
        self.assertEqual(None, tree.inventory.path2id("file"))

    def test_file_move_id(self):
        self.make_client('a', 'dc')
        self.build_tree({'dc/file': 'data', 'dc/dir': None})
        tree = self.open_checkout("dc")
        tree.add(["file", "dir"], ["fooid", "blaid"])
        tree.commit("msg")
        tree.move(["file"], "dir")
        self.assertEqual(None, tree.inventory.path2id("file"))
        self.assertEqual("fooid", tree.inventory.path2id("dir/file"))
        tree = WorkingTree.open("dc")
        self.assertEqual(None, tree.inventory.path2id("file"))
        self.assertEqual("fooid", tree.inventory.path2id("dir/file"))

    def test_escaped_char_filename(self):
        self.make_client('a', 'dc')
        self.build_tree({'dc/file with spaces': 'data'})
        tree = self.open_checkout("dc")
        tree.add(["file with spaces"], ["fooid"])
        tree.commit("msg")
        self.assertEqual("fooid", tree.inventory.path2id("file with spaces"))

    def test_get_branch_nick(self):
        self.make_client('a', 'dc')
        self.build_tree({'dc/some strange file': 'data'})
        tree = self.open_checkout("dc")
        tree.add(["some strange file"])
        tree.commit("message")
        self.assertEqual(None, tree.branch.nick)
<|MERGE_RESOLUTION|>--- conflicted
+++ resolved
@@ -254,13 +254,8 @@
         self.build_tree({"dc/bl": "data"})
         self.client_commit("dc", "Bla")
         self.build_tree({"dc/bl": "data2"})
-<<<<<<< HEAD
-        tree = self.open_checkout("dc")
-        basis = tree.basis_tree()
-=======
-        tree = WorkingTree.open("dc")
+        tree = self.open_checkout("dc")
         tree.basis_tree()
->>>>>>> 3988d7b4
         delta = tree.changes_from(tree.basis_tree())
         self.assertEqual("bl", delta.modified[0][0])
  
@@ -391,26 +386,16 @@
         self.make_client('a', 'dc')
         self.build_tree({"dc/bl": "data"})
         self.client_add("dc/bl")
-<<<<<<< HEAD
-        tree = self.open_checkout("dc")
-        orig_tree = tree.basis_tree()
-=======
-        tree = WorkingTree.open("dc")
+        tree = self.open_checkout("dc")
         tree.basis_tree()
->>>>>>> 3988d7b4
         tree.commit(message_callback=lambda x: "data")
 
     def test_commit_callback_unicode(self):
         self.make_client('a', 'dc')
         self.build_tree({"dc/bl": "data"})
         self.client_add("dc/bl")
-<<<<<<< HEAD
-        tree = self.open_checkout("dc")
-        orig_tree = tree.basis_tree()
-=======
-        tree = WorkingTree.open("dc")
+        tree = self.open_checkout("dc")
         tree.basis_tree()
->>>>>>> 3988d7b4
         tree.commit(message_callback=lambda x: u"data")
 
     def test_commit_message_unicode(self):
