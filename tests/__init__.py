--- conflicted
+++ resolved
@@ -25,141 +25,17 @@
 from bzrlib.trace import mutter
 from bzrlib.workingtree import WorkingTree
 
-<<<<<<< HEAD
-from bzrlib.plugins.svn import cache
-from subvertpy import delta, ra, repos, delta, client, properties
-from subvertpy.ra import Auth, RemoteAccess
-
-class TestFileEditor(object):
-    def __init__(self, file):
-        self.file = file
-        self.is_closed = False
-
-    def change_prop(self, name, value):
-        self.file.change_prop(name, value)
-
-    def modify(self, contents=None):
-        if contents is None:
-            contents = osutils.rand_chars(100)
-        txdelta = self.file.apply_textdelta()
-        delta.send_stream(StringIO(contents), txdelta)
-
-    def close(self):
-        assert not self.is_closed
-        self.is_closed = True
-        self.file.close()
-
-
-class TestDirEditor(object):
-    def __init__(self, dir, baseurl, revnum):
-        self.dir = dir
-        self.baseurl = baseurl
-        self.revnum = revnum
-        self.is_closed = False
-        self.children = []
-
-    def close_children(self):
-        for c in reversed(self.children):
-            if not c.is_closed:
-                c.close()
-
-    def close(self):
-        assert not self.is_closed
-        self.is_closed = True
-        self.close_children()
-        self.dir.close()
-
-    def change_prop(self, name, value):
-        self.dir.change_prop(name, value)
-
-    def open_dir(self, path):
-        self.close_children()
-        child = TestDirEditor(self.dir.open_directory(path, -1), self.baseurl, self.revnum)
-        self.children.append(child)
-        return child
-
-    def open_file(self, path):
-        self.close_children()
-        child = TestFileEditor(self.dir.open_file(path, -1))
-        self.children.append(child)
-        return child
-
-    def add_dir(self, path, copyfrom_path=None, copyfrom_rev=-1):
-        self.close_children()
-        if copyfrom_path is not None:
-            copyfrom_path = urlutils.join(self.baseurl, copyfrom_path)
-        if copyfrom_path is not None and copyfrom_rev == -1:
-            copyfrom_rev = self.revnum
-        assert (copyfrom_path is None and copyfrom_rev == -1) or \
-               (copyfrom_path is not None and copyfrom_rev > -1)
-        child = TestDirEditor(self.dir.add_directory(path, copyfrom_path, copyfrom_rev), self.baseurl, self.revnum)
-        self.children.append(child)
-        return child
-
-    def add_file(self, path, copyfrom_path=None, copyfrom_rev=-1):
-        self.close_children()
-        if copyfrom_path is not None:
-            copyfrom_path = urlutils.join(self.baseurl, copyfrom_path)
-        if copyfrom_path is not None and copyfrom_rev == -1:
-            copyfrom_rev = self.revnum
-        child = TestFileEditor(self.dir.add_file(path, copyfrom_path, copyfrom_rev))
-        self.children.append(child)
-        return child
-
-    def delete(self, path):
-        self.dir.delete_entry(path)
-
-
-class TestCommitEditor(TestDirEditor):
-    def __init__(self, editor, baseurl, revnum):
-        self.editor = editor
-        TestDirEditor.__init__(self, self.editor.open_root(), baseurl, revnum)
-
-    def close(self):
-        TestDirEditor.close(self)
-        self.editor.close()
-=======
 from bzrlib import osutils, urlutils
 from bzrlib.plugins.svn import cache
->>>>>>> 3a2b15b8
 
 import subvertpy.tests
 
-<<<<<<< HEAD
-class SubversionTestCase(TestCaseInTempDir):
-    """A test case that provides the ability to build Subversion 
-    repositories."""
-
-    def setUp(self):
-        super(SubversionTestCase, self).setUp()
-        self.client_ctx = client.Client()
-        self.client_ctx.auth = Auth([ra.get_simple_provider(), 
-                                     ra.get_username_provider(),
-                                     ra.get_ssl_client_cert_file_provider(),
-                                     ra.get_ssl_client_cert_pw_file_provider(),
-                                     ra.get_ssl_server_trust_file_provider()])
-        self.client_ctx.log_msg_func = self.log_message_func
-        self._old_connect_cachefile = cache.connect_cachefile
-        cache.connect_cachefile = lambda path: cache.sqlite3.connect(":memory:")
-        #self.client_ctx.notify_func = lambda err: mutter("Error: %s" % err)
-
-    def tearDown(self):
-        super(SubversionTestCase, self).tearDown()
-        cache.connect_cachefile = self._old_connect_cachefile
-
-    def log_message_func(self, items):
-        return self.next_message
-
-    def make_repository(self, relpath, allow_revprop_changes=True):
-        """Create a repository.
-=======
 class SubversionTestCase(subvertpy.tests.SubversionTestCase):
 
     def setUp(self):
         super(SubversionTestCase, self).setUp()
         self._old_connect_cachefile = cache.connect_cachefile
         cache.connect_cachefile = lambda path: cache.sqlite3.connect(":memory:")
->>>>>>> 3a2b15b8
 
     def tearDown(self):
         super(SubversionTestCase, self).tearDown()
