# Copyright (C) 2006-2009 Jelmer Vernooij <jelmer@samba.org>

# This program is free software; you can redistribute it and/or modify
# it under the terms of the GNU General Public License as published by
# the Free Software Foundation; either version 2 of the License, or
# (at your option) any later version.

# This program is distributed in the hope that it will be useful,
# but WITHOUT ANY WARRANTY; without even the implied warranty of
# MERCHANTABILITY or FITNESS FOR A PARTICULAR PURPOSE.  See the
# GNU General Public License for more details.

# You should have received a copy of the GNU General Public License
# along with this program; if not, write to the Free Software
# Foundation, Inc., 59 Temple Place, Suite 330, Boston, MA  02111-1307  USA

"""Tests for the bzr-svn plugin."""

from subvertpy import NODE_UNKNOWN
import subvertpy.tests

from bzrlib import osutils
from bzrlib.bzrdir import (
    BzrDir,
    )
from bzrlib.tests import (
    TestCaseInTempDir,
    )
from bzrlib.workingtree import WorkingTree

from bzrlib.plugins.svn import (
    transport as _mod_svn_transport,
    )

from subvertpy.ra import RemoteAccess


class RecordingRemoteAccess(object):
    """Trivial RemoteAccess wrapper that records all activity."""

    busy = property(lambda self: self.actual.busy)
    url = property(lambda self: self.actual.url)

    def __init__(self, *args, **kwargs):
        self.actual = RemoteAccess(*args, **kwargs)

    def check_path(self, path, revnum):
        self.__class__.calls.append(("check-path", (revnum, path)))
        return self.actual.check_path(path, revnum)

    def stat(self, path, revnum):
        self.__class__.calls.append(("stat", (revnum, path)))
        return self.actual.stat(path, revnum)

    def has_capability(self, cap):
        self.__class__.calls.append(("has-capability", (cap,)))
        return self.actual.has_capability(cap)

    def get_uuid(self):
        self.__class__.calls.append(("get-uuid", ()))
        return self.actual.get_uuid()

    def get_repos_root(self):
        self.__class__.calls.append(("get-repos", ()))
        return self.actual.get_repos_root()

    def get_latest_revnum(self):
        self.__class__.calls.append(("get-latest-revnum", ()))
        return self.actual.get_latest_revnum()

    def get_log(self, callback, paths, from_revnum, to_revnum, limit, *args, **kwargs):
        self.__class__.calls.append(("log", (from_revnum, to_revnum, paths, limit)))
        return self.actual.get_log(callback, paths,
                    from_revnum, to_revnum, limit, *args, **kwargs)

    def iter_log(self, paths, from_revnum, to_revnum, limit, *args, **kwargs):
        self.__class__.calls.append(("log", (from_revnum, to_revnum, paths, limit)))
        return self.actual.iter_log(paths,
                    from_revnum, to_revnum, limit, *args, **kwargs)

    def change_rev_prop(self, revnum, name, value):
        self.__class__.calls.append(("change-revprop", (revnum, name, value)))
        return self.actual.change_rev_prop(revnum, name, value)

    def get_dir(self, path, revnum=-1, fields=0):
        self.__class__.calls.append(("get-dir", (path, revnum, fields)))
        return self.actual.get_dir(path, revnum, fields)

    def get_file(self, path, stream, revnum):
        self.__class__.calls.append(("get-file", (path, revnum)))
        return self.actual.get_file(path, stream, revnum)

    def get_file_revs(self, path, start_revnum, end_revnum, handler):
        self.__class__.calls.append(("get-file-revs", (path, start_revnum, end_revnum)))
        return self.actual.get_file_revs(path, start_revnum, end_revnum,
            handler)

    def revprop_list(self, revnum):
        self.__class__.calls.append(("revprop-list", (revnum,)))
        return self.actual.revprop_list(revnum)

    def get_locations(self, path, peg_revnum, revnums):
        self.__class__.calls.append(("get-locations", (path, peg_revnum, revnums)))
        return self.actual.get_locations(path, peg_revnum, revnums)

    def do_update(self, revnum, path, start_empty, editor):
        self.__class__.calls.append(("do-update", (revnum, path, start_empty)))
        return self.actual.do_update(revnum, path, start_empty, editor)

    def do_diff(self, revision_to_update, diff_target, versus_url,
                diff_editor, recurse=True, ignore_ancestry=False, text_deltas=False,
                depth=None):
        self.__class__.calls.append(("diff", (revision_to_update, diff_target,
            versus_url, text_deltas, depth)))
        return self.actual.do_diff(revision_to_update, diff_target, versus_url,
                diff_editor, recurse, ignore_ancestry, text_deltas)

    def do_switch(self, revnum, path, start_empty, to_url, editor):
        self.__class__.calls.append(("switch", (revnum, path, start_empty, to_url)))
        return self.actual.do_switch(revnum, path, start_empty, to_url, editor)

    def reparent(self, url):
        self.__class__.calls.append(("reparent", (url,)))
        return self.actual.reparent(url)

    def get_commit_editor(self, *args, **kwargs):
        self.__class__.calls.append(("commit", ()))
        return self.actual.get_commit_editor(*args, **kwargs)

    def rev_proplist(self, revnum):
        self.__class__.calls.append(("rev-proplist", (revnum,)))
        return self.actual.rev_proplist(revnum)

    def replay_range(self, start_revision, end_revision, low_water_mark, cbs,
                     send_deltas=True):
        self.__class__.calls.append(("replay-range", (start_revision,
            end_revision, low_water_mark, send_deltas)))
        return self.actual.replay_range(start_revision, end_revision, low_water_mark, cbs,
                   send_deltas)

    def replay(self, revision, low_water_mark, editor, send_deltas=True):
        self.__class__.calls.append(("replay", (revision, low_water_mark, send_deltas)))
        return self.actual.replay(revision, low_water_mark, editor, send_deltas)



class SubversionTestCase(subvertpy.tests.SubversionTestCase,TestCaseInTempDir):

<<<<<<< HEAD
    def make_svn_branch(self, relpath):
        repos_url = self.make_repository(relpath)
        return BzrDir.open(repos_url).create_branch()

=======
>>>>>>> fb8ebefe
    def make_svn_repository(self, relpath, allow_revprop_changes=True):
        """Create an SVN repository.

        :param relpath: Relative path at which to create the repository.
        :param allow_revprop_changes: Allow changes to SVN revision
            properties.
        :return: A bzr-friendly URL for the created repository.
        """
        return _mod_svn_transport.svn_to_bzr_url(
            subvertpy.tests.SubversionTestCase.make_repository(self,
                relpath, allow_revprop_changes))

    make_repository = make_svn_repository

    def setUp(self):
        subvertpy.tests.SubversionTestCase.setUp(self)
        subvertpy.tests.SubversionTestCase.tearDown(self)
        TestCaseInTempDir.setUp(self)
        if type(self.test_dir) == unicode:
            self.test_dir = self.test_dir.encode(osutils._fs_enc)

    def tearDown(self):
        TestCaseInTempDir.tearDown(self)

<<<<<<< HEAD
    def make_svn_branch_and_tree(self, repospath, clientpath, allow_revprop_changes=True):
        branch = self.make_svn_branch(repospath)
        self.make_checkout(branch.base, clientpath)
        return WorkingTree.open(clientpath.decode("utf-8"))

    def make_client_and_bzrdir(self, repospath, clientpath):
        repos_url = self.make_client(repospath, clientpath)
        return BzrDir.open(repos_url)

=======
>>>>>>> fb8ebefe
    def assertChangedPathEquals(self, expected, got, msg=None):
        if expected[:3] == got[:3] and got[3] in (expected[3], NODE_UNKNOWN):
            return
        self.assertEquals(expected, got, msg)

    def assertChangedPathsEquals(self, expected, got, msg=None):
        self.assertIsInstance(expected, dict)
        self.assertIsInstance(got, dict)
        if len(expected) != len(got):
            self.assertEquals(expected, got, msg)
        for p, v1 in expected.iteritems():
            try:
                v2 = got[p]
            except KeyError:
                self.assertEquals(expected, got, msg)
            self.assertChangedPathEquals(v1, v2, msg)

    def assertBranchLogEquals(self, expected, got, msg=None):
        if len(expected) != len(got):
            self.assertEquals(expected, got, msg)
        for (root1, changes1, revnum1), (root2, changes2, revnum2) in zip(expected, got):
            self.assertEquals(revnum1, revnum2)
            self.assertEquals(root1, root2)
            self.assertChangedPathsEquals(changes1, changes2, msg)

    def recordRemoteAccessCalls(self):
        RecordingRemoteAccess.calls = []
        self.overrideAttr(_mod_svn_transport, "RemoteAccess",
                          RecordingRemoteAccess)

    def assertRemoteAccessCalls(self, expected):
        self.assertEquals(RecordingRemoteAccess.calls, expected)


def test_suite():
    from unittest import TestSuite
    from bzrlib.tests import TestUtil

    loader = TestUtil.TestLoader()

    suite = TestSuite()

    testmod_names = [
            'test_branch',
            'test_branchprops',
            'test_cache',
            'test_changes',
            'test_checkout',
            'test_commit',
            'test_commit_ids',
            'test_config',
            'test_convert',
            'test_errors',
            'test_fetch',
            'test_fileids',
            'test_keywords',
            'layout.test_guess',
            'layout.test_standard',
            'test_logwalker',
            'test_mapping',
            'test_metagraph',
            'test_parents',
            'test_push',
            'test_remote',
            'test_repository',
            'test_revmeta',
            'test_revspec',
            'test_send',
            'test_svk',
            'test_transport',
            'test_tree',
            'test_workingtree',
            'test_blackbox',
            'mapping_implementations',
            'mapping3',
            'mapping3.test_scheme']
    suite.addTest(loader.loadTestsFromModuleNames(["%s.%s" % (__name__, i) for i in testmod_names]))

    return suite<|MERGE_RESOLUTION|>--- conflicted
+++ resolved
@@ -146,13 +146,10 @@
 
 class SubversionTestCase(subvertpy.tests.SubversionTestCase,TestCaseInTempDir):
 
-<<<<<<< HEAD
     def make_svn_branch(self, relpath):
         repos_url = self.make_repository(relpath)
         return BzrDir.open(repos_url).create_branch()
 
-=======
->>>>>>> fb8ebefe
     def make_svn_repository(self, relpath, allow_revprop_changes=True):
         """Create an SVN repository.
 
@@ -177,18 +174,11 @@
     def tearDown(self):
         TestCaseInTempDir.tearDown(self)
 
-<<<<<<< HEAD
     def make_svn_branch_and_tree(self, repospath, clientpath, allow_revprop_changes=True):
         branch = self.make_svn_branch(repospath)
         self.make_checkout(branch.base, clientpath)
         return WorkingTree.open(clientpath.decode("utf-8"))
 
-    def make_client_and_bzrdir(self, repospath, clientpath):
-        repos_url = self.make_client(repospath, clientpath)
-        return BzrDir.open(repos_url)
-
-=======
->>>>>>> fb8ebefe
     def assertChangedPathEquals(self, expected, got, msg=None):
         if expected[:3] == got[:3] and got[3] in (expected[3], NODE_UNKNOWN):
             return
