# Copyright (C) 2006-2007 Jelmer Vernooij <jelmer@samba.org>

# This program is free software; you can redistribute it and/or modify
# it under the terms of the GNU General Public License as published by
# the Free Software Foundation; either version 3 of the License, or
# (at your option) any later version.

# This program is distributed in the hope that it will be useful,
# but WITHOUT ANY WARRANTY; without even the implied warranty of
# MERCHANTABILITY or FITNESS FOR A PARTICULAR PURPOSE.  See the
# GNU General Public License for more details.

# You should have received a copy of the GNU General Public License
# along with this program; if not, write to the Free Software
# Foundation, Inc., 59 Temple Place, Suite 330, Boston, MA  02111-1307  USA

"""Tests for the bzr-svn plugin."""

import os
import sys
import bzrlib

from cStringIO import StringIO

from bzrlib import osutils, urlutils
from bzrlib.bzrdir import BzrDir
from bzrlib.tests import TestCaseInTempDir, TestSkipped
from bzrlib.trace import mutter
from bzrlib.workingtree import WorkingTree

<<<<<<< HEAD
from bzrlib.plugins.svn import repos, wc, client, ra, properties
from bzrlib.plugins.svn.ra import RemoteAccess, txdelta_send_stream
=======
import svn.core, svn.repos
from bzrlib.plugins.svn.ra import RemoteAccess
>>>>>>> 0c006505

class TestCaseWithSubversionRepository(TestCaseInTempDir):
    """A test case that provides the ability to build Subversion 
    repositories."""

    def setUp(self):
        super(TestCaseWithSubversionRepository, self).setUp()
        self.client_ctx = client.Client()
        self.client_ctx.log_msg_func = self.log_message_func

    def log_message_func(self, items):
        return (self.next_message, None)

    def make_repository(self, relpath, allow_revprop_changes=True):
        """Create a repository.

        :return: Handle to the repository.
        """
        abspath = os.path.join(self.test_dir, relpath)

        repos.create(abspath)

        if allow_revprop_changes:
            if sys.platform == 'win32':
                revprop_hook = os.path.join(abspath, "hooks", "pre-revprop-change.bat")
                open(revprop_hook, 'w').write("exit 0\n")
            else:
                revprop_hook = os.path.join(abspath, "hooks", "pre-revprop-change")
                open(revprop_hook, 'w').write("#!/bin/sh\n")
                os.chmod(revprop_hook, os.stat(revprop_hook).st_mode | 0111)

        return urlutils.local_path_to_url(abspath)

    def make_remote_bzrdir(self, relpath):
        """Create a repository."""

        repos_url = self.make_repository(relpath)

        return BzrDir.open("svn+%s" % repos_url)

    def open_local_bzrdir(self, repos_url, relpath):
        """Open a local BzrDir."""

        self.make_checkout(repos_url, relpath)

        return BzrDir.open(relpath)

    def make_local_bzrdir(self, repos_path, relpath):
        """Create a repository and checkout."""

        repos_url = self.make_repository(repos_path)

        return self.open_local_bzrdir(repos_url, relpath)
<<<<<<< HEAD

=======
>>>>>>> 0c006505

    def make_checkout(self, repos_url, relpath):
        self.client_ctx.checkout(repos_url, relpath, "HEAD", "HEAD", 
                                 True, False)

    @staticmethod
    def create_checkout(branch, path, revision_id=None, lightweight=False):
        return branch.create_checkout(path, revision_id=revision_id,
                                          lightweight=lightweight)

    @staticmethod
    def open_checkout(url):
        return WorkingTree.open(url)

    @staticmethod
    def open_checkout_bzrdir(url):
        return BzrDir.open(url)

    @staticmethod
    def create_branch_convenience(url):
        return BzrDir.create_branch_convenience(url)

    def client_set_prop(self, path, name, value):
        if value is None:
            value = ""
        self.client_ctx.propset(name, value, path, False, True)

    def client_get_prop(self, path, name, revnum=None, recursive=False):
        if revnum is None:
            revnum = "WORKING"
        ret = self.client_ctx.propget(name, path, revnum, revnum, recursive)
        if recursive:
            return ret
        else:
            return ret.values()[0]

    def client_get_revprop(self, url, revnum, name):
        return self.client_ctx.revprop_get(name, url, revnum)[0]

    def client_set_revprop(self, url, revnum, name, value):
        return self.client_ctx.revprop_set(name, value, url, revnum)
        
    def client_commit(self, dir, message=None, recursive=True):
        """Commit current changes in specified working copy.
        
        :param relpath: List of paths to commit.
        """
        olddir = os.path.abspath('.')
        self.next_message = message
        info = self.client_ctx.commit([dir], recursive, False)
        assert info is not None
        return info

    def client_add(self, relpath, recursive=True):
        """Add specified files to working copy.
        
        :param relpath: Path to the files to add.
        """
        self.client_ctx.add(relpath, recursive, False, False)

    def client_log(self, url, start_revnum=0, stop_revnum=-1):
        ra = RemoteAccess(url.encode("utf-8"))
        ret = {}
        def rcvr(orig_paths, rev, revprops):
            ret[rev] = (orig_paths, 
                        revprops.get(properties.PROP_REVISION_AUTHOR),
                        revprops.get(properties.PROP_REVISION_DATE),
                        revprops.get(properties.PROP_REVISION_LOG))
        if stop_revnum == -1:
            stop_revnum = ra.get_latest_revnum()
        ra.get_log(rcvr, None, start_revnum, stop_revnum, 0, True, True)
        return ret

    def client_delete(self, relpath):
        """Remove specified files from working copy.

        :param relpath: Path to the files to remove.
        """
        self.client_ctx.delete([relpath], True)

    def client_copy(self, oldpath, newpath, revnum=None):
        """Copy file in working copy.

        :param oldpath: Relative path to original file.
        :param newpath: Relative path to new file.
        """
        self.client_ctx.copy(oldpath, newpath, revnum)

    def client_update(self, path):
        self.client_ctx.update([path], None, True)

    def build_tree(self, files):
        """Create a directory tree.
        
        :param files: Dictionary with filenames as keys, contents as 
            values. None as value indicates a directory.
        """
        for f in files:
            if files[f] is None:
                try:
                    os.makedirs(f)
                except OSError:
                    pass
            else:
                try:
                    os.makedirs(os.path.dirname(f))
                except OSError:
                    pass
                open(f, 'w').write(files[f])

    def make_client_and_bzrdir(self, repospath, clientpath):
        repos_url = self.make_client(repospath, clientpath)

        return BzrDir.open("svn+%s" % repos_url)

    def make_client(self, repospath, clientpath, allow_revprop_changes=True):
        """Create a repository and a checkout. Return the checkout.

        :param relpath: Optional relpath to check out if not the full 
            repository.
        :param clientpath: Path to checkout
        :return: Repository URL.
        """
        repos_url = self.make_repository(repospath, 
            allow_revprop_changes=allow_revprop_changes)
        self.make_checkout(repos_url, clientpath)
        return repos_url

    def dumpfile(self, repos):
        """Create a dumpfile for the specified repository.

        :return: File name of the dumpfile.
        """
        raise NotImplementedError(self.dumpfile)

    def open_fs(self, relpath):
        """Open a fs.

        :return: FS.
        """
        return repos.Repository(relpath).fs()

    def commit_editor(self, url, message="Test commit"):
        ra = RemoteAccess(url.encode('utf8'))
        class CommitEditor:
            def __init__(self, ra, editor, base_revnum, base_url):
                self._used = False
                self.ra = ra
                self.base_revnum = base_revnum
                self.editor = editor
                self.data = {}
                self.create = set()
                self.props = {}
                self.copyfrom = {}
                self.base_url = base_url

            def _parts(self, path):
                return path.strip("/").split("/")

            def add_dir(self, path, copyfrom_path=None, copyfrom_rev=-1):
                self.create.add(path)
                if copyfrom_path is not None:
                    if copyfrom_rev == -1:
                        copyfrom_rev = self.base_revnum
                    copyfrom_path = os.path.join(self.base_url, copyfrom_path)
                self.copyfrom[path] = (copyfrom_path, copyfrom_rev)
                self.open_dir(path)

            def open_dir(self, path):
                x = self.data
                for p in self._parts(path):
                    if not p in x:
                        x[p] = {}
                    x = x[p]
                return x

            def add_file(self, path, contents=None):
                self.create.add(path)
                self.change_file(path, contents)
                
            def change_file(self, path, contents=None):
                parts = self._parts(path)
                x = self.open_dir("/".join(parts[:-1]))
                if contents is None:
                    contents = osutils.rand_chars(100)
                x[parts[-1]] = contents

            def delete(self, path):
                parts = self._parts(path)
                x = self.open_dir("/".join(parts[:-1]))
                x[parts[-1]] = None
                
            def change_dir_prop(self, path, propname, propval):
                self.open_dir(path)
                if not path in self.props:
                    self.props[path] = {}
                self.props[path][propname] = propval

            def change_file_prop(self, path, propname, propval):
                parts = self._parts(path)
                x = self.open_dir("/".join(parts[:-1]))
                x[parts[-1]] = ()
                if not path in self.props:
                    self.props[path] = {}
                self.props[path][propname] = propval

            def _process_dir(self, dir_baton, dir_dict, path):
                for name, contents in dir_dict.items():
                    subpath = urlutils.join(path, name).strip("/")
                    if contents is None:
                        dir_baton.delete_entry(subpath, -1)
                    elif isinstance(contents, dict):
                        if subpath in self.create:
                            child_baton = dir_baton.add_directory(subpath, self.copyfrom[subpath][0], self.copyfrom[subpath][1])
                        else:
                            child_baton = dir_baton.open_directory(subpath, -1)
                        if subpath in self.props:
                            for k, v in self.props[subpath].items():
                                child_baton.change_prop(k, v)

                        self._process_dir(child_baton, dir_dict[name], subpath)

                        child_baton.close()
                    else:
                        if subpath in self.create:
                            child_baton = dir_baton.add_file(subpath, None, -1)
                        else:
                            child_baton = dir_baton.open_file(subpath)
                        if isinstance(contents, str):
                            txdelta = child_baton.apply_textdelta(None)
                            txdelta_send_stream(StringIO(contents), txdelta)
                        if subpath in self.props:
                            for k, v in self.props[subpath].items():
                                child_baton.change_prop(k, v)
                        child_baton.close()

            def done(self):
                assert self._used == False
                self._used = True
                root_baton = self.editor.open_root(self.base_revnum)
                self._process_dir(root_baton, self.data, "")
                root_baton.close()
                self.editor.close()

                my_revnum = ra.get_latest_revnum()
                assert my_revnum > self.base_revnum

                return my_revnum

        base_revnum = ra.get_latest_revnum()
        editor = ra.get_commit_editor({"svn:log": message})
        return CommitEditor(ra, editor, base_revnum, url)


def test_suite():
    from unittest import TestSuite
    
    from bzrlib.tests import TestUtil

    loader = TestUtil.TestLoader()

    suite = TestSuite()

    testmod_names = [
            'test_branch', 
            'test_branchprops', 
            'test_changes',
            'test_checkout',
            'test_client',
            'test_core',
            'test_commit',
            'test_config',
            'test_convert',
            'test_errors',
            'test_fetch',
            'test_fileids', 
            'test_logwalker',
            'test_mapping',
            'test_push',
            'test_ra',
            'test_radir',
            'test_repos', 
            'test_repository', 
            'test_revids',
            'test_revspec',
            'test_scheme', 
            'test_svk',
            'test_transport',
            'test_tree',
            'test_upgrade',
            'test_wc',
            'test_workingtree',
            'test_blackbox']
    suite.addTest(loader.loadTestsFromModuleNames(["%s.%s" % (__name__, i) for i in testmod_names]))

    return suite<|MERGE_RESOLUTION|>--- conflicted
+++ resolved
@@ -28,13 +28,8 @@
 from bzrlib.trace import mutter
 from bzrlib.workingtree import WorkingTree
 
-<<<<<<< HEAD
 from bzrlib.plugins.svn import repos, wc, client, ra, properties
 from bzrlib.plugins.svn.ra import RemoteAccess, txdelta_send_stream
-=======
-import svn.core, svn.repos
-from bzrlib.plugins.svn.ra import RemoteAccess
->>>>>>> 0c006505
 
 class TestCaseWithSubversionRepository(TestCaseInTempDir):
     """A test case that provides the ability to build Subversion 
@@ -88,10 +83,6 @@
         repos_url = self.make_repository(repos_path)
 
         return self.open_local_bzrdir(repos_url, relpath)
-<<<<<<< HEAD
-
-=======
->>>>>>> 0c006505
 
     def make_checkout(self, repos_url, relpath):
         self.client_ctx.checkout(repos_url, relpath, "HEAD", "HEAD", 
