--- conflicted
+++ resolved
@@ -28,14 +28,8 @@
 from bzrlib.trace import mutter
 from bzrlib.workingtree import WorkingTree
 
-<<<<<<< HEAD
 from bzrlib.plugins.svn import repos, wc, client, ra, properties
 from bzrlib.plugins.svn.ra import RemoteAccess, txdelta_send_stream
-=======
-import svn.core, svn.repos, svn.wc
-from bzrlib.plugins.svn.errors import NoCheckoutSupport
-from bzrlib.plugins.svn.ra import RemoteAccess
->>>>>>> ffb5abca
 
 class TestCaseWithSubversionRepository(TestCaseInTempDir):
     """A test case that provides the ability to build Subversion 
@@ -235,19 +229,11 @@
     def commit_editor(self, url, message="Test commit"):
         ra = RemoteAccess(url.encode('utf8'))
         class CommitEditor:
-<<<<<<< HEAD
-            def __init__(self, ra, edit_baton, base_revnum, base_url):
-                self._used = False
-                self.ra = ra
-                self.base_revnum = base_revnum
-                self.edit_baton = edit_baton
-=======
             def __init__(self, ra, editor, base_revnum, base_url):
                 self._used = False
                 self.ra = ra
                 self.base_revnum = base_revnum
                 self.editor = editor
->>>>>>> ffb5abca
                 self.data = {}
                 self.create = set()
                 self.props = {}
@@ -325,56 +311,31 @@
                         if subpath in self.create:
                             child_baton = dir_baton.add_file(subpath, None, -1)
                         else:
-<<<<<<< HEAD
-                            child_baton = dir_baton.open_file(subpath, -1)
+                            child_baton = dir_baton.open_file(subpath)
                         if isinstance(contents, str):
                             txdelta = child_baton.apply_textdelta(None)
                             txdelta_send_stream(StringIO(contents), txdelta)
                         if subpath in self.props:
                             for k, v in self.props[subpath].items():
                                 child_baton.change_prop(k, v)
-                        child_baton.close(None)
-=======
-                            child_baton = dir_baton.open_file(subpath)
-                        if isinstance(contents, str):
-                            (txdelta, txbaton) = child_baton.apply_textdelta()
-                            svn.delta.svn_txdelta_send_stream(StringIO(contents), txdelta, txbaton)
-                        if subpath in self.props:
-                            for k, v in self.props[subpath].items():
-                                child_baton.change_prop(k, v)
                         child_baton.close()
->>>>>>> ffb5abca
 
             def done(self):
                 assert self._used == False
                 self._used = True
-<<<<<<< HEAD
-                root_baton = self.edit_baton.open_root(self.base_revnum)
-                self._process_dir(root_baton, self.data, "")
-                root_baton.close()
-                self.edit_baton.close()
-
-                my_revnum = self.ra.get_latest_revnum()
-=======
                 root_baton = self.editor.open_root(self.base_revnum)
                 self._process_dir(root_baton, self.data, "")
                 root_baton.close()
                 self.editor.close()
 
                 my_revnum = ra.get_latest_revnum()
->>>>>>> ffb5abca
                 assert my_revnum > self.base_revnum
 
                 return my_revnum
 
         base_revnum = ra.get_latest_revnum()
-<<<<<<< HEAD
-        edit_baton = ra.get_commit_editor({"svn:log": message})
-        return CommitEditor(ra, edit_baton, base_revnum, url)
-=======
         editor = ra.get_commit_editor({"svn:log": message})
         return CommitEditor(ra, editor, base_revnum, url)
->>>>>>> ffb5abca
 
 
 def test_suite():
