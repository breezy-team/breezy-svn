--- conflicted
+++ resolved
@@ -27,11 +27,7 @@
 import svn.fs
 
 from convert import load_dumpfile
-<<<<<<< HEAD
-import errors
-from fileids import generate_file_id, generate_svn_file_id
-=======
->>>>>>> 64c1182c
+from fileids import generate_svn_file_id, generate_file_id
 import format
 from scheme import TrunkBranchingScheme, NoBranchingScheme
 from transport import SvnRaTransport
@@ -388,6 +384,17 @@
         self.assertEqual(rev.revision_id, repository.generate_revision_id(2, ""))
         self.assertEqual(author, rev.committer)
         self.assertIsInstance(rev.properties, dict)
+
+    def test_get_revision_zero(self):
+        repos_url = self.make_client('d', 'dc')
+        repository = Repository.open("svn+%s" % repos_url)
+        rev = repository.get_revision(
+            repository.generate_revision_id(0, ""))
+        self.assertEqual(repository.generate_revision_id(0, ""), rev.revision_id)
+        self.assertEqual("", rev.committer)
+        self.assertEqual({}, rev.properties)
+        self.assertEqual(None, rev.timezone)
+        self.assertEqual(0.0, rev.timestamp)
 
     def test_get_ancestry(self):
         repos_url = self.make_client('d', 'dc')
@@ -438,6 +445,12 @@
         repository = Repository.open(repos_url)
         self.assertEqual({repository.generate_revision_id(0, ""): []}, 
                 repository.get_revision_graph())
+
+    def test_get_revision_graph_zero(self):
+        repos_url = self.make_client('d', 'dc')
+        repository = Repository.open(repos_url)
+        self.assertEqual({repository.generate_revision_id(0, ""): []}, 
+                repository.get_revision_graph(repository.generate_revision_id(0, "")))
 
     def test_get_revision_graph_all(self):
         repos_url = self.make_client('d', 'dc')
