# Copyright (C) 2007 Jelmer Vernooij <jelmer@samba.org>

# This program is free software; you can redistribute it and/or modify
# it under the terms of the GNU General Public License as published by
# the Free Software Foundation; either version 3 of the License, or
# (at your option) any later version.

# This program is distributed in the hope that it will be useful,
# but WITHOUT ANY WARRANTY; without even the implied warranty of
# MERCHANTABILITY or FITNESS FOR A PARTICULAR PURPOSE.  See the
# GNU General Public License for more details.

# You should have received a copy of the GNU General Public License
# along with this program; if not, write to the Free Software
# Foundation, Inc., 59 Temple Place, Suite 330, Boston, MA  02111-1307  USA

from bzrlib.errors import (ConnectionError, ConnectionReset, LockError, 
                           PermissionDenied, TransportError,
                           UnexpectedEndOfContainerError)
from bzrlib.tests import TestCase

from bzrlib.plugins.svn.core import SubversionException
from bzrlib.plugins.svn.errors import *
<<<<<<< HEAD

=======
from bzrlib.plugins.svn.core import SubversionException
>>>>>>> 760758cd

class TestConvertError(TestCase):
    def test_decorator_unknown(self):
        @convert_svn_error
        def test_throws_svn():
            raise SubversionException("foo", 2000)

        self.assertRaises(SubversionException, test_throws_svn)

    def test_decorator_known(self):
        @convert_svn_error
        def test_throws_svn():
            raise SubversionException("Connection closed", ERR_RA_SVN_CONNECTION_CLOSED)

        self.assertRaises(ConnectionReset, test_throws_svn)

    def test_convert_error_oserror(self):
        self.assertIsInstance(convert_error(SubversionException("foo", 13)),
                OSError)

    def test_convert_error_unknown(self):
        self.assertIsInstance(convert_error(SubversionException("foo", -4)),
                SubversionException)

    def test_convert_malformed(self):
        self.assertIsInstance(convert_error(SubversionException("foo", ERR_RA_SVN_MALFORMED_DATA)), TransportError)

    def test_convert_error_reset(self):
        self.assertIsInstance(convert_error(SubversionException("Connection closed", ERR_RA_SVN_CONNECTION_CLOSED)), ConnectionReset)

    def test_convert_error_lock(self):
        self.assertIsInstance(convert_error(SubversionException("Working copy locked", ERR_WC_LOCKED)), LockError)

    def test_convert_perm_denied(self):
        self.assertIsInstance(convert_error(SubversionException("Permission Denied", ERR_RA_NOT_AUTHORIZED)), PermissionDenied)

    def test_convert_unexpected_end(self):
        self.assertIsInstance(convert_error(SubversionException("Unexpected end of stream", ERR_INCOMPLETE_DATA)), UnexpectedEndOfContainerError)

    def test_convert_unknown_hostname(self):
        self.assertIsInstance(convert_error(SubversionException("Unknown hostname 'bla'", ERR_UNKNOWN_HOSTNAME)), ConnectionError)

    def test_not_implemented(self):
        self.assertIsInstance(convert_error(SubversionException("Remote server doesn't support ...", ERR_RA_NOT_IMPLEMENTED)), NotImplementedError)

    def test_decorator_nothrow(self):
        @convert_svn_error
        def test_nothrow(foo):
            return foo+1
        self.assertEqual(2, test_nothrow(1))

    def test_invalid_property_value(self):
        error = InvalidPropertyValue("svn:foobar", "corrupt")

        self.assertEqual(
          "Invalid property value for Subversion property svn:foobar: corrupt", 
          str(error))

    def test_notsvnbranchpath_nonascii(self):
        NotSvnBranchPath('\xc3\xb6', None)

    def test_invalidsvnbranchpath_nonascii(self):
        InvalidSvnBranchPath('\xc3\xb6', None)
<|MERGE_RESOLUTION|>--- conflicted
+++ resolved
@@ -21,11 +21,6 @@
 
 from bzrlib.plugins.svn.core import SubversionException
 from bzrlib.plugins.svn.errors import *
-<<<<<<< HEAD
-
-=======
-from bzrlib.plugins.svn.core import SubversionException
->>>>>>> 760758cd
 
 class TestConvertError(TestCase):
     def test_decorator_unknown(self):
