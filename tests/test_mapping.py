# -*- coding: utf-8 -*-

# Copyright (C) 2005-2008 Jelmer Vernooij <jelmer@samba.org>
 
# This program is free software; you can redistribute it and/or modify
# it under the terms of the GNU General Public License as published by
# the Free Software Foundation; either version 3 of the License, or
# (at your option) any later version.

# This program is distributed in the hope that it will be useful,
# but WITHOUT ANY WARRANTY; without even the implied warranty of
# MERCHANTABILITY or FITNESS FOR A PARTICULAR PURPOSE.  See the
# GNU General Public License for more details.

# You should have received a copy of the GNU General Public License
# along with this program.  If not, see <http://www.gnu.org/licenses/>.

from bzrlib.osutils import sha

from bzrlib.errors import InvalidRevisionId, NotBranchError
from bzrlib.tests import TestCase, TestNotApplicable
from bzrlib.revision import Revision

from bzrlib.plugins.svn import mapping
from bzrlib.plugins.svn.errors import InvalidPropertyValue
from bzrlib.plugins.svn.mapping import (generate_revision_metadata, parse_revision_metadata, 
                     parse_revid_property, parse_merge_property, parse_text_parents_property,
                     generate_text_parents_property, estimate_bzr_ancestors,
                     escape_svn_path, unescape_svn_path, is_bzr_revision_fileprops,
                     get_roundtrip_ancestor_revids, is_bzr_revision_revprops)
from bzrlib.plugins.svn.mapping2 import BzrSvnMappingv1, BzrSvnMappingv2
from bzrlib.plugins.svn.mapping3 import BzrSvnMappingv3FileProps
from bzrlib.plugins.svn.mapping4 import BzrSvnMappingv4


class MetadataMarshallerTests(TestCase):
    def test_generate_revision_metadata_none(self):
        self.assertEquals("", 
                generate_revision_metadata(None, None, None, None))

    def test_generate_revision_metadata_committer(self):
        self.assertEquals("committer: bla\n", 
                generate_revision_metadata(None, None, "bla", None))

    def test_generate_revision_metadata_timestamp(self):
        self.assertEquals("timestamp: 2005-06-30 17:38:52.350850105 +0000\n", 
                generate_revision_metadata(1120153132.350850105, 0, 
                    None, None))
            
    def test_generate_revision_metadata_properties(self):
        self.assertEquals("properties: \n" + 
                "\tpropbla: bloe\n" +
                "\tpropfoo: bla\n",
                generate_revision_metadata(None, None,
                    None, {"propbla": "bloe", "propfoo": "bla"}))

    def test_parse_revision_metadata_empty(self):
        parse_revision_metadata("", None)

    def test_parse_revision_metadata_committer(self):
        rev = Revision('someid')
        parse_revision_metadata("committer: somebody\n", rev)
        self.assertEquals("somebody", rev.committer)

    def test_parse_revision_metadata_timestamp(self):
        rev = Revision('someid')
        parse_revision_metadata("timestamp: 2005-06-30 12:38:52.350850105 -0500\n", rev)
        self.assertEquals(1120153132.3508501, rev.timestamp)
        self.assertEquals(-18000, rev.timezone)

    def test_parse_revision_metadata_timestamp_day(self):
        rev = Revision('someid')
        parse_revision_metadata("timestamp: Thu 2005-06-30 12:38:52.350850105 -0500\n", rev)
        self.assertEquals(1120153132.3508501, rev.timestamp)
        self.assertEquals(-18000, rev.timezone)

    def test_parse_revision_metadata_properties(self):
        rev = Revision('someid')
        parse_revision_metadata("properties: \n" + 
                                "\tfoo: bar\n" + 
                                "\tha: ha\n", rev)
        self.assertEquals({"foo": "bar", "ha": "ha"}, rev.properties)

    def test_parse_revision_metadata_no_colon(self):
        rev = Revision('someid')
        self.assertRaises(InvalidPropertyValue, 
                lambda: parse_revision_metadata("bla", rev))

    def test_parse_revision_metadata_specialchar(self):
        rev = Revision('someid')
        parse_revision_metadata("committer: Adeodato Simó <dato@net.com.org.es>", rev)
        self.assertEquals(u"Adeodato Simó <dato@net.com.org.es>", rev.committer)

    def test_parse_revision_metadata_invalid_name(self):
        rev = Revision('someid')
        self.assertRaises(InvalidPropertyValue, 
                lambda: parse_revision_metadata("bla: b", rev))

    def test_parse_revid_property(self):
        self.assertEquals((1, "bloe"), parse_revid_property("1 bloe"))

    def test_parse_revid_property_space(self):
        self.assertEquals((42, "bloe bla"), parse_revid_property("42 bloe bla"))

    def test_parse_revid_property_invalid(self):
        self.assertRaises(InvalidPropertyValue, 
                lambda: parse_revid_property("blabla"))

    def test_parse_revid_property_empty_revid(self):
        self.assertRaises(InvalidPropertyValue, 
                lambda: parse_revid_property("2 "))

    def test_parse_revid_property_newline(self):
        self.assertRaises(InvalidPropertyValue, 
                lambda: parse_revid_property("foo\nbar"))


class ParseTextParentsTestCase(TestCase):
    def test_text_parents(self):
        self.assertEquals({"bla": ["bloe"]}, parse_text_parents_property("bla\tbloe\n"))

    def test_text_parents_empty(self):
        self.assertEquals({}, parse_text_parents_property(""))


class GenerateTextParentsTestCase(TestCase):
    def test_generate_empty(self):
        self.assertEquals("", generate_text_parents_property({}))

    def test_generate_simple(self):
        self.assertEquals("bla\tbloe\n", generate_text_parents_property({"bla": ["bloe"]}))


class ParseMergePropertyTestCase(TestCase):
    def test_parse_merge_space(self):
        self.assertEqual((), parse_merge_property("bla bla"))

    def test_parse_merge_empty(self):
        self.assertEqual((), parse_merge_property(""))

    def test_parse_merge_simple(self):
        self.assertEqual(("bla", "bloe"), parse_merge_property("bla\tbloe"))


<<<<<<< HEAD
=======

def sha1(text):
    return sha(text).hexdigest()
>>>>>>> dbec1067

def sha1(text):
    return sha.new(text).hexdigest()

<<<<<<< HEAD

class ParseRevisionIdTests(object):

    def test_v4(self):
        self.assertEqual((("uuid", "trunk", 1), BzrSvnMappingv4()), 
                mapping_registry.parse_revision_id("svn-v3:uuid:trunk:1"))

    def test_v3(self):
        self.assertEqual((("uuid", "trunk", 1), BzrSvnMappingv3FileProps(TrunkBranchingScheme())), 
                mapping_registry.parse_revision_id("svn-v3-trunk0:uuid:trunk:1"))

    def test_v3_undefined(self):
        self.assertEqual((("uuid", "trunk", 1), BzrSvnMappingv3FileProps(TrunkBranchingScheme())), 
                mapping_registry.parse_revision_id("svn-v3-undefined:uuid:trunk:1"))

    def test_v2(self):
        self.assertEqual((("uuid", "trunk", 1), BzrSvnMappingv2()), 
                         mapping_registry.parse_revision_id("svn-v2:1@uuid-trunk"))

    def test_v1(self):
        self.assertEqual((("uuid", "trunk", 1), BzrSvnMappingv1()), 
                         mapping_registry.parse_revision_id("svn-v1:1@uuid-trunk"))

=======
class ParseRevisionIdTests(object):

    def test_v4(self):
        self.assertEqual((("uuid", "trunk", 1), BzrSvnMappingv4()), 
                mapping_registry.parse_revision_id("svn-v3:uuid:trunk:1"))

    def test_v3(self):
        self.assertEqual((("uuid", "trunk", 1), BzrSvnMappingv3FileProps(TrunkBranchingScheme())), 
                mapping_registry.parse_revision_id("svn-v3-trunk0:uuid:trunk:1"))

    def test_v3_undefined(self):
        self.assertEqual((("uuid", "trunk", 1), BzrSvnMappingv3FileProps(TrunkBranchingScheme())), 
                mapping_registry.parse_revision_id("svn-v3-undefined:uuid:trunk:1"))

    def test_v2(self):
        self.assertEqual((("uuid", "trunk", 1), BzrSvnMappingv2()), 
                         mapping_registry.parse_revision_id("svn-v2:1@uuid-trunk"))

    def test_v1(self):
        self.assertEqual((("uuid", "trunk", 1), BzrSvnMappingv1()), 
                         mapping_registry.parse_revision_id("svn-v1:1@uuid-trunk"))

>>>>>>> dbec1067
    def test_except(self):
        self.assertRaises(InvalidRevisionId, 
                         mapping_registry.parse_revision_id, "svn-v0:1@uuid-trunk")

    def test_except_nonsvn(self):
        self.assertRaises(InvalidRevisionId, 
                         mapping_registry.parse_revision_id, "blah")


class EscapeTest(TestCase):
    def test_escape_svn_path_none(self):      
        self.assertEqual("", escape_svn_path(""))

    def test_escape_svn_path_simple(self):
        self.assertEqual("ab", escape_svn_path("ab"))

    def test_escape_svn_path_percent(self):
        self.assertEqual("a%25b", escape_svn_path("a%b"))

    def test_escape_svn_path_whitespace(self):
        self.assertEqual("foobar%20", escape_svn_path("foobar "))

    def test_escape_svn_path_slash(self):
        self.assertEqual("foobar%2F", escape_svn_path("foobar/"))

    def test_escape_svn_path_special_char(self):
        self.assertEqual("foobar%8A", escape_svn_path("foobar\x8a"))

    def test_unescape_svn_path_slash(self):
        self.assertEqual("foobar/", unescape_svn_path("foobar%2F"))

    def test_unescape_svn_path_none(self):
        self.assertEqual("foobar", unescape_svn_path("foobar"))

    def test_unescape_svn_path_percent(self):
        self.assertEqual("foobar%b", unescape_svn_path("foobar%25b"))

    def test_escape_svn_path_nordic(self):
        self.assertEqual("foobar%C3%A6", escape_svn_path(u"foobar\xe6".encode("utf-8")))


class EstimateBzrAncestorsTests(TestCase):

    def test_no_fileprops(self):
        self.assertEquals(0, estimate_bzr_ancestors({}))

    def test_one(self):
        self.assertEquals(2, estimate_bzr_ancestors({"bzr:revision-id:v42": "bla\nblie\n"}))

    def test_multiple(self):
        self.assertEquals(2, estimate_bzr_ancestors({"bzr:revision-id:v42": "bla\n", 
            "bzr:revision-id:v50": "blie\nblie\n"}))


class IsBzrRevisionTests(TestCase):

    def test_no_fileprops(self):
        self.assertEquals(None, is_bzr_revision_fileprops({}))

    def test_fileprops(self):
        self.assertEquals(True, is_bzr_revision_fileprops({"bzr:bla": "bloe"}))

    def test_revprops(self):
        self.assertEquals(True, is_bzr_revision_revprops({mapping.SVN_REVPROP_BZR_MAPPING_VERSION: "42"}))

    def test_revprops_no(self):
        self.assertEquals(False, is_bzr_revision_revprops({mapping.SVN_REVPROP_BZR_SKIP: ""}))

    def test_revprops_unknown(self):
        self.assertEquals(None, is_bzr_revision_revprops({}))


class RoundTripAncestorRevids(TestCase):
    
    def test_none(self):
        self.assertEquals([], list(get_roundtrip_ancestor_revids({})))

    def test_simple(self):
        self.assertEquals([("arevid", 42, "v42-scheme")], 
                list(get_roundtrip_ancestor_revids({mapping.SVN_PROP_BZR_REVISION_ID+"v42-scheme": "42 arevid\n"})))

    def test_multiple(self):
        self.assertEquals(set([("arevid", 42, "v42-scheme"), ("brevid", 50, "v90-ll")]), 
                set(get_roundtrip_ancestor_revids({
                    mapping.SVN_PROP_BZR_REVISION_ID+"v42-scheme": "42 arevid\n",
                    mapping.SVN_PROP_BZR_REVISION_ID+"v90-ll": "50 brevid\n",
                    "otherrevprop": "fsldds",
                    })))<|MERGE_RESOLUTION|>--- conflicted
+++ resolved
@@ -142,17 +142,10 @@
         self.assertEqual(("bla", "bloe"), parse_merge_property("bla\tbloe"))
 
 
-<<<<<<< HEAD
-=======
 
 def sha1(text):
     return sha(text).hexdigest()
->>>>>>> dbec1067
-
-def sha1(text):
-    return sha.new(text).hexdigest()
-
-<<<<<<< HEAD
+
 
 class ParseRevisionIdTests(object):
 
@@ -176,30 +169,6 @@
         self.assertEqual((("uuid", "trunk", 1), BzrSvnMappingv1()), 
                          mapping_registry.parse_revision_id("svn-v1:1@uuid-trunk"))
 
-=======
-class ParseRevisionIdTests(object):
-
-    def test_v4(self):
-        self.assertEqual((("uuid", "trunk", 1), BzrSvnMappingv4()), 
-                mapping_registry.parse_revision_id("svn-v3:uuid:trunk:1"))
-
-    def test_v3(self):
-        self.assertEqual((("uuid", "trunk", 1), BzrSvnMappingv3FileProps(TrunkBranchingScheme())), 
-                mapping_registry.parse_revision_id("svn-v3-trunk0:uuid:trunk:1"))
-
-    def test_v3_undefined(self):
-        self.assertEqual((("uuid", "trunk", 1), BzrSvnMappingv3FileProps(TrunkBranchingScheme())), 
-                mapping_registry.parse_revision_id("svn-v3-undefined:uuid:trunk:1"))
-
-    def test_v2(self):
-        self.assertEqual((("uuid", "trunk", 1), BzrSvnMappingv2()), 
-                         mapping_registry.parse_revision_id("svn-v2:1@uuid-trunk"))
-
-    def test_v1(self):
-        self.assertEqual((("uuid", "trunk", 1), BzrSvnMappingv1()), 
-                         mapping_registry.parse_revision_id("svn-v1:1@uuid-trunk"))
-
->>>>>>> dbec1067
     def test_except(self):
         self.assertRaises(InvalidRevisionId, 
                          mapping_registry.parse_revision_id, "svn-v0:1@uuid-trunk")
