--- conflicted
+++ resolved
@@ -172,18 +172,6 @@
 
 class TestFileMapping(TestCase):
     def apply_mappings(self, mappings, find_children=None, renames={}):
-<<<<<<< HEAD
-        map = {"": ("ROOT", "first-revision") }
-        revids = mappings.keys()
-        revids.sort()
-        for r in revids:
-            def new_file_id(x):
-                if renames.has_key(r) and renames[r].has_key(x):
-                    return renames[r][x]
-                return generate_file_id(r, x)
-            revmap = SimpleFileIdMap._apply_changes(new_file_id, mappings[r], find_children)
-            map.update(dict([(x,(revmap[x],r)) for x in revmap]))
-=======
         map = {}
         revids = mappings.keys()
         revids.sort()
@@ -194,7 +182,6 @@
                  return generate_file_id(r, x)
              revmap = SimpleFileIdMap._apply_changes(new_file_id, mappings[r], find_children)
              map.update(dict([(x,(revmap[x],r)) for x in revmap]))
->>>>>>> 398e4c67
         return map
 
     def test_simple(self):
@@ -235,12 +222,7 @@
                  ("svn-v%d:2@uuid-" % MAPPING_VERSION): {
                                    "foo/bla": ('M', None, None)}
                 })
-<<<<<<< HEAD
         self.assertEqual("svn-v%d:2@uuid-" % MAPPING_VERSION, map["foo"][1])
-=======
-        self.assertEqual("svn-v%d:1@uuid-" % MAPPING_VERSION, map["foo"][1])
-        self.assertEqual("svn-v%d:1@uuid-" % MAPPING_VERSION, map["foo/bla"][1])
->>>>>>> 398e4c67
 
     def test_usemap(self):
         map = self.apply_mappings(
@@ -263,9 +245,30 @@
                  }, 
                 renames={("svn-v%d:2@uuid-" % MAPPING_VERSION): {"foo": "myid"}})
         self.assertEqual("svn-v%d:1@uuid--foo" % MAPPING_VERSION, map["foo"][0])
-<<<<<<< HEAD
         self.assertEqual("svn-v%d:1@uuid-" % MAPPING_VERSION, map["foo"][1])
-=======
+        self.assertEqual("svn-v%d:1@uuid-" % MAPPING_VERSION, map["foo/bla"][1])
+
+    def test_usemap(self):
+        map = self.apply_mappings(
+                {("svn-v%d:1@uuid-" % MAPPING_VERSION): {
+                                   "foo": ('A', None, None), 
+                                   "foo/bla": ('A', None, None)},
+                 ("svn-v%d:2@uuid-" % MAPPING_VERSION): {
+                                   "foo/bla": ('M', None, None)}
+                 }, 
+                renames={("svn-v%d:1@uuid-" % MAPPING_VERSION): {"foo": "myid"}})
+        self.assertEqual("myid", map["foo"][0])
+
+    def test_usemap_later(self):
+        map = self.apply_mappings(
+                {("svn-v%d:1@uuid-" % MAPPING_VERSION): {
+                                   "foo": ('A', None, None), 
+                                   "foo/bla": ('A', None, None)},
+                 ("svn-v%d:2@uuid-" % MAPPING_VERSION): {
+                                   "foo/bla": ('M', None, None)}
+                 }, 
+                renames={("svn-v%d:2@uuid-" % MAPPING_VERSION): {"foo": "myid"}})
+        self.assertEqual("svn-v%d:1@uuid--foo" % MAPPING_VERSION, map["foo"][0])
         self.assertEqual("svn-v%d:1@uuid-" % MAPPING_VERSION, map["foo"][1])
 
 class GetMapTests(TestCaseWithSubversionRepository):
@@ -355,5 +358,4 @@
                "svn-v%d:3@%s-trunk" % (MAPPING_VERSION, self.repos.uuid)), 
           "bar/file": (generate_svn_file_id(self.repos.uuid, 3, "trunk", "bar/file"), 
                "svn-v%d:3@%s-trunk" % (MAPPING_VERSION, self.repos.uuid))}, 
-            self.repos.get_fileid_map(3, "trunk"))
->>>>>>> 398e4c67
+            self.repos.get_fileid_map(3, "trunk"))