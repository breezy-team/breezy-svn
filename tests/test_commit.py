--- conflicted
+++ resolved
@@ -34,11 +34,6 @@
 from bzrlib.plugins.svn.transport import SvnRaTransport
 from bzrlib.plugins.svn.tests import TestCaseWithSubversionRepository
 
-<<<<<<< HEAD
-from bzrlib.plugins.svn.core import time_to_cstring
-
-=======
->>>>>>> 760758cd
 class TestNativeCommit(TestCaseWithSubversionRepository):
     def test_simple_commit(self):
         self.make_client('d', 'dc')
@@ -591,11 +586,8 @@
         transport = SvnRaTransport(repos_url)
         set_svn_revprops(transport, 1, {"svn:author": "Somebody", 
                                         "svn:date": time_to_cstring(1000000*473385600)})
-<<<<<<< HEAD
-
-	self.assertEquals(1, transport.get_latest_revnum())
-=======
->>>>>>> 760758cd
+
+	    self.assertEquals(1, transport.get_latest_revnum())
 
         self.assertEquals(("Somebody", "1985-01-01T00:00:00.000000Z", "My commit"), 
                 self.client_log(repos_url)[1][1:])
