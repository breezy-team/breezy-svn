--- conflicted
+++ resolved
@@ -419,28 +419,14 @@
                 -1)
             if len(existing_bp_parts) == len(bp_parts) and relpath != "":
                 raise errors.AlreadyBranchError(repository.transport.base)
-<<<<<<< HEAD
-            # TODO: Set NULL_REVISION in SVN_PROP_BZR_BRANCHING_SCHEME on rev0
-        bp_parts = relpath.split("/")
-        existing_bp_parts = check_dirs_exist(repository.transport, bp_parts,
-            -1)
-        if len(existing_bp_parts) == len(bp_parts) and relpath != "":
-            raise errors.AlreadyBranchError(repository.transport.base)
-        if len(existing_bp_parts) < len(bp_parts)-1:
-            create_branch_container(repository.transport, relpath, "/".join(existing_bp_parts))
-        if relpath != "":
-            create_branch_with_hidden_commit(repository, relpath,
-                    NULL_REVISION, set_metadata=(not lossy))
-        return SvnBranch(repository, self, relpath, mapping)
-=======
             if len(existing_bp_parts) < len(bp_parts)-1:
                 create_branch_container(repository.transport, relpath, "/".join(existing_bp_parts))
             if relpath != "":
-                create_branch_with_hidden_commit(repository, relpath, NULL_REVISION)
+                create_branch_with_hidden_commit(repository, relpath, NULL_REVISION,
+                        set_metadata=(not lossy))
             return SvnBranch(repository, self, relpath, mapping)
         finally:
             repository.unlock()
->>>>>>> c629d694
 
     def open_branch(self, name=None, unsupported=True, ignore_fallbacks=False,
             mapping=None, branch_path=None, repository=None):
