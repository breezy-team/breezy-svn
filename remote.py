# Copyright (C) 2006-2007 Jelmer Vernooij <jelmer@samba.org>

# This program is free software; you can redistribute it and/or modify
# it under the terms of the GNU General Public License as published by
# the Free Software Foundation; either version 3 of the License, or
# (at your option) any later version.

# This program is distributed in the hope that it will be useful,
# but WITHOUT ANY WARRANTY; without even the implied warranty of
# MERCHANTABILITY or FITNESS FOR A PARTICULAR PURPOSE.  See the
# GNU General Public License for more details.

# You should have received a copy of the GNU General Public License
# along with this program; if not, write to the Free Software
# Foundation, Inc., 59 Temple Place, Suite 330, Boston, MA  02111-1307  USA
"""Subversion BzrDir formats."""

import bzrlib
from bzrlib import urlutils
from bzrlib.bzrdir import BzrDirFormat, BzrDir, format_registry
from bzrlib.errors import (NotBranchError, NotLocalUrl, NoRepositoryPresent,
                           NoWorkingTree, AlreadyBranchError)
from bzrlib.transport.local import LocalTransport

<<<<<<< HEAD
from core import SubversionException
import core 

=======
>>>>>>> 04363e1f
from bzrlib.plugins.svn import core
from bzrlib.plugins.svn.errors import NoSvnRepositoryPresent
from bzrlib.plugins.svn.format import get_rich_root_format, SvnRemoteFormat
from bzrlib.plugins.svn.repository import SvnRepository
from bzrlib.plugins.svn.transport import bzr_to_svn_url, get_svn_ra_transport


class SvnRemoteAccess(BzrDir):
    """BzrDir implementation for Subversion connections.
    
    This is used for all non-checkout connections 
    to Subversion repositories.
    """
    def __init__(self, _transport, _format=None):
        """See BzrDir.__init__()."""
        _transport = get_svn_ra_transport(_transport)
        if _format is None:
            _format = SvnRemoteFormat()
        self._format = _format
        self.transport = None
        self.root_transport = _transport

        svn_url = bzr_to_svn_url(self.root_transport.base)
        self.svn_root_url = _transport.get_svn_repos_root()
        self.root_url = _transport.get_repos_root()

        assert svn_url.startswith(self.svn_root_url)
        self.branch_path = svn_url[len(self.svn_root_url):]

    def clone(self, url, revision_id=None, force_new_repo=False):
        """See BzrDir.clone().

        Not supported on Subversion connections.
        """
        raise NotImplementedError(SvnRemoteAccess.clone)

    def open_repository(self, _unsupported=False):
        """Open the repository associated with this BzrDir.
        
        :return: instance of SvnRepository.
        """
        if self.branch_path == "":
            return SvnRepository(self, self.root_transport)
        raise NoSvnRepositoryPresent(self.root_transport.base)

    def find_repository(self):
        """Open the repository associated with this BzrDir.
        
        :return: instance of SvnRepository.
        """
        transport = self.root_transport
        if self.root_url != transport.base:
            transport = transport.clone_root()
        return SvnRepository(self, transport, self.branch_path)

    def cloning_metadir(self):
        """Produce a metadir suitable for cloning with."""
        return bzrlib.bzrdir.format_registry.make_bzrdir("rich-root-pack")

    def open_workingtree(self, _unsupported=False,
            recommend_upgrade=True):
        """See BzrDir.open_workingtree().

        Will always raise NotLocalUrl as this 
        BzrDir can not be associated with working trees.
        """
        # Working trees never exist on remote Subversion repositories
        raise NoWorkingTree(self.root_transport.base)

    def create_workingtree(self, revision_id=None, hardlink=None):
        """See BzrDir.create_workingtree().

        Will always raise NotLocalUrl as this 
        BzrDir can not be associated with working trees.
        """
        raise NotLocalUrl(self.root_transport.base)

    def needs_format_conversion(self, format=None):
        """See BzrDir.needs_format_conversion()."""
        # if the format is not the same as the system default,
        # an upgrade is needed.
        if format is None:
            format = BzrDirFormat.get_default_format()
        return not isinstance(self._format, format.__class__)

    def import_branch(self, source, stop_revision=None):
        """Create a new branch in this repository, possibly 
        with the specified history, optionally importing revisions.
        
        :param source: Source branch
        :param stop_revision: Tip of new branch
        :return: Branch object
        """
        from commit import push_new
        if stop_revision is None:
            stop_revision = source.last_revision()
        target_branch_path = self.branch_path.strip("/")
        repos = self.find_repository()
        repos.lock_write()
        try:
            full_branch_url = urlutils.join(repos.transport.base, 
                                            target_branch_path)
            if repos.transport.check_path(target_branch_path,
                repos.get_latest_revnum()) != core.NODE_NONE:
                raise AlreadyBranchError(full_branch_url)
            push_new(repos, target_branch_path, source, stop_revision)
        finally:
            repos.unlock()
        branch = self.open_branch()
        branch.lock_write()
        try:
            branch.pull(source, stop_revision=stop_revision)
        finally:
            branch.unlock()
        return branch

    def create_branch(self):
        """See BzrDir.create_branch()."""
        from branch import SvnBranch
        repos = self.find_repository()

        if self.branch_path != "":
            # TODO: Set NULL_REVISION in SVN_PROP_BZR_BRANCHING_SCHEME
            repos.transport.mkdir(self.branch_path.strip("/"))
        elif repos.get_latest_revnum() > 0:
            # Bail out if there are already revisions in this repository
            raise AlreadyBranchError(self.root_transport.base)
        branch = SvnBranch(self.root_transport.base, repos, self.branch_path)
        branch.bzrdir = self
        return branch

    def open_branch(self, unsupported=True):
        """See BzrDir.open_branch()."""
        from branch import SvnBranch
        repos = self.find_repository()
        branch = SvnBranch(self.root_transport.base, repos, self.branch_path)
        branch.bzrdir = self
        return branch

    def create_repository(self, shared=False, format=None):
        """See BzrDir.create_repository."""
        return self.open_repository()

<|MERGE_RESOLUTION|>--- conflicted
+++ resolved
@@ -22,12 +22,6 @@
                            NoWorkingTree, AlreadyBranchError)
 from bzrlib.transport.local import LocalTransport
 
-<<<<<<< HEAD
-from core import SubversionException
-import core 
-
-=======
->>>>>>> 04363e1f
 from bzrlib.plugins.svn import core
 from bzrlib.plugins.svn.errors import NoSvnRepositoryPresent
 from bzrlib.plugins.svn.format import get_rich_root_format, SvnRemoteFormat
