# Copyright (C) 2005-2007 Jelmer Vernooij <jelmer@samba.org>

# This program is free software; you can redistribute it and/or modify
# it under the terms of the GNU General Public License as published by
# the Free Software Foundation; either version 2 of the License, or
# (at your option) any later version.

# This program is distributed in the hope that it will be useful,
# but WITHOUT ANY WARRANTY; without even the implied warranty of
# MERCHANTABILITY or FITNESS FOR A PARTICULAR PURPOSE.  See the
# GNU General Public License for more details.

# You should have received a copy of the GNU General Public License
# along with this program; if not, write to the Free Software
# Foundation, Inc., 59 Temple Place, Suite 330, Boston, MA  02111-1307  USA

"""
Support for Subversion branches
"""
import bzrlib
from bzrlib.bzrdir import BzrDirFormat, format_registry
from bzrlib.commands import Command, register_command, display_command, Option
from bzrlib.help_topics import topic_registry
from bzrlib.trace import warning
from bzrlib.transport import register_lazy_transport, register_transport_proto

import format

# versions ending in 'exp' mean experimental mappings
# versions ending in 'dev' mean development version
<<<<<<< HEAD
__version__ = '0.5.0exp'
COMPATIBLE_BZR_VERSIONS = [(0, 90)]
=======
# versions ending in 'final' mean release (well tested, etc)
version_info = (0, 4, 4, 'dev', 0)

if version_info[3] == 'final':
    version_string = '%d.%d.%d' % version_info[:3]
else:
    version_string = '%d.%d.%d%s%d' % version_info
__version__ = version_string

COMPATIBLE_BZR_VERSIONS = [(0, 92)]
>>>>>>> 96beaf72

def check_bzrlib_version(desired):
    """Check that bzrlib is compatible.

    If version is < all compatible version, assume incompatible.
    If version is compatible version + 1, assume compatible, with deprecations
    Otherwise, assume incompatible.
    """
    import bzrlib
    bzrlib_version = bzrlib.version_info[:2]
    if (bzrlib_version in desired or 
        ((bzrlib_version[0], bzrlib_version[1]-1) in desired and 
         bzrlib.version_info[3] == 'dev')):
        return
    from bzrlib.errors import BzrError
    if bzrlib_version < desired[0]:
        raise BzrError('Installed bzr version %s is too old to be used with bzr-svn, at least %s.%s required' % (bzrlib.__version__, desired[0][0], desired[0][1]))
    else:
        warning('bzr-svn is not up to date with installed bzr version %s.'
                ' \nThere should be a newer version of bzr-svn available.' 
                % (bzrlib.__version__))
        if not (bzrlib_version[0], bzrlib_version[1]-1) in desired:
            raise BzrError('Version mismatch')

def check_bzrsvn_version():
    """Warn about use of experimental mappings."""
    if version_info[3] == "exp":
        warning('version of bzr-svn is experimental; output may change between revisions')

def check_subversion_version():
    """Check that Subversion is compatible.

    """
    try:
        import svn.delta
    except ImportError:
        warning('No Python bindings for Subversion installed. See the '
                'bzr-svn README for details.')
        raise bzrlib.errors.BzrError("missing python subversion bindings")
    if (not hasattr(svn.delta, 'svn_delta_invoke_txdelta_window_handler') and 
        not hasattr(svn.delta, 'tx_invoke_window_handler')):
        warning('Installed Subversion version does not have updated Python '
                'bindings. See the bzr-svn README for details.')
        raise bzrlib.errors.BzrError("incompatible python subversion bindings")

check_subversion_version()

register_transport_proto('svn+ssh://', 
    help="Access using the Subversion smart server tunneled over SSH.")
register_transport_proto('svn+file://', 
    help="Access of local Subversion repositories.")
register_transport_proto('svn+http://',
    help="Access of Subversion smart servers over HTTP.")
register_transport_proto('svn+https://',
    help="Access of Subversion smart servers over secure HTTP.")
register_transport_proto('svn://', 
    help="Access using the Subversion smart server.")
register_lazy_transport('svn://', 'bzrlib.plugins.svn.transport', 
                        'SvnRaTransport')
register_lazy_transport('svn+', 'bzrlib.plugins.svn.transport', 
                        'SvnRaTransport')
topic_registry.register_lazy('svn-branching-schemes', 
                             'bzrlib.plugins.svn.scheme',
                             'help_schemes', 'Subversion branching schemes')

BzrDirFormat.register_control_format(format.SvnRemoteFormat)
BzrDirFormat.register_control_format(format.SvnWorkingTreeDirFormat)
format_registry.register("subversion", format.SvnRemoteFormat, 
                         "Subversion repository. ", 
                         native=False)
format_registry.register("subversion-wc", format.SvnWorkingTreeDirFormat, 
                         "Subversion working copy. ", 
                         native=False)

versions_checked = False
def lazy_check_versions():
    global versions_checked
    if versions_checked:
        return
    versions_checked = True
    check_bzrlib_version(COMPATIBLE_BZR_VERSIONS)
    check_bzrsvn_version()

optimizers_registered = False
def lazy_register_optimizers():
    global optimizers_registered
    if optimizers_registered:
        return
    from bzrlib.repository import InterRepository
    import commit
    import fetch
    optimizers_registered = True
    InterRepository.register_optimiser(fetch.InterFromSvnRepository)
    InterRepository.register_optimiser(commit.InterToSvnRepository)

def get_scheme(schemename):
    """Parse scheme identifier and return a branching scheme."""
    from scheme import BranchingScheme
    from bzrlib.errors import BzrCommandError
    
    ret = BranchingScheme.find_scheme(schemename)
    if ret is None:
        raise BzrCommandError('No such branching scheme %r' % schemename)
    return ret


class cmd_svn_import(Command):
    """Convert a Subversion repository to a Bazaar repository.
    
    """
    takes_args = ['from_location', 'to_location?']
    takes_options = [Option('trees', help='Create working trees.'),
                     Option('standalone', help='Create standalone branches.'),
                     Option('all', 
                         help='Convert all revisions, even those not in '
                              'current branch history (forbids --standalone).'),
                     Option('scheme', type=get_scheme,
                         help='Branching scheme (none, trunk, etc). '
                              'Default: auto.'),
                     Option('prefix', type=str, 
                         help='Only consider branches of which path starts '
                              'with prefix.')
                    ]

    @display_command
    def run(self, from_location, to_location=None, trees=False, 
            standalone=False, scheme=None, all=False, prefix=None):
        from bzrlib.errors import BzrCommandError, NoRepositoryPresent
        from bzrlib.bzrdir import BzrDir
        from convert import convert_repository
        from repository import SvnRepository
        import os

        if to_location is None:
            to_location = os.path.basename(from_location.rstrip("/\\"))

        if all:
            # All implies shared repository 
            # (otherwise there is no repository to store revisions in)
            standalone = False

        if os.path.isfile(from_location):
            from convert import load_dumpfile
            import tempfile
            tmp_repos = tempfile.mkdtemp(prefix='bzr-svn-dump-')
            load_dumpfile(from_location, tmp_repos)
            from_location = tmp_repos
        else:
            tmp_repos = None

        from_dir = BzrDir.open(from_location)
        try:
            from_repos = from_dir.open_repository()
        except NoRepositoryPresent, e:
            raise BzrCommandError("No Repository found at %s. "
                "For individual branches, use 'bzr branch'." % from_location)

        if not isinstance(from_repos, SvnRepository):
            raise BzrCommandError(
                    "Not a Subversion repository: %s" % from_location)

        def filter_branch((branch_path, revnum, exists)):
            if prefix is not None and not branch_path.startswith(prefix):
                return False
            return exists

        convert_repository(from_repos, to_location, scheme, not standalone, 
                trees, all, filter_branch=filter_branch)

        if tmp_repos is not None:
            from bzrlib import osutils
            osutils.rmtree(tmp_repos)


register_command(cmd_svn_import)

class cmd_svn_upgrade(Command):
    """Upgrade revisions mapped from Subversion in a Bazaar branch.
    
    This will change the revision ids of revisions whose parents 
    were mapped from svn revisions.
    """
    takes_args = ['from_repository?']
    takes_options = ['verbose']

    @display_command
    def run(self, from_repository=None, verbose=False):
        from upgrade import upgrade_branch, upgrade_workingtree
        from bzrlib.branch import Branch
        from bzrlib.errors import NoWorkingTree, BzrCommandError
        from bzrlib.repository import Repository
        from bzrlib.workingtree import WorkingTree
        try:
            wt_to = WorkingTree.open(".")
            branch_to = wt_to.branch
        except NoWorkingTree:
            wt_to = None
            branch_to = Branch.open(".")

        stored_loc = branch_to.get_parent()
        if from_repository is None:
            if stored_loc is None:
                raise BzrCommandError("No pull location known or"
                                             " specified.")
            else:
                import bzrlib.urlutils as urlutils
                display_url = urlutils.unescape_for_display(stored_loc,
                        self.outf.encoding)
                self.outf.write("Using saved location: %s\n" % display_url)
                from_repository = Branch.open(stored_loc).repository
        else:
            from_repository = Repository.open(from_repository)

        if wt_to is not None:
            upgrade_workingtree(wt_to, from_repository, allow_changes=True,
                                verbose=verbose)
        else:
            upgrade_branch(branch_to, from_repository, allow_changes=True, 
                           verbose=verbose)

        if wt_to is not None:
            wt_to.set_last_revision(branch_to.last_revision())

register_command(cmd_svn_upgrade)

class cmd_svn_push(Command):
    """Push revisions to Subversion, creating a new branch if necessary.

    The behaviour of this command is the same as that of "bzr push", except 
    that it also creates new branches.
    
    This command is experimental and will be removed in the future when all 
    functionality is included in "bzr push".
    """
    takes_args = ['location?']
    takes_options = ['revision', 'remember']

    def run(self, location=None, revision=None, remember=False):
        from bzrlib.bzrdir import BzrDir
        from bzrlib.branch import Branch
        from bzrlib.errors import NotBranchError, BzrCommandError
        from bzrlib import urlutils

        source_branch = Branch.open_containing(".")[0]
        stored_loc = source_branch.get_push_location()
        if location is None:
            if stored_loc is None:
                raise BzrCommandError("No push location known or specified.")
            else:
                display_url = urlutils.unescape_for_display(stored_loc,
                        self.outf.encoding)
                self.outf.write("Using saved location: %s\n" % display_url)
                location = stored_loc

        bzrdir = BzrDir.open(location)
        if revision is not None:
            if len(revision) > 1:
                raise BzrCommandError(
                    'bzr svn-push --revision takes exactly one revision' 
                    ' identifier')
            revision_id = revision[0].in_history(source_branch).rev_id
        else:
            revision_id = None
        try:
            target_branch = bzrdir.open_branch()
            target_branch.pull(source_branch, revision_id)
        except NotBranchError:
            target_branch = bzrdir.import_branch(source_branch, revision_id)
        # We successfully created the target, remember it
        if source_branch.get_push_location() is None or remember:
            source_branch.set_push_location(target_branch.base)

register_command(cmd_svn_push)


class cmd_svn_branching_scheme(Command):
    """Show or change the branching scheme for a Subversion repository.

    See 'bzr help svn-branching-scheme' for details.
    """
    takes_args = ['location?']
    takes_options = [
        Option('set', help="Change the branching scheme. "),
        Option('repository-wide', 
            help="Act on repository-wide setting rather than local.")
        ]

    def run(self, location=".", set=False, repository_wide=False):
        from bzrlib.errors import BzrCommandError
        from bzrlib.msgeditor import edit_commit_message
        from bzrlib.repository import Repository
        from bzrlib.trace import info
        from repository import SvnRepository
        from scheme import scheme_from_branch_list
        def scheme_str(scheme):
            if scheme is None:
                return ""
            return "".join(map(lambda x: x+"\n", scheme.to_lines()))
        repos = Repository.open(location)
        if not isinstance(repos, SvnRepository):
            raise BzrCommandError("Not a Subversion repository: %s" % location)
        if repository_wide:
            scheme = repos._get_property_scheme()
        else:
            scheme = repos.get_scheme()
        if set:
            schemestr = edit_commit_message("", 
                                            start_message=scheme_str(scheme))
            scheme = scheme_from_branch_list(
                map(lambda x:x.strip("\n"), schemestr.splitlines()))
            if repository_wide:
                repos.set_property_scheme(scheme)
            else:
                repos.set_branching_scheme(scheme)
        elif scheme is not None:
            info(scheme_str(scheme))


register_command(cmd_svn_branching_scheme)


def test_suite():
    from unittest import TestSuite
    import tests
    suite = TestSuite()
    suite.addTest(tests.test_suite())
    return suite


if __name__ == '__main__':
    print ("This is a Bazaar plugin. Copy this directory to ~/.bazaar/plugins "
          "to use it.\n")
elif __name__ != 'bzrlib.plugins.svn':
    raise ImportError('The Subversion plugin must be installed as'
                      ' bzrlib.plugins.svn not %s' % __name__)
else:
    import os, sys
    sys.path.append(os.path.dirname(os.path.abspath(__file__)))<|MERGE_RESOLUTION|>--- conflicted
+++ resolved
@@ -28,12 +28,8 @@
 
 # versions ending in 'exp' mean experimental mappings
 # versions ending in 'dev' mean development version
-<<<<<<< HEAD
-__version__ = '0.5.0exp'
-COMPATIBLE_BZR_VERSIONS = [(0, 90)]
-=======
 # versions ending in 'final' mean release (well tested, etc)
-version_info = (0, 4, 4, 'dev', 0)
+version_info = (0, 5, 0, 'exp', 0)
 
 if version_info[3] == 'final':
     version_string = '%d.%d.%d' % version_info[:3]
@@ -42,7 +38,6 @@
 __version__ = version_string
 
 COMPATIBLE_BZR_VERSIONS = [(0, 92)]
->>>>>>> 96beaf72
 
 def check_bzrlib_version(desired):
     """Check that bzrlib is compatible.
