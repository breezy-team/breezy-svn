# Copyright (C) 2005-2009 Jelmer Vernooij <jelmer@samba.org>

# This program is free software; you can redistribute it and/or modify
# it under the terms of the GNU General Public License as published by
# the Free Software Foundation; either version 3 of the License, or
# (at your option) any later version.

# This program is distributed in the hope that it will be useful,
# but WITHOUT ANY WARRANTY; without even the implied warranty of
# MERCHANTABILITY or FITNESS FOR A PARTICULAR PURPOSE.  See the
# GNU General Public License for more details.

# You should have received a copy of the GNU General Public License
# along with this program; if not, write to the Free Software
# Foundation, Inc., 59 Temple Place, Suite 330, Boston, MA  02111-1307  USA

"""Support for Subversion branches

Bazaar can be used with Subversion branches through the bzr-svn plugin.

Most Bazaar commands should work fine with Subversion branches. To 
create new branches in Subversion using push, it is currently necessary
to use the svn-push command rather than the standard push command.

bzr-svn also adds two new commands to Bazaar:

 - bzr svn-import
 - bzr dpush

For more information about bzr-svn, see the bzr-svn FAQ.

"""
import bzrlib
from bzrlib import api, bzrdir, repository
import bzrlib.api, bzrlib.repository
from bzrlib.bzrdir import BzrDirFormat, format_registry
from bzrlib.errors import BzrError
from bzrlib.foreign import foreign_vcs_registry
from bzrlib.commands import Command, register_command, display_command
from bzrlib.help_topics import topic_registry
from bzrlib.option import Option, RegistryOption
from bzrlib.revisionspec import SPEC_TYPES
from bzrlib.trace import warning, mutter
from bzrlib.transport import register_lazy_transport, register_transport_proto

import os, sys

# versions ending in 'exp' mean experimental mappings
# versions ending in 'dev' mean development version
# versions ending in 'final' mean release (well tested, etc)
version_info = (0, 5, 0, 'candidate', 1)

if version_info[3] == 'final':
    version_string = '%d.%d.%d' % version_info[:3]
else:
    version_string = '%d.%d.%d%s%d' % version_info
__version__ = version_string

COMPATIBLE_BZR_VERSIONS = [(1, 11, 0)]
MINIMUM_SUBVERTPY_VERSION = (0, 6, 1)


def check_subversion_version(subvertpy):
    """Check that Subversion is compatible.

    """
    # Installed ?
    from subvertpy import ra, __version__ as subvertpy_version
    ra_version = ra.version()
    if (ra_version[0] >= 5 and getattr(ra, 'SVN_REVISION', None) and 
        27729 <= ra.SVN_REVISION < 31470):
        warning('bzr-svn: Installed Subversion has buggy svn.ra.get_log() '
                'implementation, please install newer.')

    mutter("bzr-svn: using Subversion %d.%d.%d (%s)" % ra_version)

    if subvertpy_version < MINIMUM_SUBVERTPY_VERSION:
        warning("bzr-svn: at least subvertpy %d.%d.%d is required",
                subvertpy_version)
        raise ImportError


def get_client_string():
    """Return a string that can be send as part of the User Agent string."""
    return "bzr%s+bzr-svn%s" % (bzrlib.__version__, __version__)


<<<<<<< HEAD
try:
    import subvertpy 
except ImportError:
    warning("unable to find subvertpy. Please install from http://launchpad.net/subvertpy.")
    raise
=======
>>>>>>> 33e02637

def init_subvertpy():
    # Find subvertpy, somehow
    global subvertpy
    try:
        import subvertpy
    except ImportError:
        warning("unable to find subvertpy. Please install from http://launchpad.net/subvertpy.")
        raise

    check_subversion_version(subvertpy)

    import subvertpy.ra_svn
    import bzrlib.transport.ssh
    subvertpy.ra_svn.get_ssh_vendor = bzrlib.transport.ssh._get_ssh_vendor


from bzrlib.plugins.svn import format, revspec

register_transport_proto('svn+ssh://', 
    help="Access using the Subversion smart server tunneled over SSH.")
register_transport_proto('svn+file://', 
    help="Access of local Subversion repositories.")
register_transport_proto('svn+http://',
    help="Access of Subversion smart servers over HTTP.")
register_transport_proto('svn+https://',
    help="Access of Subversion smart servers over secure HTTP.")
register_transport_proto('svn://', 
    help="Access using the Subversion smart server.")
register_lazy_transport('svn://', 'bzrlib.plugins.svn.transport', 
                        'SvnRaTransport')
register_lazy_transport('svn+', 'bzrlib.plugins.svn.transport', 
                        'SvnRaTransport')
topic_registry.register_lazy('svn-branching-schemes', 
                             'bzrlib.plugins.svn.mapping3.scheme',
                             'help_schemes', 'Subversion branching schemes')
topic_registry.register_lazy('svn-layout', 
                             'bzrlib.plugins.svn.layout',
                             'help_layout', 'Subversion repository layouts')
BzrDirFormat.register_control_format(format.SvnRemoteFormat)
BzrDirFormat.register_control_format(format.SvnWorkingTreeDirFormat)
bzrdir.format_registry.register("subversion", format.SvnRemoteFormat, 
                         "Subversion repository. ", 
                         native=False)
bzrdir.format_registry.register("subversion-wc", format.SvnWorkingTreeDirFormat, 
                         "Subversion working copy. ", 
                         native=False, hidden=True)
SPEC_TYPES.append(revspec.RevisionSpec_svn)

_versions_checked = False
def lazy_check_versions():
    """Check whether all dependencies have the right versions.
    
    :note: Only checks once, caches the result."""
    global _versions_checked
    if _versions_checked:
        return
    _versions_checked = True
    init_subvertpy()
    bzrlib.api.require_any_api(bzrlib, COMPATIBLE_BZR_VERSIONS)


_optimizers_registered = False
def lazy_register_optimizers():
    """Register optimizers for fetching between Subversion and Bazaar 
    repositories.
    
    :note: Only registers on the first call."""
    global _optimizers_registered
    if _optimizers_registered:
        return
    from bzrlib.repository import InterRepository
    from bzrlib.plugins.svn import commit, fetch
    _optimizers_registered = True
    InterRepository.register_optimiser(fetch.InterFromSvnRepository)
    InterRepository.register_optimiser(commit.InterToSvnRepository)


def get_layout(layoutname):
    """Parse layout name and return a layout.
    
    :param layout: Name of the layout to retrieve.
    """
    if isinstance(layoutname, unicode):
        layoutname = layoutname.encode("ascii")
    from bzrlib.plugins.svn.layout import layout_registry
    from bzrlib.errors import BzrCommandError
    
    try:
        ret = layout_registry.get(layoutname)()
    except KeyError:
        raise BzrCommandError('No such repository layout %r' % layoutname)
    return ret


class cmd_svn_import(Command):
    """Convert a Subversion repository to a Bazaar repository.
    
    To save disk space, only branches will be created by default 
    (no working trees). To create a tree for a branch, run "bzr co" in 
    it.
    """
    takes_args = ['from_location', 'to_location?']
    takes_options = [Option('trees', help='Create working trees.'),
                     Option('standalone', help='Create standalone branches.'),
                     Option('all', 
                         help='Convert all revisions, even those not in '
                              'current branch history (forbids --standalone).'),
                     Option('layout', type=get_layout,
                         help='Repository layout (none, trunk, etc). '
                              'Default: auto.'),
                     Option('keep', 
                         help="Don't delete branches removed in Subversion."),
                     Option('incremental',
                         help="Import revisions incrementally."),
                     Option('prefix', type=str, 
                         help='Only consider branches of which path starts '
                              'with prefix.'),
                     Option('until', type=int,
                         help="Only import revisions up to specified Subversion revnum"),
                    ]

    @display_command
    def run(self, from_location, to_location=None, trees=False, 
            standalone=False, layout=None, all=False, prefix=None, keep=False,
            incremental=False, until=None):
        from bzrlib.bzrdir import BzrDir
        from bzrlib.errors import BzrCommandError, NoRepositoryPresent
        from bzrlib import osutils, urlutils
        from bzrlib.plugins.svn.convert import convert_repository
        from bzrlib.plugins.svn.remote import SvnRemoteAccess
        from bzrlib.plugins.svn.repository import SvnRepository
        from bzrlib.plugins.svn.workingtree import SvnCheckout
        from bzrlib.trace import info
        from subvertpy import NODE_NONE

        if to_location is None:
            to_location = os.path.basename(from_location.rstrip("/\\"))

        if all:
            # All implies shared repository 
            # (otherwise there is no repository to store revisions in)
            standalone = False

        if os.path.isfile(from_location):
            from bzrlib.plugins.svn.convert import load_dumpfile
            import tempfile
            tmp_repos = tempfile.mkdtemp(prefix='bzr-svn-dump-')
            load_dumpfile(from_location, tmp_repos)
            from_location = tmp_repos
        else:
            tmp_repos = None

        from_dir = BzrDir.open(from_location)

        if not (isinstance(from_dir, SvnRemoteAccess) or 
                isinstance(from_dir, SvnCheckout)):
            raise BzrCommandError("Source repository is not a Subversion repository.")

        try:
            from_repos = from_dir.open_repository()
        except NoRepositoryPresent, e:
            if prefix is not None:
                raise BzrCommandError("Path inside repository specified "
                                      "and --prefix specified")
            from_repos = from_dir.find_repository(_ignore_branch_path=True)
            assert from_dir.root_transport.base.startswith(from_repos.base)
            prefix = from_dir.root_transport.base[len(from_repos.base):].strip("/")
            prefix = prefix.encode("utf-8")

        if until is None:
            to_revnum = from_repos.get_latest_revnum()
        else:
            to_revnum = min(until, from_repos.get_latest_revnum())

        from_repos.lock_read()
        try:
            guessed_overall_layout = from_repos.get_guessed_layout()

            if prefix is not None:
                prefix = prefix.strip("/") + "/"
                if guessed_overall_layout.is_branch(prefix):
                    raise BzrCommandError("%s appears to contain a branch. " 
                            "For individual branches, use 'bzr branch'." % 
                            from_location)
                # FIXME: Hint about is_tag()
                elif guessed_overall_layout.is_branch_parent(prefix):
                    self.outf.write("Importing branches with prefix /%s\n" % 
                        urlutils.unescape_for_display(prefix, self.outf.encoding))
                else:
                    raise BzrCommandError("The specified path is inside a branch. "
                        "Specify a different URL or a different repository layout.")

            if not isinstance(from_repos, SvnRepository):
                raise BzrCommandError(
                        "Not a Subversion repository: %s" % from_location)

            if (prefix is not None and 
                from_repos.transport.check_path(prefix, to_revnum) == NODE_NONE):
                raise BzrCommandError("Prefix %s does not exist" % prefix)

            def filter_branch(branch):
                if (prefix is not None and 
                    not branch.get_branch_path().startswith(prefix)):
                    return False
                return True

            info("Using repository layout: %s" % (layout or from_repos.get_layout(),))
            convert_repository(from_repos, to_location, layout, 
                               not standalone, trees, all, 
                               filter_branch=filter_branch,
                               keep=keep, incremental=incremental,
                               to_revnum=to_revnum, prefix=prefix)

            if tmp_repos is not None:
                osutils.rmtree(tmp_repos)
        finally:
            from_repos.unlock()


register_command(cmd_svn_import)

class cmd_svn_upgrade(Command):
    """Upgrade revisions mapped from Subversion in a Bazaar branch.
    
    This will change the revision ids of revisions whose parents 
    were mapped from svn revisions.
    """
    from bzrlib.plugins.svn.mapping import mapping_registry
    takes_args = ['from_repository?']
    takes_options = ['verbose', RegistryOption('mapping', 
                                 help="New mapping to upgrade to.",
                                 registry=mapping_registry,
                                 title="Subversion mapping",
                                 value_switches=True)]

    @display_command
    def run(self, from_repository=None, verbose=False, mapping=None):
        from bzrlib.plugins.svn.mapping import mapping_registry
        from bzrlib.plugins.svn.foreign.upgrade import (upgrade_branch, 
                                                upgrade_workingtree)
        from bzrlib.branch import Branch
        from bzrlib.errors import NoWorkingTree, BzrCommandError
        from bzrlib.repository import Repository
        from bzrlib.trace import info
        from bzrlib.workingtree import WorkingTree
        try:
            wt_to = WorkingTree.open(".")
            branch_to = wt_to.branch
        except NoWorkingTree:
            wt_to = None
            branch_to = Branch.open(".")

        stored_loc = branch_to.get_parent()
        if from_repository is None:
            if stored_loc is None:
                raise BzrCommandError("No pull location known or"
                                             " specified.")
            else:
                import bzrlib.urlutils as urlutils
                display_url = urlutils.unescape_for_display(stored_loc,
                        self.outf.encoding)
                self.outf.write("Using saved location: %s\n" % display_url)
                from_repository = Branch.open(stored_loc).repository
        else:
            from_repository = Repository.open(from_repository)

        if mapping is None:
            mapping = mapping_registry.get_default()

        new_mapping = mapping.from_repository(from_repository)

        if wt_to is not None:
            renames = upgrade_workingtree(wt_to, from_repository, 
                                          new_mapping=new_mapping,
                                          mapping_registry=mapping_registry,
                                          allow_changes=True, verbose=verbose)
        else:
            renames = upgrade_branch(branch_to, from_repository, 
                                     new_mapping=new_mapping,
                                     mapping_registry=mapping_registry,
                                     allow_changes=True, verbose=verbose)

        if renames == {}:
            info("Nothing to do.")

        if wt_to is not None:
            wt_to.set_last_revision(branch_to.last_revision())

register_command(cmd_svn_upgrade)

class cmd_svn_push(Command):
    """Push revisions to Subversion, creating a new branch if necessary.

    The behaviour of this command is the same as that of "bzr push", except 
    that it also creates new branches.
    
    This command is experimental and will be removed in the future when all 
    functionality is included in "bzr push".
    """
    takes_args = ['location?']
    takes_options = ['revision', 'remember', Option('directory',
            help='Branch to push from, '
                 'rather than the one containing the working directory.',
            short_name='d',
            type=unicode,
            ),
            Option("merged", help="Push merged (right hand side) revisions."),
            Option("svn-override-revprops", type=str, 
                help="Comma-separated list of svn properties to override (date/author)")
            ]

    def run(self, location=None, revision=None, remember=False, 
            directory=None, merged=None, svn_override_revprops=None):
        from bzrlib.bzrdir import BzrDir
        from bzrlib.branch import Branch
        from bzrlib.errors import NotBranchError, BzrCommandError
        from bzrlib import urlutils

        if directory is None:
            directory = "."
        source_branch = Branch.open_containing(directory)[0]
        stored_loc = source_branch.get_push_location()
        if location is None:
            if stored_loc is None:
                raise BzrCommandError("No push location known or specified.")
            else:
                display_url = urlutils.unescape_for_display(stored_loc,
                        self.outf.encoding)
                self.outf.write("Using saved location: %s\n" % display_url)
                location = stored_loc

        if svn_override_revprops is not None:
            override_svn_revprops = svn_override_revprops.split(",")
            if len(set(override_svn_revprops).difference(set(["author", "date"]))) > 0:
                raise BzrCommandError("Can only override 'author' and 'date' revision properties")
            override_svn_revprops = [("svn:" + v) for v in override_svn_revprops]
        else:
            override_svn_revprops = None

        source_branch.lock_read()
        try:
            bzrdir = BzrDir.open(location)
            if revision is not None:
                if len(revision) > 1:
                    raise BzrCommandError(
                        'bzr svn-push --revision takes exactly one revision' 
                        ' identifier')
                revision_id = revision[0].as_revision_id(source_branch)
            else:
                revision_id = None
            try:
                target_branch = bzrdir.open_branch()
                target_branch.lock_write()
                try:
                    target_branch.pull(source_branch, stop_revision=revision_id, _push_merged=merged,
                                       _override_svn_revprops=override_svn_revprops)
                finally:
                    target_branch.unlock()
            except NotBranchError:
                target_branch = bzrdir.import_branch(source_branch, revision_id, _push_merged=merged,
                                       _override_svn_revprops=override_svn_revprops)
        finally:
            source_branch.unlock()
        # We successfully created the target, remember it
        if source_branch.get_push_location() is None or remember:
            source_branch.set_push_location(target_branch.base)

register_command(cmd_svn_push)

from bzrlib.plugins.svn.foreign import cmd_dpush
register_command(cmd_dpush)

foreign_vcs_registry.register_lazy("svn", "bzrlib.plugins.svn.mapping",
                                   "foreign_vcs_svn")

class cmd_svn_branching_scheme(Command):
    """Show or change the branching scheme for a Subversion repository.

    See 'bzr help svn-branching-schemes' for details.
    """
    takes_args = ['location?']
    takes_options = [
        Option('set', help="Change the branching scheme. "),
        Option('repository-wide', 
            help="Act on repository-wide setting rather than local.")
        ]
    hidden = True

    def run(self, location=".", set=False, repository_wide=False):
        from bzrlib.bzrdir import BzrDir
        from bzrlib.errors import BzrCommandError
        from bzrlib.msgeditor import edit_commit_message
        from bzrlib.trace import info
        from bzrlib.plugins.svn.repository import SvnRepository
        from bzrlib.plugins.svn.mapping3.scheme import scheme_from_branch_list
        from bzrlib.plugins.svn.mapping3 import (BzrSvnMappingv3, config_set_scheme, 
            get_property_scheme, set_property_scheme)
        def scheme_str(scheme):
            if scheme is None:
                return ""
            return "".join(map(lambda x: x+"\n", scheme.to_lines()))
        dir = BzrDir.open_containing(location)[0]
        repos = dir.find_repository()
        if not isinstance(repos, SvnRepository):
            raise BzrCommandError("Not a Subversion repository: %s" % location)
        if repository_wide:
            scheme = get_property_scheme(repos)
        else:
            scheme = BzrSvnMappingv3.from_repository(repos).scheme
        if set:
            schemestr = edit_commit_message("", 
                                            start_message=scheme_str(scheme))
            scheme = scheme_from_branch_list(
                map(lambda x:x.strip("\n"), schemestr.splitlines()))
            if repository_wide:
                set_property_scheme(repos, scheme)
            else:
                config_set_scheme(repos, scheme, None, mandatory=True)
        elif scheme is not None:
            info(scheme_str(scheme))


register_command(cmd_svn_branching_scheme)


class cmd_svn_set_revprops(Command):
    """Migrate Bazaar metadata to Subversion revision properties.

    This requires that you have permission to change the 
    revision properties on the repository.

    To change these permissions, edit the hooks/pre-revprop-change 
    file in the Subversion repository. 
    """
    takes_args = ['location?']
    from bzrlib.plugins.svn.mapping import mapping_registry
    takes_options = [RegistryOption('mapping', 
                                 help="New mapping to upgrade to.",
                                 registry=mapping_registry,
                                 title="Subversion mapping",
                                 value_switches=True),
                     Option('upgrade', help='Upgrade to new mapping version rather than setting revision properties for the current mapping')]

    def run(self, location=".", upgrade=False, mapping=None):
        from bzrlib.errors import BzrCommandError
        from bzrlib.repository import Repository
        from bzrlib.plugins.svn.upgrade import set_revprops, upgrade_revprops
        from bzrlib.plugins.svn.mapping import mapping_registry
        repos = Repository.open(location) 
        if not repos.transport.has_capability("commit-revprops"):
            raise BzrCommandError("Please upgrade the Subversion server to 1.5 or higher.")
        if mapping is None:
            mapping = mapping_registry.get_default()
        new_mapping = mapping.from_repository(repos)
        if not new_mapping.can_use_revprops:
            raise BzrCommandError("Please specify a different mapping, %s doesn't support revision properties." % new_mapping.name)

        if upgrade:
            num = upgrade_revprops(repos, new_mapping)
        else:
            num = set_revprops(repos)
        self.outf.write("Revision properties set for %d revisions.\n" % num)
        self.outf.write("Please restore the hooks/pre-revprop-change script "
                        "to refuse changes to most revision properties.\n")

register_command(cmd_svn_set_revprops)


class cmd_svn_layout(Command):
    """Print the repository layout in use for a repository.

    This will print the name of the repository layout. See 
    "bzr help svn-layout" for more information about repository 
    layouts.
    """
    takes_args = ["repos_url"]

    def run(self, repos_url):
        from bzrlib.repository import Repository

        repos = Repository.open(repos_url)
        layout = repos.get_layout()
        self.outf.write("Layout: %s\n" % str(layout))

register_command(cmd_svn_layout)

class cmd_svn_serve(Command):
    """Provide access to a Bazaar branch using the Subversion ra_svn protocol.

    This command is experimental and doesn't support incremental updates 
    properly yet.
    """
    takes_options = [
        Option('inet',
               help='serve on stdin/out for use from inetd or sshd'),
        Option('port',
               help='listen for connections on nominated port of the form '
                    '[hostname:]portnumber. Passing 0 as the port number will '
                    'result in a dynamically allocated port.',
               type=str),
        Option('directory',
               help='serve contents of directory',
               type=unicode)
    ]

    def run(self, inet=None, port=None, directory=None):
        lazy_check_versions()
        from subvertpy.ra_svn import SVNServer, TCPSVNServer, SVN_PORT
        from bzrlib.plugins.svn.server import BzrServerBackend

        warning("server support in bzr-svn is experimental.")

        if directory is None:
            directory = os.getcwd()

        backend = BzrServerBackend(directory)
        if inet:
            def send_fn(data):
                sys.stdout.write(data)
                sys.stdout.flush()
            server = SVNServer(backend, sys.stdin.read, send_fn, 
                               self.outf)
        else:
            if port is None:
                port = SVN_PORT
            server = TCPSVNServer(backend, ('0.0.0.0', port), self.outf)
        server.serve()

register_command(cmd_svn_serve)

def test_suite():
    """Returns the testsuite for bzr-svn."""
    from unittest import TestSuite
    from bzrlib.plugins.svn import tests
    suite = TestSuite()
    suite.addTest(tests.test_suite())
    return suite


if __name__ == '__main__':
    print ("This is a Bazaar plugin. Copy this directory to ~/.bazaar/plugins "
          "to use it.\n")
elif __name__ != 'bzrlib.plugins.svn':
    raise ImportError('The Subversion plugin must be installed as'
                      ' bzrlib.plugins.svn not %s' % __name__)<|MERGE_RESOLUTION|>--- conflicted
+++ resolved
@@ -85,20 +85,9 @@
     return "bzr%s+bzr-svn%s" % (bzrlib.__version__, __version__)
 
 
-<<<<<<< HEAD
-try:
-    import subvertpy 
-except ImportError:
-    warning("unable to find subvertpy. Please install from http://launchpad.net/subvertpy.")
-    raise
-=======
->>>>>>> 33e02637
-
 def init_subvertpy():
-    # Find subvertpy, somehow
-    global subvertpy
     try:
-        import subvertpy
+        import subvertpy 
     except ImportError:
         warning("unable to find subvertpy. Please install from http://launchpad.net/subvertpy.")
         raise
@@ -108,7 +97,6 @@
     import subvertpy.ra_svn
     import bzrlib.transport.ssh
     subvertpy.ra_svn.get_ssh_vendor = bzrlib.transport.ssh._get_ssh_vendor
-
 
 from bzrlib.plugins.svn import format, revspec
 
