--- conflicted
+++ resolved
@@ -31,14 +31,8 @@
 
 """
 import bzrlib
-<<<<<<< HEAD
-from bzrlib import bzrdir, log, repository
+from bzrlib import api, bzrdir, log, repository
 from bzrlib.bzrdir import BzrDirFormat
-=======
-from bzrlib import log
-import bzrlib.api, bzrlib.repository
-from bzrlib.bzrdir import BzrDirFormat, format_registry
->>>>>>> aeba5c7c
 from bzrlib.errors import BzrError
 from bzrlib.commands import Command, register_command, display_command
 from bzrlib.help_topics import topic_registry
@@ -131,7 +125,7 @@
     if _versions_checked:
         return
     _versions_checked = True
-    bzrlib.api.require_any_api(bzrlib, COMPATIBLE_BZR_VERSIONS)
+    api.require_any_api(bzrlib, COMPATIBLE_BZR_VERSIONS)
 
 
 _optimizers_registered = False
