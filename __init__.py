# Copyright (C) 2005-2007 Jelmer Vernooij <jelmer@samba.org>

# This program is free software; you can redistribute it and/or modify
# it under the terms of the GNU General Public License as published by
# the Free Software Foundation; either version 3 of the License, or
# (at your option) any later version.

# This program is distributed in the hope that it will be useful,
# but WITHOUT ANY WARRANTY; without even the implied warranty of
# MERCHANTABILITY or FITNESS FOR A PARTICULAR PURPOSE.  See the
# GNU General Public License for more details.

# You should have received a copy of the GNU General Public License
# along with this program; if not, write to the Free Software
# Foundation, Inc., 59 Temple Place, Suite 330, Boston, MA  02111-1307  USA

"""
Support for Subversion branches
"""
import bzrlib
from bzrlib.bzrdir import BzrDirFormat, format_registry
from bzrlib.commands import Command, register_command, display_command, Option
from bzrlib.help_topics import topic_registry
from bzrlib.revisionspec import SPEC_TYPES
from bzrlib.trace import warning, mutter
from bzrlib.transport import register_lazy_transport, register_transport_proto

from bzrlib.plugins.svn import format
from bzrlib.plugins.svn import revspec

# versions ending in 'exp' mean experimental mappings
# versions ending in 'dev' mean development version
# versions ending in 'final' mean release (well tested, etc)
version_info = (0, 4, 11, 'exp', 0)

if version_info[3] == 'final':
    version_string = '%d.%d.%d' % version_info[:3]
else:
    version_string = '%d.%d.%d%s%d' % version_info
__version__ = version_string

COMPATIBLE_BZR_VERSIONS = [(1, 4), (1, 5), (1, 6)]

def check_bzrlib_version(desired):
    """Check that bzrlib is compatible.

    If version is < all compatible version, assume incompatible.
    If version is compatible version + 1, assume compatible, with deprecations
    Otherwise, assume incompatible.
    """
    import bzrlib
    bzrlib_version = bzrlib.version_info[:2]
    if (bzrlib_version in desired or 
        ((bzrlib_version[0], bzrlib_version[1]-1) in desired and 
         bzrlib.version_info[3] == 'dev')):
        return
    from bzrlib.errors import BzrError
    if bzrlib_version < desired[0]:
        raise BzrError('Installed bzr version %s is too old to be used with bzr-svn, at least %s.%s required' % (bzrlib.__version__, desired[0][0], desired[0][1]))
    else:
        warning('bzr-svn is not up to date with installed bzr version %s.'
                ' \nThere should be a newer version of bzr-svn available.',
                bzrlib.__version__)
        if not (bzrlib_version[0], bzrlib_version[1]-1) in desired:
            raise BzrError('Version mismatch')

<<<<<<< HEAD
=======
def check_subversion_version():
    """Check that Subversion is compatible.

    """
    from bzrlib.plugins.svn.ra import version
    ra_version = version()
    if (ra_version[0] >= 5 and getattr(ra, 'SVN_REVISION', None) and 27729 <= ra.SVN_REVISION < 31470):
        warning('Installed Subversion has buggy svn.ra.get_log() implementation, please install newer.')

    mutter("bzr-svn: using Subversion %d.%d.%d (%s)" % ra_version)

>>>>>>> 3ea0fc4a

def check_rebase_version(min_version):
    """Check what version of bzr-rebase is installed.

    Raises an exception when the version installed is older than 
    min_version.

    :raises RebaseNotPresent: Raised if bzr-rebase is not installed or too old.
    """
    from bzrlib.plugins.svn.errors import RebaseNotPresent
    try:
        from bzrlib.plugins.rebase import version_info as rebase_version_info
        if rebase_version_info[:2] < min_version:
            raise RebaseNotPresent("Version %r present, at least %r required" 
                                   % (rebase_version_info, min_version))
    except ImportError, e:
        raise RebaseNotPresent(e)


def check_subversion_version():
    try:
        from bzrlib.plugins.svn import core
    except:
        warning("Unable to load bzr-svn extensions - did you build it?")

register_transport_proto('svn+ssh://', 
    help="Access using the Subversion smart server tunneled over SSH.")
register_transport_proto('svn+file://', 
    help="Access of local Subversion repositories.")
register_transport_proto('svn+http://',
    help="Access of Subversion smart servers over HTTP.")
register_transport_proto('svn+https://',
    help="Access of Subversion smart servers over secure HTTP.")
register_transport_proto('svn://', 
    help="Access using the Subversion smart server.")
register_lazy_transport('svn://', 'bzrlib.plugins.svn.transport', 
                        'SvnRaTransport')
register_lazy_transport('svn+', 'bzrlib.plugins.svn.transport', 
                        'SvnRaTransport')
topic_registry.register_lazy('svn-branching-schemes', 
                             'bzrlib.plugins.svn.mapping3.scheme',
                             'help_schemes', 'Subversion branching schemes')

BzrDirFormat.register_control_format(format.SvnRemoteFormat)
BzrDirFormat.register_control_format(format.SvnWorkingTreeDirFormat)
format_registry.register("subversion", format.SvnRemoteFormat, 
                         "Subversion repository. ", 
                         native=False)
format_registry.register("subversion-wc", format.SvnWorkingTreeDirFormat, 
                         "Subversion working copy. ", 
                         native=False, hidden=True)
SPEC_TYPES.append(revspec.RevisionSpec_svn)

versions_checked = False
def lazy_check_versions():
    """Check whether all dependencies have the right versions.
    
    :note: Only checks once, caches the result."""
    global versions_checked
    if versions_checked:
        return
    versions_checked = True
    check_bzrlib_version(COMPATIBLE_BZR_VERSIONS)
    check_subversion_version()

optimizers_registered = False
def lazy_register_optimizers():
    """Register optimizers for fetching between Subversion and Bazaar 
    repositories.
    
    :note: Only registers on the first call."""
    global optimizers_registered
    if optimizers_registered:
        return
    from bzrlib.repository import InterRepository
    from bzrlib.plugins.svn import commit, fetch
    optimizers_registered = True
    InterRepository.register_optimiser(fetch.InterFromSvnRepository)
    InterRepository.register_optimiser(commit.InterToSvnRepository)


def get_scheme(schemename):
    """Parse scheme identifier and return a branching scheme.
    
    :param schemename: Name of the scheme to retrieve.
    """
    if isinstance(schemename, unicode):
        schemename = schemename.encode("ascii")
    from bzrlib.plugins.svn.mapping3.scheme import BranchingScheme
    from bzrlib.errors import BzrCommandError
    
    ret = BranchingScheme.find_scheme(schemename)
    if ret is None:
        raise BzrCommandError('No such branching scheme %r' % schemename)
    return ret


class cmd_svn_import(Command):
    """Convert a Subversion repository to a Bazaar repository.
    
    """
    takes_args = ['from_location', 'to_location?']
    takes_options = [Option('trees', help='Create working trees.'),
                     Option('standalone', help='Create standalone branches.'),
                     Option('all', 
                         help='Convert all revisions, even those not in '
                              'current branch history (forbids --standalone).'),
                     Option('scheme', type=get_scheme,
                         help='Branching scheme (none, trunk, etc). '
                              'Default: auto.'),
                     Option('prefix', type=str, 
                         help='Only consider branches of which path starts '
                              'with prefix.')
                    ]

    @display_command
    def run(self, from_location, to_location=None, trees=False, 
            standalone=False, scheme=None, all=False, prefix=None):
        from bzrlib.branch import Branch
        from bzrlib.bzrdir import BzrDir
        from bzrlib.errors import BzrCommandError, NoRepositoryPresent, NotBranchError
        from bzrlib import urlutils
        from bzrlib.plugins.svn.convert import convert_repository
        from bzrlib.plugins.svn.repository import SvnRepository
        import os

        if to_location is None:
            to_location = os.path.basename(from_location.rstrip("/\\"))

        if all:
            # All implies shared repository 
            # (otherwise there is no repository to store revisions in)
            standalone = False

        if os.path.isfile(from_location):
            from bzrlib.plugins.svn.convert import load_dumpfile
            import tempfile
            tmp_repos = tempfile.mkdtemp(prefix='bzr-svn-dump-')
            load_dumpfile(from_location, tmp_repos)
            from_location = tmp_repos
        else:
            tmp_repos = None

        from_dir = BzrDir.open(from_location)
        try:
            from_repos = from_dir.open_repository()
        except NoRepositoryPresent, e:
            try:
                Branch.open(from_location)
                raise BzrCommandError("No Repository found at %s. "
                    "For individual branches, use 'bzr branch'." % from_location)
            except NotBranchError:
                if prefix is not None:
                    raise BzrCommandError("Path inside repository specified and --prefix specified")
                from_repos = from_dir.find_repository()
                prefix = urlutils.relative_url(from_repos.base, from_location)
                self.outf.write("Importing branches below %s\n" % 
                        urlutils.unescape_for_display(prefix, self.outf.encoding))

        if prefix is not None:
            prefix = prefix.strip("/") + "/"

        if not isinstance(from_repos, SvnRepository):
            raise BzrCommandError(
                    "Not a Subversion repository: %s" % from_location)

        def filter_branch(branch):
            if prefix is not None and not branch.get_branch_path().startswith(prefix):
                return False
            return True

        convert_repository(from_repos, to_location, scheme, None, 
                           not standalone, trees, all, filter_branch=filter_branch)

        if tmp_repos is not None:
            from bzrlib import osutils
            osutils.rmtree(tmp_repos)


register_command(cmd_svn_import)

class cmd_svn_upgrade(Command):
    """Upgrade revisions mapped from Subversion in a Bazaar branch.
    
    This will change the revision ids of revisions whose parents 
    were mapped from svn revisions.
    """
    takes_args = ['from_repository?']
    takes_options = ['verbose']

    @display_command
    def run(self, from_repository=None, verbose=False):
        from bzrlib.plugins.svn.upgrade import upgrade_branch, upgrade_workingtree
        from bzrlib.branch import Branch
        from bzrlib.errors import NoWorkingTree, BzrCommandError
        from bzrlib.repository import Repository
        from bzrlib.trace import info
        from bzrlib.workingtree import WorkingTree
        try:
            wt_to = WorkingTree.open(".")
            branch_to = wt_to.branch
        except NoWorkingTree:
            wt_to = None
            branch_to = Branch.open(".")

        stored_loc = branch_to.get_parent()
        if from_repository is None:
            if stored_loc is None:
                raise BzrCommandError("No pull location known or"
                                             " specified.")
            else:
                import bzrlib.urlutils as urlutils
                display_url = urlutils.unescape_for_display(stored_loc,
                        self.outf.encoding)
                self.outf.write("Using saved location: %s\n" % display_url)
                from_repository = Branch.open(stored_loc).repository
        else:
            from_repository = Repository.open(from_repository)

        if wt_to is not None:
            renames = upgrade_workingtree(wt_to, from_repository, 
                                          allow_changes=True, verbose=verbose)
        else:
            renames = upgrade_branch(branch_to, from_repository, 
                                     allow_changes=True, verbose=verbose)

        if renames == {}:
            info("Nothing to do.")

        if wt_to is not None:
            wt_to.set_last_revision(branch_to.last_revision())

register_command(cmd_svn_upgrade)

class cmd_svn_push(Command):
    """Push revisions to Subversion, creating a new branch if necessary.

    The behaviour of this command is the same as that of "bzr push", except 
    that it also creates new branches.
    
    This command is experimental and will be removed in the future when all 
    functionality is included in "bzr push".
    """
    takes_args = ['location?']
    takes_options = ['revision', 'remember', Option('directory',
            help='Branch to push from, '
                 'rather than the one containing the working directory.',
            short_name='d',
            type=unicode,
            )]

    def run(self, location=None, revision=None, remember=False, 
            directory=None):
        from bzrlib.bzrdir import BzrDir
        from bzrlib.branch import Branch
        from bzrlib.errors import NotBranchError, BzrCommandError
        from bzrlib import urlutils

        if directory is None:
            directory = "."
        source_branch = Branch.open_containing(directory)[0]
        stored_loc = source_branch.get_push_location()
        if location is None:
            if stored_loc is None:
                raise BzrCommandError("No push location known or specified.")
            else:
                display_url = urlutils.unescape_for_display(stored_loc,
                        self.outf.encoding)
                self.outf.write("Using saved location: %s\n" % display_url)
                location = stored_loc

        bzrdir = BzrDir.open(location)
        if revision is not None:
            if len(revision) > 1:
                raise BzrCommandError(
                    'bzr svn-push --revision takes exactly one revision' 
                    ' identifier')
            revision_id = revision[0].as_revision_id(source_branch)
        else:
            revision_id = None
        try:
            target_branch = bzrdir.open_branch()
            target_branch.lock_write()
            try:
                target_branch.pull(source_branch, revision_id)
            finally:
                target_branch.unlock()
        except NotBranchError:
            target_branch = bzrdir.import_branch(source_branch, revision_id)
        # We successfully created the target, remember it
        if source_branch.get_push_location() is None or remember:
            source_branch.set_push_location(target_branch.base)

register_command(cmd_svn_push)


class cmd_svn_branching_scheme(Command):
    """Show or change the branching scheme for a Subversion repository.

    See 'bzr help svn-branching-schemes' for details.
    """
    takes_args = ['location?']
    takes_options = [
        Option('set', help="Change the branching scheme. "),
        Option('repository-wide', 
            help="Act on repository-wide setting rather than local.")
        ]

    def run(self, location=".", set=False, repository_wide=False):
        from bzrlib.bzrdir import BzrDir
        from bzrlib.errors import BzrCommandError
        from bzrlib.msgeditor import edit_commit_message
        from bzrlib.repository import Repository
        from bzrlib.trace import info
        from bzrlib.plugins.svn.repository import SvnRepository
        from bzrlib.plugins.svn.mapping3.scheme import scheme_from_branch_list
        from bzrlib.plugins.svn.mapping3 import config_set_scheme, get_property_scheme, set_property_scheme
        def scheme_str(scheme):
            if scheme is None:
                return ""
            return "".join(map(lambda x: x+"\n", scheme.to_lines()))
        dir = BzrDir.open_containing(location)[0]
        repos = dir.find_repository()
        if not isinstance(repos, SvnRepository):
            raise BzrCommandError("Not a Subversion repository: %s" % location)
        if repository_wide:
            scheme = get_property_scheme(repos)
        else:
            scheme = repos.get_mapping().scheme
        if set:
            schemestr = edit_commit_message("", 
                                            start_message=scheme_str(scheme))
            scheme = scheme_from_branch_list(
                map(lambda x:x.strip("\n"), schemestr.splitlines()))
            if repository_wide:
                set_property_scheme(repos, scheme)
            else:
                config_set_scheme(repos, scheme, mandatory=True)
        elif scheme is not None:
            info(scheme_str(scheme))


register_command(cmd_svn_branching_scheme)


class cmd_svn_set_revprops(Command):
    """Migrate Bazaar metadata to Subversion revision properties.

    This requires that you have permission to change the 
    revision properties on the repository.

    To change these permissions, edit the hooks/pre-revprop-change 
    file in the Subversion repository.
    """
    takes_args = ['location']

    def run(self, location="."):
        raise NotImplementedError(self.run)


register_command(cmd_svn_set_revprops)


def test_suite():
    """Returns the testsuite for bzr-svn."""
    from unittest import TestSuite
    from bzrlib.plugins.svn import tests
    suite = TestSuite()
    suite.addTest(tests.test_suite())
    return suite


if __name__ == '__main__':
    print ("This is a Bazaar plugin. Copy this directory to ~/.bazaar/plugins "
          "to use it.\n")
elif __name__ != 'bzrlib.plugins.svn':
    raise ImportError('The Subversion plugin must be installed as'
                      ' bzrlib.plugins.svn not %s' % __name__)<|MERGE_RESOLUTION|>--- conflicted
+++ resolved
@@ -64,21 +64,6 @@
         if not (bzrlib_version[0], bzrlib_version[1]-1) in desired:
             raise BzrError('Version mismatch')
 
-<<<<<<< HEAD
-=======
-def check_subversion_version():
-    """Check that Subversion is compatible.
-
-    """
-    from bzrlib.plugins.svn.ra import version
-    ra_version = version()
-    if (ra_version[0] >= 5 and getattr(ra, 'SVN_REVISION', None) and 27729 <= ra.SVN_REVISION < 31470):
-        warning('Installed Subversion has buggy svn.ra.get_log() implementation, please install newer.')
-
-    mutter("bzr-svn: using Subversion %d.%d.%d (%s)" % ra_version)
-
->>>>>>> 3ea0fc4a
-
 def check_rebase_version(min_version):
     """Check what version of bzr-rebase is installed.
 
@@ -98,10 +83,22 @@
 
 
 def check_subversion_version():
+    """Check that Subversion is compatible.
+
+    """
     try:
         from bzrlib.plugins.svn import core
     except:
         warning("Unable to load bzr-svn extensions - did you build it?")
+    from bzrlib.plugins.svn.ra import version
+    ra_version = version()
+    if (ra_version[0] >= 5 and getattr(ra, 'SVN_REVISION', None) and 27729 <= ra.SVN_REVISION < 31470):
+        warning('Installed Subversion has buggy svn.ra.get_log() implementation, please install newer.')
+
+    mutter("bzr-svn: using Subversion %d.%d.%d (%s)" % ra_version)
+
+
+
 
 register_transport_proto('svn+ssh://', 
     help="Access using the Subversion smart server tunneled over SSH.")
