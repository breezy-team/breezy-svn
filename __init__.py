--- conflicted
+++ resolved
@@ -31,11 +31,7 @@
 
 """
 import bzrlib
-<<<<<<< HEAD
-from bzrlib import bzrdir, log, repository
-=======
 from bzrlib import api, bzrdir, log, repository
->>>>>>> dbec1067
 import bzrlib.api, bzrlib.repository
 from bzrlib.bzrdir import BzrDirFormat, format_registry
 from bzrlib.errors import BzrError
