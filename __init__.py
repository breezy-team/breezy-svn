--- conflicted
+++ resolved
@@ -36,7 +36,6 @@
     BzrDirFormat,
     format_registry,
     )
-<<<<<<< HEAD
 from bzrlib.commands import (
     plugin_cmds,
     )
@@ -191,8 +190,6 @@
 
 
 plugin_cmds.register_lazy('cmd_svn_import', [], 'bzrlib.plugins.svn.commands')
-plugin_cmds.register_lazy('cmd_foreign_mapping_upgrade', ['svn-upgrade'], 
-                          'bzrlib.plugins.svn.foreign')
 plugin_cmds.register_lazy('cmd_svn_branching_scheme', [], 
                           'bzrlib.plugins.svn.mapping3.commands')
 plugin_cmds.register_lazy('cmd_svn_set_revprops', [], 
@@ -234,8 +231,6 @@
 RioVersionInfoBuilder.hooks.install_named_hook('revision',
     update_stanza, None)
 
-=======
->>>>>>> 978077f8
 
 def test_suite():
     """Returns the testsuite for bzr-svn."""
