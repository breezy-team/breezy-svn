# Copyright (C) 2005-2007 Jelmer Vernooij <jelmer@samba.org>

# This program is free software; you can redistribute it and/or modify
# it under the terms of the GNU General Public License as published by
# the Free Software Foundation; either version 2 of the License, or
# (at your option) any later version.

# This program is distributed in the hope that it will be useful,
# but WITHOUT ANY WARRANTY; without even the implied warranty of
# MERCHANTABILITY or FITNESS FOR A PARTICULAR PURPOSE.  See the
# GNU General Public License for more details.

# You should have received a copy of the GNU General Public License
# along with this program; if not, write to the Free Software
# Foundation, Inc., 59 Temple Place, Suite 330, Boston, MA  02111-1307  USA

"""
Support for foreign branches (Subversion)
"""
import os
import sys
import unittest
import bzrlib

<<<<<<< HEAD
try:
    from bzrlib.trace import warning
except ImportError:
    # get the message out any way we can
    from warnings import warn as warning

__version__ = '0.4.0'
required_bzr_version = (0,16)
=======
__version__ = '0.3.2'
compatible_bzr_versions = [(0,15),(0,16)]
>>>>>>> 179f5965

def check_bzrlib_version(desired):
    """Check that bzrlib is compatible.

    If version is < all compatible version, assume incompatible.
    If version is compatible version + 1, assume compatible, with deprecations
    Otherwise, assume incompatible.
    """
    bzrlib_version = bzrlib.version_info[:2]
    if bzrlib_version in desired:
        return
<<<<<<< HEAD
    if bzrlib_version < desired:
=======
    try:
        from bzrlib.trace import warning
    except ImportError:
        # get the message out any way we can
        from warnings import warn as warning
    if bzrlib_version < desired[0]:
>>>>>>> 179f5965
        warning('Installed bzr version %s is too old to be used with bzr-svn'
                ' %s.' % (bzrlib.__version__, __version__))
        # Not using BzrNewError, because it may not exist.
        raise Exception, ('Version mismatch', desired)
    else:
        warning('bzr-svn is not up to date with installed bzr version %s.'
                ' \nThere should be a newer version of bzr-svn available.' 
                % (bzrlib.__version__))
        if not (bzrlib_version[0], bzrlib_version[1]-1) in desired:
            raise Exception, 'Version mismatch'

def check_subversion_version():
    """Check that Subversion is compatible.

    """
    try:
        from svn.delta import svn_delta_invoke_txdelta_window_handler
    except:
        warning('Installed Subversion version does not have updated Python bindings. See the bzr-svn README for details.')
        raise bzrlib.errors.BzrError("incompatible python subversion bindings")

def check_pysqlite_version():
    """Check that sqlite library is compatible.

    """
    try:
        try:
            import sqlite3
        except ImportError:
            from pysqlite2 import dbapi2 as sqlite3
    except:
        warning('Needs at least Python2.5 or Python2.4 with the pysqlite2 module')
        raise bzrlib.errors.BzrError("missing sqlite library")

    if (sqlite3.sqlite_version_info[0] < 3 or 
            (sqlite3.sqlite_version_info[0] == 3 and 
             sqlite3.sqlite_version_info[1] < 3)):
        warning('Needs at least sqlite 3.3.x')
        raise bzrlib.errors.BzrError("incompatible sqlite library")

<<<<<<< HEAD
check_bzrlib_version(required_bzr_version)

def check_workingtree_format():
    try:
        from bzrlib.workingtree import WorkingTreeFormat4
    except ImportError:
        warning('this version of bzr-svn requires WorkingTreeFormat4 to be available to work properly')
check_workingtree_format()
=======
check_bzrlib_version(compatible_bzr_versions)
>>>>>>> 179f5965
check_subversion_version()
check_pysqlite_version()

import branch
import convert
import format
import transport
import checkout

from bzrlib.transport import register_transport
register_transport('svn://', transport.SvnRaTransport)
register_transport('svn+', transport.SvnRaTransport)

from bzrlib.bzrdir import BzrDirFormat

from bzrlib.repository import InterRepository

from fetch import InterSvnRepository

BzrDirFormat.register_control_format(format.SvnFormat)

import svn.core
subr_version = svn.core.svn_subr_version()

BzrDirFormat.register_control_format(checkout.SvnWorkingTreeDirFormat)

InterRepository.register_optimiser(InterSvnRepository)

from bzrlib.branch import Branch
from bzrlib.commands import Command, register_command, display_command, Option
from bzrlib.errors import BzrCommandError
from bzrlib.repository import Repository
import bzrlib.urlutils as urlutils


def get_scheme(schemename):
    """Parse scheme identifier and return a branching scheme."""
    from scheme import BranchingScheme
    
    ret = BranchingScheme.find_scheme(schemename)
    if ret is None:
        raise BzrCommandError('No such branching scheme %r' % schemename)
    return ret


class cmd_svn_import(Command):
    """Convert a Subversion repository to a Bazaar repository.
    
    """
    takes_args = ['from_location', 'to_location?']
    takes_options = [Option('trees', help='Create working trees'),
                     Option('shared', help='Create shared repository'),
                     Option('all', help='Convert all revisions, even those not in current branch history (implies --shared)'),
                     Option('scheme', type=get_scheme,
                         help='Branching scheme (none, trunk, or trunk-INT)')]

    @display_command
    def run(self, from_location, to_location=None, trees=False, 
            shared=False, scheme=None, all=False):
        from convert import convert_repository
        from scheme import TrunkBranchingScheme

        if scheme is None:
            scheme = TrunkBranchingScheme()

        if to_location is None:
            to_location = os.path.basename(from_location.rstrip("/\\"))

        if all:
            shared = True
        convert_repository(from_location, to_location, scheme, shared, trees,
                           all)


register_command(cmd_svn_import)

class cmd_svn_upgrade(Command):
    """Upgrade the revisions mapped from Subversion in a Bazaar branch.
    
    This will change the revision ids of revisions whose parents 
    were mapped from svn revisions.
    """
    takes_args = ['svn_repository?']
    takes_options = [Option('allow-changes', help='Allow content changes')]

    @display_command
    def run(self, svn_repository=None, allow_changes=False):
        from upgrade import upgrade_branch
        
        branch_to = Branch.open(".")

        stored_loc = branch_to.get_parent()
        if svn_repository is None:
            if stored_loc is None:
                raise BzrCommandError("No pull location known or"
                                             " specified.")
            else:
                display_url = urlutils.unescape_for_display(stored_loc,
                        self.outf.encoding)
                self.outf.write("Using saved location: %s\n" % display_url)
                svn_repository = stored_loc

        upgrade_branch(branch_to, Repository.open(svn_repository), 
                       allow_changes)

register_command(cmd_svn_upgrade)


def test_suite():
    from unittest import TestSuite, TestLoader
    import tests
    suite = TestSuite()
    suite.addTest(tests.test_suite())
    return suite

if __name__ == '__main__':
    print ("This is a Bazaar plugin. Copy this directory to ~/.bazaar/plugins "
          "to use it.\n")
    runner = unittest.TextTestRunner()
    runner.run(test_suite())
else:
    sys.path.append(os.path.dirname(os.path.abspath(__file__)))<|MERGE_RESOLUTION|>--- conflicted
+++ resolved
@@ -22,7 +22,6 @@
 import unittest
 import bzrlib
 
-<<<<<<< HEAD
 try:
     from bzrlib.trace import warning
 except ImportError:
@@ -30,11 +29,7 @@
     from warnings import warn as warning
 
 __version__ = '0.4.0'
-required_bzr_version = (0,16)
-=======
-__version__ = '0.3.2'
 compatible_bzr_versions = [(0,15),(0,16)]
->>>>>>> 179f5965
 
 def check_bzrlib_version(desired):
     """Check that bzrlib is compatible.
@@ -46,16 +41,12 @@
     bzrlib_version = bzrlib.version_info[:2]
     if bzrlib_version in desired:
         return
-<<<<<<< HEAD
-    if bzrlib_version < desired:
-=======
     try:
         from bzrlib.trace import warning
     except ImportError:
         # get the message out any way we can
         from warnings import warn as warning
     if bzrlib_version < desired[0]:
->>>>>>> 179f5965
         warning('Installed bzr version %s is too old to be used with bzr-svn'
                 ' %s.' % (bzrlib.__version__, __version__))
         # Not using BzrNewError, because it may not exist.
@@ -96,18 +87,8 @@
         warning('Needs at least sqlite 3.3.x')
         raise bzrlib.errors.BzrError("incompatible sqlite library")
 
-<<<<<<< HEAD
 check_bzrlib_version(required_bzr_version)
-
-def check_workingtree_format():
-    try:
-        from bzrlib.workingtree import WorkingTreeFormat4
-    except ImportError:
-        warning('this version of bzr-svn requires WorkingTreeFormat4 to be available to work properly')
-check_workingtree_format()
-=======
 check_bzrlib_version(compatible_bzr_versions)
->>>>>>> 179f5965
 check_subversion_version()
 check_pysqlite_version()
 
