# Copyright (C) 2005-2009 Jelmer Vernooij <jelmer@samba.org>

# This program is free software; you can redistribute it and/or modify
# it under the terms of the GNU General Public License as published by
# the Free Software Foundation; either version 2 of the License, or
# (at your option) any later version.

# This program is distributed in the hope that it will be useful,
# but WITHOUT ANY WARRANTY; without even the implied warranty of
# MERCHANTABILITY or FITNESS FOR A PARTICULAR PURPOSE.  See the
# GNU General Public License for more details.

# You should have received a copy of the GNU General Public License
# along with this program; if not, write to the Free Software
# Foundation, Inc., 59 Temple Place, Suite 330, Boston, MA  02111-1307  USA

"""Support for Subversion branches

Bazaar can be used with Subversion branches through the bzr-svn plugin.

Most Bazaar commands should work fine with Subversion branches. To 
create new branches in Subversion using push, it is currently necessary
to use the svn-push command rather than the standard push command.

bzr-svn also adds four new commands to Bazaar:

 - bzr svn-import
 - bzr svn-serve
 - bzr svn-layout

For more information about bzr-svn, see the bzr-svn FAQ.

"""
import bzrlib
from bzrlib import config
import bzrlib.api
from bzrlib.bzrdir import (
    BzrDirFormat,
    format_registry,
    )
from bzrlib.commands import (
    plugin_cmds,
    )
from bzrlib.errors import (
    DependencyNotPresent,
    )
from bzrlib.foreign import (
    foreign_vcs_registry,
    )
from bzrlib.help_topics import (
    topic_registry,
    )
from bzrlib.revisionspec import (
    revspec_registry,
    )
from bzrlib.trace import (
    mutter,
    )
from bzrlib.transport import (
    register_lazy_transport,
    register_transport_proto,
    )
from bzrlib.version_info_formats.format_rio import (
    RioVersionInfoBuilder,
    )

# versions ending in 'exp' mean experimental mappings
# versions ending in 'dev' mean development version
# versions ending in 'final' mean release (well tested, etc)
version_info = (0, 5, 4, 'dev', 0)

if version_info[3] == 'final':
    version_string = '%d.%d.%d' % version_info[:3]
else:
    version_string = '%d.%d.%d%s%d' % version_info
__version__ = version_string

COMPATIBLE_BZR_VERSIONS = [(1, 13, 0)]
MINIMUM_SUBVERTPY_VERSION = (0, 6, 1)


def check_subversion_version():
    """Check that Subversion is compatible.

    """
    # Installed ?
    from subvertpy import ra, __version__ as subvertpy_version
    ra_version = ra.version()
    if (ra_version[0] >= 5 and getattr(ra, 'SVN_REVISION', None) and 
        27729 <= ra.SVN_REVISION < 31470):
        raise DependencyNotPresent("subvertpy",
                'bzr-svn: Installed Subversion has buggy svn.ra.get_log() '
                'implementation, please install newer.')

    mutter("bzr-svn: using Subversion %d.%d.%d (%s)" % ra_version)

    if subvertpy_version < MINIMUM_SUBVERTPY_VERSION:
        raise DependencyNotPresent("subvertpy", "bzr-svn: at least subvertpy %d.%d.%d is required, %d.%d.%d is installed." % (MINIMUM_SUBVERTPY_VERSION + subvertpy_version))


def get_client_string():
    """Return a string that can be send as part of the User Agent string."""
    return "bzr%s+bzr-svn%s" % (bzrlib.__version__, __version__)


def init_subvertpy():
    try:
        import subvertpy 
    except ImportError, e:
        raise DependencyNotPresent("subvertpy", "bzr-svn: %s" % e.message)

    check_subversion_version()

    import subvertpy.ra_svn
    import bzrlib.transport.ssh
    subvertpy.ra_svn.get_ssh_vendor = bzrlib.transport.ssh._get_ssh_vendor

_versions_checked = False
def lazy_check_versions():
    """Check whether all dependencies have the right versions.
    
    :note: Only checks once, caches the result."""
    global _versions_checked
    if _versions_checked:
        return
    _versions_checked = True
    init_subvertpy()
    bzrlib.api.require_any_api(bzrlib, COMPATIBLE_BZR_VERSIONS)

from bzrlib.plugins.svn import format

register_transport_proto('svn+ssh://', 
    help="Access using the Subversion smart server tunneled over SSH.")
register_transport_proto('svn+file://', 
    help="Access of local Subversion repositories.")
register_transport_proto('svn+http://',
    help="Access of Subversion smart servers over HTTP.")
register_transport_proto('svn+https://',
    help="Access of Subversion smart servers over secure HTTP.")
register_transport_proto('svn://', 
    help="Access using the Subversion smart server.")
register_lazy_transport('svn://', 'bzrlib.plugins.svn.transport', 
                        'SvnRaTransport')
register_lazy_transport('svn+', 'bzrlib.plugins.svn.transport', 
                        'SvnRaTransport')
topic_registry.register_lazy('svn-branching-schemes', 
                             'bzrlib.plugins.svn.mapping3',
                             'help_schemes', 'Subversion branching schemes')
topic_registry.register_lazy('svn-layout', 
                             'bzrlib.plugins.svn.layout',
                             'help_layout', 'Subversion repository layouts')
BzrDirFormat.register_control_format(format.SvnRemoteFormat)
BzrDirFormat.register_control_format(format.SvnWorkingTreeDirFormat)
format_registry.register_lazy("subversion", "bzrlib.plugins.svn.format", "SvnRemoteFormat", 
                         "Subversion repository. ", 
                         native=False)
format_registry.register_lazy("subversion-wc", "bzrlib.plugins.svn.format", "SvnWorkingTreeDirFormat", 
                         "Subversion working copy. ", 
                         native=False, hidden=True)
revspec_registry.register_lazy("svn:", "bzrlib.plugins.svn.revspec", 
    "RevisionSpec_svn")

config.credential_store_registry.register_lazy(
    "subversion", "bzrlib.plugins.svn.auth", "SubversionCredentialStore", 
    help=__doc__)

foreign_vcs_registry.register_lazy("svn", "bzrlib.plugins.svn.mapping",
                                   "foreign_vcs_svn")

_optimizers_registered = False
def lazy_register_optimizers():
    """Register optimizers for fetching between Subversion and Bazaar 
    repositories.
    
    :note: Only registers on the first call."""
    global _optimizers_registered
    if _optimizers_registered:
        return
    from bzrlib.repository import InterRepository
    from bzrlib.plugins.svn import push, fetch
    _optimizers_registered = True
    InterRepository.register_optimiser(fetch.InterFromSvnRepository)
    InterRepository.register_optimiser(push.InterToSvnRepository)


plugin_cmds.register_lazy('cmd_svn_import', [], 'bzrlib.plugins.svn.commands')
plugin_cmds.register_lazy('cmd_foreign_mapping_upgrade', ['svn-upgrade'], 
                          'bzrlib.plugins.svn.foreign')
plugin_cmds.register_lazy('cmd_svn_branching_scheme', [], 
                          'bzrlib.plugins.svn.mapping3.commands')
plugin_cmds.register_lazy('cmd_svn_set_revprops', [], 
                          'bzrlib.plugins.svn.commands')
plugin_cmds.register_lazy('cmd_svn_layout', [], 
                          'bzrlib.plugins.svn.commands')
plugin_cmds.register_lazy('cmd_svn_serve', [], 
                          'bzrlib.plugins.svn.commands')

try:
    from bzrlib.filters import lazy_register_filter_stack_map
except ImportError: # not supported yet
    pass
else:
    lazy_register_filter_stack_map("svn-keywords", 
            "bzrlib.plugins.svn.keywords", "svn_keywords")

def update_stanza(rev, stanza):
    revmeta = getattr(rev, "svn_meta", None)
    if revmeta is None:
        return
    stanza.add("svn-revno", str(revmeta.revnum))
    stanza.add("svn-uuid", revmeta.uuid)


try:
    RioVersionInfoBuilder.hooks.install_named_hook('revision',
        update_stanza, None)
except AttributeError:
    pass

def test_suite():
    """Returns the testsuite for bzr-svn."""
    from unittest import TestSuite
    from bzrlib.plugins.svn import tests
    suite = TestSuite()
<<<<<<< HEAD
    suite.addTest(tests.test_suite())
    return suite


if __name__ == '__main__':
    print ("This is a Bazaar plugin. Copy this directory to ~/.bazaar/plugins "
          "to use it.\n")
elif __name__ != 'bzrlib.plugins.svn':
    raise ImportError('The Subversion plugin must be installed as'
                      ' bzrlib.plugins.svn not %s' % __name__)
=======
    testmod_names = ['test_versionedfiles', ]
    suite.addTest(loader.loadTestsFromModuleNames(testmod_names))
    return suite
>>>>>>> b602acaf
<|MERGE_RESOLUTION|>--- conflicted
+++ resolved
@@ -44,6 +44,9 @@
 from bzrlib.errors import (
     DependencyNotPresent,
     )
+from bzrlib.filters import (
+    lazy_register_filter_stack_map,
+    )
 from bzrlib.foreign import (
     foreign_vcs_registry,
     )
@@ -75,7 +78,7 @@
     version_string = '%d.%d.%d%s%d' % version_info
 __version__ = version_string
 
-COMPATIBLE_BZR_VERSIONS = [(1, 13, 0)]
+COMPATIBLE_BZR_VERSIONS = [(1, 14, 0)]
 MINIMUM_SUBVERTPY_VERSION = (0, 6, 1)
 
 
@@ -195,13 +198,8 @@
 plugin_cmds.register_lazy('cmd_svn_serve', [], 
                           'bzrlib.plugins.svn.commands')
 
-try:
-    from bzrlib.filters import lazy_register_filter_stack_map
-except ImportError: # not supported yet
-    pass
-else:
-    lazy_register_filter_stack_map("svn-keywords", 
-            "bzrlib.plugins.svn.keywords", "svn_keywords")
+lazy_register_filter_stack_map("svn-keywords", 
+        "bzrlib.plugins.svn.keywords", "svn_keywords")
 
 def update_stanza(rev, stanza):
     revmeta = getattr(rev, "svn_meta", None)
@@ -222,7 +220,6 @@
     from unittest import TestSuite
     from bzrlib.plugins.svn import tests
     suite = TestSuite()
-<<<<<<< HEAD
     suite.addTest(tests.test_suite())
     return suite
 
@@ -232,9 +229,4 @@
           "to use it.\n")
 elif __name__ != 'bzrlib.plugins.svn':
     raise ImportError('The Subversion plugin must be installed as'
-                      ' bzrlib.plugins.svn not %s' % __name__)
-=======
-    testmod_names = ['test_versionedfiles', ]
-    suite.addTest(loader.loadTestsFromModuleNames(testmod_names))
-    return suite
->>>>>>> b602acaf
+                      ' bzrlib.plugins.svn not %s' % __name__)