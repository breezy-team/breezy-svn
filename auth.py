# Copyright (C) 2005-2007 Jelmer Vernooij <jelmer@samba.org>
 
# This program is free software; you can redistribute it and/or modify
# it under the terms of the GNU General Public License as published by
# the Free Software Foundation; either version 3 of the License, or
# (at your option) any later version.

# This program is distributed in the hope that it will be useful,
# but WITHOUT ANY WARRANTY; without even the implied warranty of
# MERCHANTABILITY or FITNESS FOR A PARTICULAR PURPOSE.  See the
# GNU General Public License for more details.

# You should have received a copy of the GNU General Public License
# along with this program.  If not, see <http://www.gnu.org/licenses/>.

"""Authentication token retrieval."""

from bzrlib.config import AuthenticationConfig
from bzrlib.ui import ui_factory
<<<<<<< HEAD
from bzrlib.plugins.svn.ra import (get_username_prompt_provider, 
                                   get_simple_prompt_provider,
                                   get_ssl_server_trust_prompt_provider,
                                   get_ssl_client_cert_pw_prompt_provider,
                                   get_simple_provider,
                                   get_username_provider,
                                   get_ssl_client_cert_file_provider,
                                   get_ssl_client_cert_pw_file_provider,
                                   get_ssl_server_trust_file_provider,
                                   Auth
                                   )
from bzrlib.plugins.svn import ra
=======

from bzrlib.plugins.svn import ra

import svn.core
>>>>>>> 408af45e
import urlparse
import urllib

AUTH_PARAM_DEFAULT_USERNAME = 'svn:auth:username'
AUTH_PARAM_DEFAULT_PASSWORD = 'svn:auth:password'

SSL_NOTYETVALID = 0x00000001
SSL_EXPIRED     = 0x00000002
SSL_CNMISMATCH  = 0x00000004
SSL_UNKNOWNCA   = 0x00000008
SSL_OTHER       = 0x40000000

class SubversionAuthenticationConfig(AuthenticationConfig):
    """Simple extended version of AuthenticationConfig that can provide 
    the information Subversion requires.
    """
    def __init__(self, scheme, host, port, path, file=None):
        super(SubversionAuthenticationConfig, self).__init__(file)
        self.scheme = scheme
        self.host = host
        self.port = port
        self.path = path
       
    def get_svn_username(self, realm, may_save):
        """Look up a Subversion user name in the Bazaar authentication cache.

        :param realm: Authentication realm (optional)
        :param may_save: Whether or not the username should be saved.
        """
        username = self.get_user(self.scheme, host=self.host, path=self.path, realm=realm)
        return (username, False)

    def get_svn_simple(self, realm, username, may_save):
        """Look up a Subversion user name+password combination in the Bazaar 
        authentication cache.

        :param realm: Authentication realm (optional)
        :param username: Username, if it is already known, or None.
        :param may_save: Whether or not the username should be saved.
        """
        username = self.get_user(self.scheme, 
                host=self.host, path=self.path, realm=realm) or username
        password = self.get_password(self.scheme, host=self.host, 
            path=self.path, user=simple_cred.username, 
            realm=realm, prompt="%s %s password" % (realm, simple_cred.username))
        return (username, password, False)

    def get_svn_ssl_server_trust(self, realm, failures, cert_info, may_save):
        """Return a Subversion auth provider that verifies SSL server trust.

        :param realm: Realm name (optional)
        :param failures: Failures to check for (bit field, SVN_AUTH_SSL_*)
        :param cert_info: Certificate information
        :param may_save: Whether this information may be stored.
        """
        credentials = self.get_credentials(self.scheme, host=self.host)
        if (credentials is not None and 
            credentials.has_key("verify_certificates") and 
            credentials["verify_certificates"] == False):
            accepted_failures = (
                    SSL_NOTYETVALID + 
                    SSL_EXPIRED +
                    SSL_CNMISMATCH +
                    SSL_UNKNOWNCA +
                    SSL_OTHER)
        else:
            accepted_failures = 0
        return (accepted_failures, False)

    def get_svn_username_prompt_provider(self, retries):
        """Return a Subversion auth provider for retrieving the username, as 
        accepted by svn_auth_open().
        
        :param retries: Number of allowed retries.
        """
        return ra.get_username_prompt_provider(self.get_svn_username, 
                                                     retries)

    def get_svn_simple_prompt_provider(self, retries):
        """Return a Subversion auth provider for retrieving a 
        username+password combination, as accepted by svn_auth_open().
        
        :param retries: Number of allowed retries.
        """
        return ra.get_simple_prompt_provider(self.get_svn_simple, retries)

    def get_svn_ssl_server_trust_prompt_provider(self):
        """Return a Subversion auth provider for checking 
        whether a SSL server is trusted."""
<<<<<<< HEAD
        return get_ssl_server_trust_prompt_provider(
                    self.get_svn_ssl_server_trust)
=======
        return ra.get_ssl_server_trust_prompt_provider(self.get_svn_ssl_server_trust)
>>>>>>> 408af45e

    def get_svn_auth_providers(self):
        """Return a list of auth providers for this authentication file.
        """
        return [self.get_svn_username_prompt_provider(1),
                self.get_svn_simple_prompt_provider(1),
                self.get_svn_ssl_server_trust_prompt_provider()]

def get_ssl_client_cert_pw(realm, may_save):
    """Simple SSL client certificate password prompter.

    :param realm: Realm, optional.
    :param may_save: Whether the password can be cached.
    """
    password = ui_factory.get_password(
            "Please enter password for client certificate[realm=%s]" % realm)
    return (password, False)


def get_ssl_client_cert_pw_provider(tries):
    return ra.get_ssl_client_cert_pw_prompt_provider(
                get_ssl_client_cert_pw, tries)

def get_stock_svn_providers():
    providers = [ra.get_simple_provider(),
            ra.get_username_provider(),
            ra.get_ssl_client_cert_file_provider(),
            ra.get_ssl_client_cert_pw_file_provider(),
            ra.get_ssl_server_trust_file_provider(),
            ]

    if hasattr(ra, 'get_windows_simple_provider'):
        providers.append(ra.get_windows_simple_provider())

    if hasattr(ra, 'get_keychain_simple_provider'):
        providers.append(ra.get_keychain_simple_provider())

    if hasattr(ra, 'get_windows_ssl_server_trust_provider'):
        providers.append(ra.get_windows_ssl_server_trust_provider())

    return providers


def create_auth_baton(url):
    """Create an authentication baton for the specified URL."""
    assert isinstance(url, str)
    (scheme, netloc, path, _, _) = urlparse.urlsplit(url)
    (creds, host) = urllib.splituser(netloc)
    (host, port) = urllib.splitport(host)

    auth_config = SubversionAuthenticationConfig(scheme, host, port, path)

    # Specify Subversion providers first, because they use file data
    # rather than prompting the user.
    providers = get_stock_svn_providers()

    (major, minor, patch, tag) = ra.version()
    if major == 1 and minor >= 5:
        providers += auth_config.get_svn_auth_providers()
        providers += [get_ssl_client_cert_pw_provider(1)]

    auth_baton = ra.Auth(providers)
    if creds is not None:
        (user, password) = urllib.splitpasswd(creds)
        if user is not None:
            auth_baton.set_parameter(AUTH_PARAM_DEFAULT_USERNAME, user)
        if password is not None:
            auth_baton.set_parameter(AUTH_PARAM_DEFAULT_PASSWORD, password)
    return auth_baton<|MERGE_RESOLUTION|>--- conflicted
+++ resolved
@@ -17,25 +17,9 @@
 
 from bzrlib.config import AuthenticationConfig
 from bzrlib.ui import ui_factory
-<<<<<<< HEAD
-from bzrlib.plugins.svn.ra import (get_username_prompt_provider, 
-                                   get_simple_prompt_provider,
-                                   get_ssl_server_trust_prompt_provider,
-                                   get_ssl_client_cert_pw_prompt_provider,
-                                   get_simple_provider,
-                                   get_username_provider,
-                                   get_ssl_client_cert_file_provider,
-                                   get_ssl_client_cert_pw_file_provider,
-                                   get_ssl_server_trust_file_provider,
-                                   Auth
-                                   )
-from bzrlib.plugins.svn import ra
-=======
 
 from bzrlib.plugins.svn import ra
 
-import svn.core
->>>>>>> 408af45e
 import urlparse
 import urllib
 
@@ -125,12 +109,7 @@
     def get_svn_ssl_server_trust_prompt_provider(self):
         """Return a Subversion auth provider for checking 
         whether a SSL server is trusted."""
-<<<<<<< HEAD
-        return get_ssl_server_trust_prompt_provider(
-                    self.get_svn_ssl_server_trust)
-=======
         return ra.get_ssl_server_trust_prompt_provider(self.get_svn_ssl_server_trust)
->>>>>>> 408af45e
 
     def get_svn_auth_providers(self):
         """Return a list of auth providers for this authentication file.
