# Copyright (C) 2005-2007 Jelmer Vernooij <jelmer@samba.org>
 
# This program is free software; you can redistribute it and/or modify
# it under the terms of the GNU General Public License as published by
# the Free Software Foundation; either version 3 of the License, or
# (at your option) any later version.

# This program is distributed in the hope that it will be useful,
# but WITHOUT ANY WARRANTY; without even the implied warranty of
# MERCHANTABILITY or FITNESS FOR A PARTICULAR PURPOSE.  See the
# GNU General Public License for more details.

# You should have received a copy of the GNU General Public License
# along with this program.  If not, see <http://www.gnu.org/licenses/>.

"""Authentication token retrieval."""

from bzrlib.config import AuthenticationConfig
from bzrlib.ui import ui_factory
<<<<<<< HEAD
from bzrlib.plugins.svn.ra import (get_username_prompt_provider,
                get_simple_prompt_provider,
                get_ssl_server_trust_prompt_provider,
                get_ssl_client_cert_pw_prompt_provider,
                get_simple_provider, get_username_provider, 
                get_ssl_client_cert_file_provider, 
                get_ssl_client_cert_pw_file_provider,
                get_ssl_server_trust_file_provider,
                Auth
                )
from bzrlib.plugins.svn import ra
=======

from bzrlib.plugins.svn.ra import (get_username_prompt_provider, 
                                   get_simple_prompt_provider,
                                   get_ssl_server_trust_prompt_provider,
                                   get_ssl_client_cert_pw_prompt_provider)

import svn.core
from svn.core import (svn_auth_cred_username_t, 
                      svn_auth_cred_simple_t,
                      svn_auth_cred_ssl_client_cert_t,
                      svn_auth_cred_ssl_client_cert_pw_t,
                      svn_auth_cred_ssl_server_trust_t,
                      svn_auth_open)
>>>>>>> a2021e10
import urlparse
import urllib

AUTH_PARAM_DEFAULT_USERNAME = 'svn:auth:username'
AUTH_PARAM_DEFAULT_PASSWORD = 'svn:auth:password'

class SubversionAuthenticationConfig(AuthenticationConfig):
    """Simple extended version of AuthenticationConfig that can provide 
    the information Subversion requires.
    """
    def __init__(self, scheme, host, port, path, file=None):
        super(SubversionAuthenticationConfig, self).__init__(file)
        self.scheme = scheme
        self.host = host
        self.port = port
        self.path = path
       
    def get_svn_username(self, realm, may_save):
        """Look up a Subversion user name in the Bazaar authentication cache.

        :param realm: Authentication realm (optional)
        :param may_save: Whether or not the username should be saved.
        """
        username = self.get_user(self.scheme, host=self.host, path=self.path, realm=realm)
        return (username, False)

    def get_svn_simple(self, realm, username, may_save, pool):
        """Look up a Subversion user name+password combination in the Bazaar 
        authentication cache.

        :param realm: Authentication realm (optional)
        :param username: Username, if it is already known, or None.
        :param may_save: Whether or not the username should be saved.
        :param pool: Allocation pool, is ignored.
        """
        username = self.get_user(self.scheme, 
                host=self.host, path=self.path, realm=realm) or username
        password = self.get_password(self.scheme, host=self.host, 
            path=self.path, user=simple_cred.username, 
            realm=realm, prompt="%s %s password" % (realm, simple_cred.username))
        return (username, password, False)

    def get_svn_ssl_server_trust(self, realm, failures, cert_info, may_save, 
                                     pool):
        """Return a Subversion auth provider that verifies SSL server trust.

        :param realm: Realm name (optional)
        :param failures: Failures to check for (bit field, SVN_AUTH_SSL_*)
        :param cert_info: Certificate information
        :param may_save: Whether this information may be stored.
        """
        credentials = self.get_credentials(self.scheme, host=self.host)
        if (credentials is not None and 
            credentials.has_key("verify_certificates") and 
            credentials["verify_certificates"] == False):
            accepted_failures = (
                    AUTH_SSL_NOTYETVALID + 
                    AUTH_SSL_EXPIRED +
                    AUTH_SSL_CNMISMATCH +
                    AUTH_SSL_UNKNOWNCA +
                    AUTH_SSL_OTHER)
        else:
            accepted_failures = 0
        return (accepted_failures, False)

    def get_svn_username_prompt_provider(self, retries):
        """Return a Subversion auth provider for retrieving the username, as 
        accepted by svn_auth_open().
        
        :param retries: Number of allowed retries.
        """
        return get_username_prompt_provider(self.get_svn_username, 
                                                     retries)

    def get_svn_simple_prompt_provider(self, retries):
        """Return a Subversion auth provider for retrieving a 
        username+password combination, as accepted by svn_auth_open().
        
        :param retries: Number of allowed retries.
        """
        return get_simple_prompt_provider(self.get_svn_simple, retries)

    def get_svn_ssl_server_trust_prompt_provider(self):
        """Return a Subversion auth provider for checking 
        whether a SSL server is trusted."""
<<<<<<< HEAD
        return get_ssl_server_trust_prompt_provider(
                    self.get_svn_ssl_server_trust)
=======
        return get_ssl_server_trust_prompt_provider(self.get_svn_ssl_server_trust)
>>>>>>> a2021e10

    def get_svn_auth_providers(self):
        """Return a list of auth providers for this authentication file.
        """
        return [self.get_svn_username_prompt_provider(1),
                self.get_svn_simple_prompt_provider(1),
                self.get_svn_ssl_server_trust_prompt_provider()]

def get_ssl_client_cert_pw(realm, may_save, pool):
    """Simple SSL client certificate password prompter.

    :param realm: Realm, optional.
    :param may_save: Whether the password can be cached.
    """
    password = ui_factory.get_password(
            "Please enter password for client certificate[realm=%s]" % realm)
    return (password, False)


def get_ssl_client_cert_pw_provider(tries):
    return get_ssl_client_cert_pw_prompt_provider(
                get_ssl_client_cert_pw, tries)

def get_stock_svn_providers():
    providers = [get_simple_provider(),
            get_username_provider(),
            get_ssl_client_cert_file_provider(),
            get_ssl_client_cert_pw_file_provider(),
            get_ssl_server_trust_file_provider(),
            ]

    if hasattr(ra, 'get_windows_simple_provider'):
        providers.append(ra.get_windows_simple_provider())

    if hasattr(ra, 'get_keychain_simple_provider'):
        providers.append(ra.get_keychain_simple_provider())

    if hasattr(ra, 'get_windows_ssl_server_trust_provider'):
        providers.append(ra.get_windows_ssl_server_trust_provider())

    return providers


def create_auth_baton(url):
    """Create an authentication baton for the specified URL."""
    assert isinstance(url, str)
    (scheme, netloc, path, _, _) = urlparse.urlsplit(url)
    (creds, host) = urllib.splituser(netloc)
    (host, port) = urllib.splitport(host)

    auth_config = SubversionAuthenticationConfig(scheme, host, port, path)

    # Specify Subversion providers first, because they use file data
    # rather than prompting the user.
    providers = get_stock_svn_providers()

    (major, minor, patch, tag) = ra.version()
    if major == 1 and minor >= 5:
        providers += auth_config.get_svn_auth_providers()
        providers += [get_ssl_client_cert_pw_provider(1)]

    auth_baton = Auth(providers)
    if creds is not None:
        (user, password) = urllib.splitpasswd(creds)
        if user is not None:
            auth_baton.set_parameter(AUTH_PARAM_DEFAULT_USERNAME, user)
        if password is not None:
            auth_baton.set_parameter(AUTH_PARAM_DEFAULT_PASSWORD, password)
    return auth_baton<|MERGE_RESOLUTION|>--- conflicted
+++ resolved
@@ -17,33 +17,17 @@
 
 from bzrlib.config import AuthenticationConfig
 from bzrlib.ui import ui_factory
-<<<<<<< HEAD
-from bzrlib.plugins.svn.ra import (get_username_prompt_provider,
-                get_simple_prompt_provider,
-                get_ssl_server_trust_prompt_provider,
-                get_ssl_client_cert_pw_prompt_provider,
-                get_simple_provider, get_username_provider, 
-                get_ssl_client_cert_file_provider, 
-                get_ssl_client_cert_pw_file_provider,
-                get_ssl_server_trust_file_provider,
-                Auth
-                )
-from bzrlib.plugins.svn import ra
-=======
-
 from bzrlib.plugins.svn.ra import (get_username_prompt_provider, 
                                    get_simple_prompt_provider,
                                    get_ssl_server_trust_prompt_provider,
                                    get_ssl_client_cert_pw_prompt_provider)
-
-import svn.core
-from svn.core import (svn_auth_cred_username_t, 
-                      svn_auth_cred_simple_t,
-                      svn_auth_cred_ssl_client_cert_t,
-                      svn_auth_cred_ssl_client_cert_pw_t,
-                      svn_auth_cred_ssl_server_trust_t,
-                      svn_auth_open)
->>>>>>> a2021e10
+                                   get_simple_provider, get_username_provider, 
+                                   get_ssl_client_cert_file_provider, 
+                                   get_ssl_client_cert_pw_file_provider,
+                                   get_ssl_server_trust_file_provider,
+                                   Auth
+                                   )
+from bzrlib.plugins.svn import ra
 import urlparse
 import urllib
 
@@ -129,12 +113,8 @@
     def get_svn_ssl_server_trust_prompt_provider(self):
         """Return a Subversion auth provider for checking 
         whether a SSL server is trusted."""
-<<<<<<< HEAD
         return get_ssl_server_trust_prompt_provider(
                     self.get_svn_ssl_server_trust)
-=======
-        return get_ssl_server_trust_prompt_provider(self.get_svn_ssl_server_trust)
->>>>>>> a2021e10
 
     def get_svn_auth_providers(self):
         """Return a list of auth providers for this authentication file.
