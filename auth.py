--- conflicted
+++ resolved
@@ -20,8 +20,7 @@
 from bzrlib.plugins.svn.ra import (get_username_prompt_provider, 
                                    get_simple_prompt_provider,
                                    get_ssl_server_trust_prompt_provider,
-<<<<<<< HEAD
-                                   get_ssl_client_cert_pw_prompt_provider)
+                                   get_ssl_client_cert_pw_prompt_provider,
                                    get_simple_provider, get_username_provider, 
                                    get_ssl_client_cert_file_provider, 
                                    get_ssl_client_cert_pw_file_provider,
@@ -29,33 +28,17 @@
                                    Auth
                                    )
 from bzrlib.plugins.svn import ra
-=======
-                                   get_ssl_client_cert_pw_prompt_provider,
-                                   Auth
-                                   )
-
-import svn.core
-from svn.core import (svn_auth_cred_username_t, 
-                      svn_auth_cred_simple_t,
-                      svn_auth_cred_ssl_client_cert_t,
-                      svn_auth_cred_ssl_client_cert_pw_t,
-                      svn_auth_cred_ssl_server_trust_t,
-                      svn_auth_open)
->>>>>>> 2bddcc24
 import urlparse
 import urllib
 
 AUTH_PARAM_DEFAULT_USERNAME = 'svn:auth:username'
 AUTH_PARAM_DEFAULT_PASSWORD = 'svn:auth:password'
-<<<<<<< HEAD
-=======
 
 SSL_NOTYETVALID = 0x00000001
 SSL_EXPIRED     = 0x00000002
 SSL_CNMISMATCH  = 0x00000004
 SSL_UNKNOWNCA   = 0x00000008
 SSL_OTHER       = 0x40000000
->>>>>>> 2bddcc24
 
 class SubversionAuthenticationConfig(AuthenticationConfig):
     """Simple extended version of AuthenticationConfig that can provide 
@@ -106,21 +89,12 @@
         if (credentials is not None and 
             credentials.has_key("verify_certificates") and 
             credentials["verify_certificates"] == False):
-<<<<<<< HEAD
             accepted_failures = (
-                    AUTH_SSL_NOTYETVALID + 
-                    AUTH_SSL_EXPIRED +
-                    AUTH_SSL_CNMISMATCH +
-                    AUTH_SSL_UNKNOWNCA +
-                    AUTH_SSL_OTHER)
-=======
-            ssl_server_trust.accepted_failures = (
                     SSL_NOTYETVALID + 
                     SSL_EXPIRED +
                     SSL_CNMISMATCH +
                     SSL_UNKNOWNCA +
                     SSL_OTHER)
->>>>>>> 2bddcc24
         else:
             accepted_failures = 0
         return (accepted_failures, False)
@@ -211,16 +185,8 @@
     auth_baton = Auth(providers)
     if creds is not None:
         (user, password) = urllib.splitpasswd(creds)
-<<<<<<< HEAD
         if user is not None:
             auth_baton.set_parameter(AUTH_PARAM_DEFAULT_USERNAME, user)
         if password is not None:
             auth_baton.set_parameter(AUTH_PARAM_DEFAULT_PASSWORD, password)
-    return auth_baton
-=======
-        if auth_baton.user is not None:
-            auth_baton.set_parameter(AUTH_PARAM_DEFAULT_USERNAME, user)
-        if auth_baton.password is not None:
-            auth_baton.set_parameter(AUTH_PARAM_DEFAULT_PASSWORD, password)
-    return auth_baton.auth_baton
->>>>>>> 2bddcc24
+    return auth_baton