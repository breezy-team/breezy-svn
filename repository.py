--- conflicted
+++ resolved
@@ -572,20 +572,8 @@
         if revprops is None:
             revprops = lazy_dict(self._log._get_transport().revprop_list, revnum)
 
-<<<<<<< HEAD
-        # See if there is a bzr:revision-id revprop set
-        try:
-            revprops = lazy_dict(lambda: self._log._get_transport().revprop_list(revnum))
-            fileprops = lazy_dict(lambda: self.branchprop_list.get_changed_properties(path, revnum))
-            (bzr_revno, revid) = mapping.get_revision_id(path, revprops, fileprops)
-        except SubversionException, (_, num):
-            if num == constants.ERR_FS_NO_SUCH_REVISION:
-                raise NoSuchRevision(path, revnum)
-            raise
-=======
         if changed_fileprops is None:
             changed_fileprops = lazy_dict(self.branchprop_list.get_changed_properties, path, revnum)
->>>>>>> 284da593
 
         return self.get_revmap().get_revision_id(revnum, path, mapping, revprops, changed_fileprops)
 
@@ -598,101 +586,10 @@
         :raises: NoSuchRevision
         :return: Tuple with branch path, revision number and mapping.
         """
-<<<<<<< HEAD
-        assert revid is not None
-        def get_scheme(name):
-            assert isinstance(name, str)
-            return BranchingScheme.find_scheme(name)
-
-        # Try a simple parse
-        try:
-            (uuid, branch_path, revnum, mapping) = parse_revision_id(revid)
-            assert isinstance(branch_path, str)
-            assert isinstance(mapping, BzrSvnMapping)
-            if uuid == self.uuid:
-                return (branch_path, revnum, mapping)
-            # If the UUID doesn't match, this may still be a valid revision
-            # id; a revision from another SVN repository may be pushed into 
-            # this one.
-        except InvalidRevisionId:
-            pass
-
-        # Check the record out of the revmap, if it exists
-        try:
-            (branch_path, min_revnum, max_revnum, \
-                    scheme) = self.revmap.lookup_revid(revid)
-            assert isinstance(branch_path, str)
-            assert isinstance(scheme, str)
-            # Entry already complete?
-            if min_revnum == max_revnum:
-                return (branch_path, min_revnum, BzrSvnMappingv3FileProps(get_scheme(scheme)))
-        except NoSuchRevision, e:
-            # If there is no entry in the map, walk over all branches:
-            if scheme is None:
-                scheme = self.get_scheme()
-            last_revnum = self.transport.get_latest_revnum()
-            if (last_revnum <= self.revmap.last_revnum_checked(str(scheme))):
-                # All revision ids in this repository for the current 
-                # scheme have already been discovered. No need to 
-                # check again.
-                raise e
-            found = False
-            for (branch, revno, _) in self.find_branchpaths(scheme, 
-                    self.revmap.last_revnum_checked(str(scheme)),
-                    last_revnum):
-                assert isinstance(branch, str)
-                assert isinstance(revno, int)
-                # Look at their bzr:revision-id-vX
-                revids = []
-                try:
-                    props = self.branchprop_list.get_properties(branch, revno)
-                    for line in props.get(SVN_PROP_BZR_REVISION_ID+str(scheme), "").splitlines():
-                        try:
-                            revids.append(parse_revid_property(line))
-                        except errors.InvalidPropertyValue, ie:
-                            mutter(str(ie))
-                except SubversionException, (_, constants.ERR_FS_NOT_DIRECTORY):
-                    continue
-
-                # If there are any new entries that are not yet in the cache, 
-                # add them
-                for (entry_revno, entry_revid) in revids:
-                    if entry_revid == revid:
-                        found = True
-                    self.revmap.insert_revid(entry_revid, branch, 0, revno, 
-                            str(scheme))
-                
-            # We've added all the revision ids for this scheme in the repository,
-            # so no need to check again unless new revisions got added
-            self.revmap.set_last_revnum_checked(str(scheme), last_revnum)
-            if not found:
-                raise e
-            (branch_path, min_revnum, max_revnum, scheme) = self.revmap.lookup_revid(revid)
-            assert isinstance(branch_path, str)
-
-        # Find the branch property between min_revnum and max_revnum that 
-        # added revid
-        for (bp, rev) in self.follow_branch(branch_path, max_revnum, 
-                                            get_scheme(str(scheme))):
-            try:
-                (entry_revno, entry_revid) = parse_revid_property(
-                 self.branchprop_list.get_property_diff(bp, rev, 
-                     SVN_PROP_BZR_REVISION_ID+str(scheme)).strip("\n"))
-            except errors.InvalidPropertyValue:
-                # Don't warn about encountering an invalid property, 
-                # that will already have happened earlier
-                continue
-            if entry_revid == revid:
-                self.revmap.insert_revid(revid, bp, rev, rev, scheme)
-                return (bp, rev, BzrSvnMappingv3FileProps(get_scheme(scheme)))
-
-        raise AssertionError("Revision id %s was added incorrectly" % revid)
-=======
         # If there is no entry in the map, walk over all branches:
         if scheme is None:
             scheme = self.get_scheme()
         return self.get_revmap().get_branch_revnum(revid, scheme)
->>>>>>> 284da593
 
     def get_inventory_xml(self, revision_id):
         """See Repository.get_inventory_xml()."""
