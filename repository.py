--- conflicted
+++ resolved
@@ -46,14 +46,9 @@
 import logwalker
 from tree import SvnRevisionTree
 
-<<<<<<< HEAD
 MAPPING_VERSION = 3
 REVISION_ID_PREFIX = "svn-v%d-" % MAPPING_VERSION
-=======
-MAPPING_VERSION = 2
 SVN_PROP_BZR_PREFIX = 'bzr:'
-REVISION_ID_PREFIX = "svn-v%d:" % MAPPING_VERSION
->>>>>>> e2510f19
 SVN_PROP_BZR_MERGE = 'bzr:merge'
 SVN_PROP_BZR_FILEIDS = 'bzr:file-ids'
 SVN_PROP_SVK_MERGE = 'svk:merge'
