--- conflicted
+++ resolved
@@ -238,12 +238,8 @@
         assert self.uuid is not None
         self.base = transport.base
         assert self.base is not None
-<<<<<<< HEAD
-        self._serializer = xml7.serializer_v7
         self._config = None
-=======
         self._serializer = xml6.serializer_v6
->>>>>>> a7dcfc89
         self.get_config().add_location(self.base)
         self._log = logwalker.LogWalker(transport=transport)
         self.fileid_map = FileIdMap(simple_apply_changes, self)
