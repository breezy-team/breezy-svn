# Copyright (C) 2006-2008 Jelmer Vernooij <jelmer@samba.org>

# This program is free software; you can redistribute it and/or modify
# it under the terms of the GNU General Public License as published by
# the Free Software Foundation; either version 3 of the License, or
# (at your option) any later version.

# This program is distributed in the hope that it will be useful,
# but WITHOUT ANY WARRANTY; without even the implied warranty of
# MERCHANTABILITY or FITNESS FOR A PARTICULAR PURPOSE.  See the
# GNU General Public License for more details.

# You should have received a copy of the GNU General Public License
# along with this program; if not, write to the Free Software
# Foundation, Inc., 59 Temple Place, Suite 330, Boston, MA  02111-1307  USA
"""Subversion repository access."""

from bzrlib import osutils, ui, urlutils, xml6
from bzrlib.branch import BranchCheckResult
from bzrlib.errors import (InvalidRevisionId, NoSuchRevision, NotBranchError, 
                           UninitializableFormat, NotWriteLocked)
from bzrlib.graph import CachingParentsProvider
from bzrlib.inventory import Inventory
from bzrlib.lockable_files import LockableFiles, TransportLock
from bzrlib.repository import Repository, RepositoryFormat, needs_read_lock
from bzrlib.revisiontree import RevisionTree
from bzrlib.revision import Revision, NULL_REVISION, ensure_null
from bzrlib.transport import Transport, get_transport
from bzrlib.trace import info

from copy import copy
from itertools import chain
import os

from bzrlib.plugins.svn import cache, changes, core, errors, layout, logwalker, properties, revmeta
from bzrlib.plugins.svn.branchprops import PathPropertyProvider
from bzrlib.plugins.svn.config import SvnRepositoryConfig
from bzrlib.plugins.svn.core import SubversionException
from bzrlib.plugins.svn.layout.standard import WildcardLayout
from bzrlib.plugins.svn.layout.guess import repository_guess_layout
from bzrlib.plugins.svn.mapping import (SVN_REVPROP_BZR_SIGNATURE,
                     SVN_REVPROP_BZR_TAGS,
                     parse_tags_property,
                     BzrSvnMapping,
                     mapping_registry,
                     is_bzr_revision_revprops, is_bzr_revision_fileprops,
                     parse_svn_dateprop)
from bzrlib.plugins.svn.parents import DiskCachingParentsProvider
from bzrlib.plugins.svn.revids import CachingRevidMap, RevidMap
from bzrlib.plugins.svn.tree import SvnRevisionTree
from bzrlib.plugins.svn.versionedfiles import (SvnTexts, VirtualRevisionTexts, 
                                               VirtualInventoryTexts, VirtualSignatureTexts)

class SvnRepositoryFormat(RepositoryFormat):
    """Repository format for Subversion repositories (accessed using svn_ra).
    """
    rich_root_data = True
    supports_tree_reference = False

    def __get_matchingbzrdir(self):
        from remote import SvnRemoteFormat
        return SvnRemoteFormat()

    _matchingbzrdir = property(__get_matchingbzrdir)

    def __init__(self):
        super(SvnRepositoryFormat, self).__init__()

    def get_format_description(self):
        return "Subversion Repository"

    def initialize(self, url, shared=False, _internal=False):
        raise UninitializableFormat(self)

    def check_conversion_target(self, target_repo_format):
        return target_repo_format.rich_root_data


CACHE_DB_VERSION = 4

cachedbs = {}

class SvnRepository(Repository):
    """
    Provides a simplified interface to a Subversion repository 
    by using the RA (remote access) API from subversion
    """
    def __init__(self, bzrdir, transport, branch_path=None):
        from bzrlib.plugins.svn import lazy_register_optimizers
        lazy_register_optimizers()
        from bzrlib.plugins.svn.fileids import (CachingFileIdMap, 
                                                simple_apply_changes, FileIdMap)
        _revision_store = None

        assert isinstance(transport, Transport)

        control_files = LockableFiles(transport, '', TransportLock)
        Repository.__init__(self, SvnRepositoryFormat(), bzrdir, control_files)

        self._cached_revnum = None
        self._lock_mode = None
        self._lock_count = 0
        self._layout = None
        self._guessed_layout = None
        self.transport = transport
        self.uuid = transport.get_uuid()
        assert self.uuid is not None
        self.base = transport.base
        assert self.base is not None
        self._config = None
        self._serializer = xml6.serializer_v6
        self.get_config().add_location(self.base)
        self._log = logwalker.LogWalker(transport=transport)
        self.fileid_map = FileIdMap(simple_apply_changes, self)
        self.revmap = RevidMap(self)
        self._default_mapping = None
        self._hinted_branch_path = branch_path
        self._real_parents_provider = self
        self._cached_tags = {}

        use_cache = self.get_config().get_use_cache()

        if use_cache:
            cache_dir = self.create_cache_dir()
            cache_file = os.path.join(cache_dir, 'cache-v%d' % CACHE_DB_VERSION)
            if not cachedbs.has_key(cache_file):
                cachedbs[cache_file] = cache.connect_cachefile(cache_file)
            self.cachedb = cachedbs[cache_file]
            self._log = logwalker.CachingLogWalker(self._log, cache_db=self.cachedb)
            cachedir_transport = get_transport(cache_dir)
            self.fileid_map = CachingFileIdMap(cachedir_transport, self.fileid_map)
            self.revmap = CachingRevidMap(self.revmap, self.cachedb)
            self._real_parents_provider = DiskCachingParentsProvider(self._real_parents_provider, cachedir_transport)

        self._parents_provider = CachingParentsProvider(self._real_parents_provider)
        self.texts = SvnTexts(self)
        self.revisions = VirtualRevisionTexts(self)
        self.inventories = VirtualInventoryTexts(self)
        self.signatures = VirtualSignatureTexts(self)

        self.branchprop_list = PathPropertyProvider(self._log)

        self._revmeta_provider = revmeta.RevisionMetadataProvider(self, 
                use_cache,
                self.transport.has_capability("commit-revprops") in (True, None))

    def get_revmap(self):
        return self.revmap
   
    def get_transaction(self):
        raise NotImplementedError(self.get_transaction)

    def lock_read(self):
        if self._lock_mode:
            assert self._lock_mode in ('r', 'w')
            self._lock_count += 1
        else:
            self._lock_mode = 'r'
            self._lock_count = 1

    def unlock(self):
        """See Branch.unlock()."""
        self._lock_count -= 1
        if self._lock_count == 0:
            self._lock_mode = None
            self._clear_cached_state()

    def _clear_cached_state(self, revnum=None):
        self._cached_tags = {}
        self._cached_revnum = revnum
        self._layout = None
        self._parents_provider = CachingParentsProvider(self._real_parents_provider)

    def lock_write(self):
        """See Branch.lock_write()."""
        if self._lock_mode:
            assert self._lock_mode == 'w'
            self._lock_count += 1
        else:
            self._lock_mode = 'w'
            self._lock_count = 1

    def is_write_locked(self):
        return (self._lock_mode == 'w')

    def get_latest_revnum(self):
        if self._lock_mode in ('r','w') and self._cached_revnum is not None:
            return self._cached_revnum
        self._cached_revnum = self.transport.get_latest_revnum()
        return self._cached_revnum

    def item_keys_introduced_by(self, revision_ids, _files_pb=None):
        fileids = {}

        for count, (revid, d) in enumerate(zip(revision_ids, self.get_deltas_for_revisions(self.get_revisions(revision_ids)))):
            if _files_pb is not None:
                _files_pb.update("fetch revisions for texts", count, len(revision_ids))
            for c in d.added + d.modified:
                fileids.setdefault(c[1], set()).add(revid)
            for c in d.renamed:
                fileids.setdefault(c[2], set()).add(revid)

        for fileid, altered_versions in fileids.items():
            yield ("file", fileid, altered_versions)
        
        # We're done with the files_pb.  Note that it finished by the caller,
        # just as it was created by the caller.
        del _files_pb

        yield ("inventory", None, revision_ids)

        # signatures
        revisions_with_signatures = set()
        for rev_id in revision_ids:
            try:
                self.get_signature_text(rev_id)
            except NoSuchRevision:
                # not signed.
                pass
            else:
                revisions_with_signatures.add(rev_id)
        yield ("signatures", None, revisions_with_signatures)
        yield ("revisions", None, revision_ids)

    @needs_read_lock
    def gather_stats(self, revid=None, committers=None):
        result = {}
        def revdate(revnum):
            return parse_svn_dateprop(self._log.revprop_list(revnum)[properties.PROP_REVISION_DATE])
        if committers is not None and revid is not None:
            all_committers = set()
            for rev in self.get_revisions(filter(lambda r: r is not None and r != NULL_REVISION, self.get_ancestry(revid))):
                if rev.committer != '':
                    all_committers.add(rev.committer)
            result['committers'] = len(all_committers)
        result['firstrev'] = revdate(0)
        result['latestrev'] = revdate(self.get_latest_revnum())
        result['uuid'] = self.uuid
        # Approximate number of revisions
        result['revisions'] = self.get_latest_revnum()+1
        return result

    def get_mapping_class(self):
        config_mapping_name = self.get_config().get_default_mapping()
        if config_mapping_name is not None:
            return mapping_registry.get(config_mapping_name)
        return mapping_registry.get_default()

    def get_mapping(self):
        if self._default_mapping is None:
            mappingcls = self.get_mapping_class()
            self._default_mapping = mappingcls.from_repository(self, self._hinted_branch_path)
        return self._default_mapping

    def _make_parents_provider(self):
        return self._parents_provider

    def get_deltas_for_revisions(self, revisions):
        for revision in revisions:
            yield self.get_revision_delta(revision)

    def get_revision_delta(self, revision):
        parentrevmeta = revision.svn_meta.get_lhs_parent_revmeta(revision.svn_mapping)
        from bzrlib.plugins.svn.fetch import TreeDeltaBuildEditor
        if parentrevmeta is None:
            parentfileidmap = {}
            parent_branch_path = revision.svn_meta.branch_path
            parentrevnum = revision.svn_meta.revnum
            start_empty = True
        else:
            parentfileidmap = self.get_fileid_map(parentrevmeta, revision.svn_mapping)
            parent_branch_path = parentrevmeta.branch_path
            parentrevnum = parentrevmeta.revnum
            start_empty = False
        editor = TreeDeltaBuildEditor(revision.svn_meta, revision.svn_mapping, 
                                      self.get_fileid_map(revision.svn_meta, revision.svn_mapping), 
                                      parentfileidmap)
        conn = self.transport.get_connection(parent_branch_path)
        try:
            reporter = conn.do_diff(revision.svn_meta.revnum, "", urlutils.join(self.transport.get_svn_repos_root(), revision.svn_meta.branch_path), editor, True, True, False)
            reporter.set_path("", parentrevnum, start_empty)
            reporter.finish()
        finally:
            self.transport.add_connection(conn)
        return editor.delta

    def set_layout(self, layout):
        self.get_mapping().check_layout(self, layout)
        self._layout = layout

    def get_layout(self):
        if self._layout is None:
            self._layout = self.get_mapping().get_mandated_layout(self)
        if self._layout is None:
            layoutname = self.get_config().get_layout()
            if layoutname is not None:
                self._layout = mapping_registry.get(layoutname)()
        if self._layout is None:
            branches = self.get_config().get_branches()
            tags = self.get_config().get_tags()
            if branches is not None:
<<<<<<< HEAD
                self._layout = WildcardLayout(branches, tags)
=======
                self._layout = WildcardLayout(branches, tags or [])
>>>>>>> 47fc02bf
        if self._layout is None:
            self._layout = layout.repository_registry.get(self.uuid)
        if self._layout is None:
            (self._guessed_layout, self._layout) = repository_guess_layout(self, 
                    self.get_latest_revnum(), self._hinted_branch_path)
        return self._layout

    def get_guessed_layout(self):
        if self._guessed_layout is None:
            self._guessed_layout = self.get_mapping().get_guessed_layout(self)
        if self._guessed_layout is None:
            (self._guessed_layout, self._layout) = repository_guess_layout(self, 
                    self.get_latest_revnum(), self._hinted_branch_path)
        return self._guessed_layout

    def _warn_if_deprecated(self):
        # This class isn't deprecated
        pass

    def __repr__(self):
        return '%s(%r)' % (self.__class__.__name__, self.base)

    def create_cache_dir(self):
        cache_dir = cache.create_cache_dir()
        dir = os.path.join(cache_dir, self.uuid)
        if not os.path.exists(dir):
            info("Initialising Subversion metadata cache in %s" % dir)
            os.mkdir(dir)
        return dir

    def _check(self, revision_ids):
        return BranchCheckResult(self)

    def get_inventory(self, revision_id):
        assert revision_id != None
        return self.revision_tree(revision_id).inventory

    def get_fileid_map(self, revmeta, mapping):
        return self.fileid_map.get_map(revmeta.uuid, revmeta.revnum, revmeta.branch_path, mapping)

    def transform_fileid_map(self, revmeta, mapping):
        return self.fileid_map.apply_changes(revmeta, mapping)[0]

    def all_revision_ids(self, layout=None, mapping=None):
        if mapping is None:
            mapping = self.get_mapping()
        if layout is None:
            layout = self.get_layout()
        for revmeta in self._revmeta_provider.iter_all_changes(layout, mapping, self.get_latest_revnum()):
            if revmeta.is_hidden(mapping):
                continue
            yield revmeta.get_revision_id(mapping)

    def set_make_working_trees(self, new_value):
        """See Repository.set_make_working_trees()."""
        pass # FIXME: ignored, nowhere to store it... 

    def make_working_trees(self):
        """See Repository.make_working_trees().

        Always returns False, as working trees are never created inside 
        Subversion repositories.
        """
        return False

    def iter_reverse_revision_history(self, revision_id, pb=None, limit=0):
        """Iterate backwards through revision ids in the lefthand history

        :param revision_id: The revision id to start with.  All its lefthand
            ancestors will be traversed.
        """
        if revision_id in (None, NULL_REVISION):
            return
        (branch_path, revnum, mapping) = self.lookup_revision_id(revision_id)
        for revmeta in self._revmeta_provider.iter_reverse_branch_changes(branch_path, revnum, to_revnum=0, 
                                                        mapping=mapping, pb=pb, 
                                                        limit=limit):
            if revmeta.is_hidden(mapping):
                continue
            yield revmeta.get_revision_id(mapping)

    def get_ancestry(self, revision_id, topo_sorted=True):
        """See Repository.get_ancestry().
        """
        ancestry = []
        graph = self.get_graph()
        for rev, parents in graph.iter_ancestry([revision_id]):
            if rev == NULL_REVISION:
                rev = None
            ancestry.append(rev)
        ancestry.reverse()
        return ancestry

    def has_revision(self, revision_id, project=None):
        """See Repository.has_revision()."""
        if revision_id is None:
            return True

        try:
            (path, revnum, _) = self.lookup_revision_id(revision_id, project=project)
        except NoSuchRevision:
            return False

        try:
            return (core.NODE_DIR == self.transport.check_path(path, revnum))
        except SubversionException, (_, num):
            if num == errors.ERR_FS_NO_SUCH_REVISION:
                return False
            raise

    def revision_trees(self, revids):
        """See Repository.revision_trees()."""
        # TODO: Use diffs
        for revid in revids:
            yield self.revision_tree(revid)

    def revision_tree(self, revision_id):
        """See Repository.revision_tree()."""
        if revision_id in (NULL_REVISION, None):
            inventory = Inventory(root_id=None)
            inventory.revision_id = revision_id
            return RevisionTree(self, inventory, revision_id)

        return SvnRevisionTree(self, revision_id)

    def get_parent_map(self, revids):
        parent_map = {}
        for revision_id in revids:
            if revision_id == NULL_REVISION:
                parent_map[revision_id] = ()
                continue

            try:
                revmeta, mapping = self._get_revmeta(ensure_null(revision_id))
            except NoSuchRevision:
                continue
            else:
                parent_map[revision_id] = revmeta.get_parent_ids(mapping)

        return parent_map

    def _get_revmeta(self, revision_id):
        (branch, revnum, mapping) = self.lookup_revision_id(revision_id)
        revmeta = self._revmeta_provider.get_revision(branch, revnum)
        return revmeta, mapping

    def get_revision(self, revision_id):
        """See Repository.get_revision."""
        if not revision_id or not isinstance(revision_id, str):
            raise InvalidRevisionId(revision_id=revision_id, branch=self)

        revmeta, mapping = self._get_revmeta(revision_id)
        
        return revmeta.get_revision(mapping)

    def get_revisions(self, revision_ids):
        """See Repository.get_revisions()."""
        # TODO: More efficient implementation?
        return map(self.get_revision, revision_ids)

    def add_revision(self, rev_id, rev, inv=None, config=None):
        raise NotImplementedError(self.add_revision)

    def generate_revision_id(self, revnum, path, mapping):
        """Generate an unambiguous revision id. 
        
        :param revnum: Subversion revision number.
        :param path: Branch path.
        :param mapping: Mapping to use.

        :return: New revision id.
        """
        assert isinstance(path, str)
        assert isinstance(revnum, int)
        assert isinstance(mapping, BzrSvnMapping)

        return self._revmeta_provider.get_revision(path, revnum).get_revision_id(mapping)

    def lookup_revision_id(self, revid, layout=None, ancestry=None, 
                           project=None):
        """Parse an existing Subversion-based revision id.

        :param revid: The revision id.
        :param layout: Optional repository layout to use when searching for 
                       revisions
        :raises: NoSuchRevision
        :return: Tuple with branch path, revision number and mapping.
        """
        # FIXME: Use ancestry
        # If there is no entry in the map, walk over all branches:
        if layout is None:
            layout = self.get_layout()
        return self.get_revmap().get_branch_revnum(revid, layout, project)

    def get_inventory_xml(self, revision_id):
        """See Repository.get_inventory_xml()."""
        return self.serialise_inventory(self.get_inventory(revision_id))

    def get_inventory_sha1(self, revision_id):
        """Get the sha1 for the XML representation of an inventory.

        :param revision_id: Revision id of the inventory for which to return 
         the SHA1.
        :return: XML string
        """

        return osutils.sha_string(self.get_inventory_xml(revision_id))

    def get_revision_xml(self, revision_id):
        """Return the XML representation of a revision.

        :param revision_id: Revision for which to return the XML.
        :return: XML string
        """
        return self._serializer.write_revision_to_string(self.get_revision(revision_id))

    def seen_bzr_revprops(self):
        """Check whether bzr-specific custom revision properties are present on this 
        repository.

        """
        if self.transport.has_capability("commit-revprops") == False:
            return False
        for revmeta in self._revmeta_provider.iter_all_changes(self.get_layout(), None, self.get_latest_revnum()):
            if revmeta.is_bzr_revision_revprops():
                return True
        return False

    def get_config(self):
        if self._config is None:
            self._config = SvnRepositoryConfig(self.uuid)
        return self._config

    def has_signature_for_revision_id(self, revision_id):
        """Check whether a signature exists for a particular revision id.

        :param revision_id: Revision id for which the signatures should be looked up.
        :return: False, as no signatures are stored for revisions in Subversion 
            at the moment.
        """
        try:
            revmeta, mapping = self._get_revmeta(revision_id)
        except NoSuchRevision:
            return False
<<<<<<< HEAD
=======
        # Make sure revprops are fresh, not cached:
        revmeta._revprops = self.transport.revprop_list(revmeta.revnum)
>>>>>>> 47fc02bf
        return revmeta.get_signature() is not None

    def get_signature_text(self, revision_id):
        """Return the signature text for a particular revision.

        :param revision_id: Id of the revision for which to return the 
                            signature.
        :raises NoSuchRevision: Always
        """
        revmeta, mapping = self._get_revmeta(revision_id)
<<<<<<< HEAD
=======
        # Make sure revprops are fresh, not cached:
        revmeta._revprops = self.transport.revprop_list(revmeta.revnum)
>>>>>>> 47fc02bf
        signature = revmeta.get_signature()
        if signature is None:
            raise NoSuchRevision(self, revision_id)
        return signature

    def add_signature_text(self, revision_id, signature):
        (path, revnum, mapping) = self.lookup_revision_id(revision_id)
        try:
            self.transport.change_rev_prop(revnum, SVN_REVPROP_BZR_SIGNATURE, signature)
        except SubversionException, (_, errors.ERR_REPOS_DISABLED_FEATURE):
            raise errors.RevpropChangeFailed(SVN_REVPROP_BZR_SIGNATURE)

    @needs_read_lock
    def find_deleted_branches_between(self, layout, from_revnum, to_revnum, project=None):
        deleted = set()
        if project is not None:
            prefixes = layout.get_project_prefixes(project)
        else:
            prefixes = None
        pb = ui.ui_factory.nested_progress_bar()
        try:
            for (paths, revnum, revprops) in self._log.iter_changes(prefixes, from_revnum, to_revnum):
                pb.update("finding branches", revnum, to_revnum)
                for p in paths:
                    if ((layout.is_branch_parent(p, project) or layout.is_branch(p, project)) and 
                            paths[p][0] in ('R', 'D')):
                        deleted.add(p)
        finally:
            pb.finished()
        return deleted

    @needs_read_lock
    def find_branches(self, layout=None, revnum=None):
        """Find branches underneath this repository.

        This will include branches inside other branches.
        """
        from bzrlib.plugins.svn.branch import SvnBranch # avoid circular imports
        # All branches use this repository, so the using argument can be 
        # ignored.
        if layout is None:
            layout = self.get_layout()
        if revnum is None:
            revnum = self.get_latest_revnum()

        branches = []
        pb = ui.ui_factory.nested_progress_bar()
        try:
            for project, bp, nick in layout.get_branches(self, revnum, pb=pb):
                branches.append(SvnBranch(self, bp, _skip_check=True))
        finally:
            pb.finished()
        return branches

    @needs_read_lock
    def find_tags_between(self, project, layout, mapping, from_revnum, to_revnum, tags=None):
        if tags is None:
            tags = {}
        assert from_revnum <= to_revnum
        pb = ui.ui_factory.nested_progress_bar()
        if project is None:
            prefixes = [""]
        else:
            prefixes = layout.get_project_prefixes(project)

        try:
            entries = list(self._log.iter_changes(prefixes, to_revnum, from_revnum, pb=pb))
            for (paths, revnum, revprops) in reversed(entries):
                if revprops is None:
                    continue
                if (self.transport.has_capability("log-revprops") and 
                    SVN_REVPROP_BZR_TAGS in revprops):
                    for name, revid in parse_tags_property(revprops[SVN_REVPROP_BZR_TAGS]):
                        if revid is None:
                            del tags[name]
                        else:
                            tags[name] = revid
                    continue
                tag_changes = {}
                for p in sorted(paths):
                    (action, cf, cr) = paths[p]
                    if layout.is_tag_parent(p, project) and cf is not None:
                        parents = [p]
                        while parents:
                            p = parents.pop()
                            try:
                                for c in self.transport.get_dir(p, revnum)[0].keys():
                                    n = p+"/"+c
                                    if layout.is_tag(n, project):
                                        tag_changes[n] = self._revmeta_provider.get_revision(n, revnum, revprops=revprops).generate_revision_id(mapping)
                                    elif layout.is_tag_parent(n, project):
                                        parents.append(n)
                            except SubversionException, (_, errors.ERR_FS_NOT_DIRECTORY):
                                pass
                    else:
                        try:
                            (pt, bp, rp) = layout.split_project_path(p, project)
<<<<<<< HEAD
                        except errors.InvalidSvnBranchPath:
                            continue
                        except NotBranchError:
                            continue
=======
                        except errors.NotSvnBranchPath:
                            continue
>>>>>>> 47fc02bf
                        if pt != "tag":
                            continue
                        if action == "D" and rp == "":
                            tag_changes[p] = None
                        elif rp == "" and cf is not None:
                            # This tag was (recreated) here, so unless anything else under this 
                            # tag changed
                            tp = p
                            tr = revnum
                            newpaths = copy(paths)
                            del newpaths[p]
                            if not changes.changes_path(newpaths, p, False) and layout.is_branch(cf):
                                tp = cf
                                tr = self._log.find_latest_change(cf, cr)
                            tag_changes[p] = self.generate_revision_id(tr, tp, mapping)
                        else:
                            tag_changes[bp] = self._revmeta_provider.get_revision(bp, revnum, revprops=revprops).get_revision_id(mapping)
                for path, revid in tag_changes.items():
                    name = layout.get_tag_name(path, project)
                    if revid is None:
                        del tags[name]
                    else:
                        tags[name] = revid
        finally:
            pb.finished()

        return tags

    @needs_read_lock
    def find_tags(self, project, layout=None, mapping=None, revnum=None):
        """Find tags underneath this repository for the specified project.

        :param layout: Repository layout to use
        :param revnum: Revision number in which to check, None for latest.
        :param project: Name of the project to find tags for. None for all.
        :return: Dictionary mapping tag names to revision ids.
        """
        if revnum is None:
            revnum = self.get_latest_revnum()

        if layout is None:
            layout = self.get_layout()

        if mapping is None:
            mapping = self.get_mapping()

        if not layout.supports_tags():
            return {}

        if not (layout, mapping) in self._cached_tags:
            self._cached_tags[layout,mapping] = self.find_tags_between(project=project,
                    layout=layout, mapping=mapping, from_revnum=0, to_revnum=revnum)
        return self._cached_tags[layout,mapping]

    def find_branchpaths(self, layout,
                         from_revnum=0, to_revnum=None, 
                         project=None):
        """Find all branch paths that were changed in the specified revision 
        range.

        :param revnum: Revision to search for branches.
        :return: iterator that returns tuples with (path, revision number, 
            still exists). The revision number is the revision in which the 
            branch last existed.
        """
        if to_revnum is None:
            to_revnum = self.get_latest_revnum()

        created_branches = {}

        ret = []

        if project is not None:
            prefixes = layout.get_project_prefixes(project)
        else:
            prefixes = [""]

        pb = ui.ui_factory.nested_progress_bar()
        try:
            for (paths, i, revprops) in self._log.iter_changes(prefixes, from_revnum, to_revnum):
                pb.update("finding branches", i, to_revnum)
                if self.transport.has_capability("log-revprops") and is_bzr_revision_revprops(revprops) is not None:
                    continue
                for p in sorted(paths.keys()):
                    if layout.is_branch_or_tag(p, project):
                        if paths[p][0] in ('R', 'D') and p in created_branches:
                            ret.append((p, created_branches[p], False))
                            del created_branches[p]

                        if paths[p][0] in ('A', 'R', 'M'): 
                            created_branches[p] = i
                    elif layout.is_branch_or_tag_parent(p, project):
                        if paths[p][0] in ('R', 'D'):
                            k = created_branches.keys()
                            for c in k:
                                if c.startswith(p+"/") and c in created_branches:
                                    ret.append((c, created_branches[c], False))
                                    del created_branches[c] 
                        if paths[p][0] in ('A', 'R') and paths[p][1] is not None:
                            parents = [p]
                            while parents:
                                p = parents.pop()
                                try:
                                    for c in self.transport.get_dir(p, i)[0].keys():
                                        n = p+"/"+c
                                        if layout.is_branch_or_tag(n, project):
                                            created_branches[n] = i
                                        elif layout.is_branch_or_tag_parent(n, project):
                                            parents.append(n)
                                except SubversionException, (_, errors.ERR_FS_NOT_DIRECTORY):
                                    pass
        finally:
            pb.finished()

        for p, i in created_branches.items():
            ret.append((p, i, True))

        return ret

    def is_shared(self):
        """Return True if this repository is flagged as a shared repository."""
        return True

    def get_physical_lock_status(self):
        return False

    def get_commit_builder(self, branch, parents, config, timestamp=None, 
                           timezone=None, committer=None, revprops=None, 
                           revision_id=None):
        from bzrlib.plugins.svn.commit import SvnCommitBuilder
        return SvnCommitBuilder(self, branch.get_branch_path(), parents, config, timestamp, 
                timezone, committer, revprops, revision_id, 
                append_revisions_only=True)

    def find_fileprop_paths(self, layout, from_revnum, to_revnum, 
                               project=None, check_removed=False):
        if not check_removed and from_revnum == 0:
            it = iter([])
            it = chain(it, layout.get_branches(self, to_revnum, project))
            it = chain(it, layout.get_tags(self, to_revnum, project))
            for (project, branch, nick) in it:
                yield (branch, to_revnum, True)
        else:
            for (branch, revno, exists) in self.find_branchpaths(
                    layout, from_revnum, to_revnum, project):
                yield (branch, revno, exists)

    def abort_write_group(self):
        self._write_group = None

    def commit_write_group(self):
        self._write_group = None

    def start_write_group(self):
        if not self.is_write_locked():
            raise NotWriteLocked(self)
        self._write_group = None <|MERGE_RESOLUTION|>--- conflicted
+++ resolved
@@ -299,11 +299,7 @@
             branches = self.get_config().get_branches()
             tags = self.get_config().get_tags()
             if branches is not None:
-<<<<<<< HEAD
-                self._layout = WildcardLayout(branches, tags)
-=======
                 self._layout = WildcardLayout(branches, tags or [])
->>>>>>> 47fc02bf
         if self._layout is None:
             self._layout = layout.repository_registry.get(self.uuid)
         if self._layout is None:
@@ -548,11 +544,8 @@
             revmeta, mapping = self._get_revmeta(revision_id)
         except NoSuchRevision:
             return False
-<<<<<<< HEAD
-=======
         # Make sure revprops are fresh, not cached:
         revmeta._revprops = self.transport.revprop_list(revmeta.revnum)
->>>>>>> 47fc02bf
         return revmeta.get_signature() is not None
 
     def get_signature_text(self, revision_id):
@@ -563,11 +556,8 @@
         :raises NoSuchRevision: Always
         """
         revmeta, mapping = self._get_revmeta(revision_id)
-<<<<<<< HEAD
-=======
         # Make sure revprops are fresh, not cached:
         revmeta._revprops = self.transport.revprop_list(revmeta.revnum)
->>>>>>> 47fc02bf
         signature = revmeta.get_signature()
         if signature is None:
             raise NoSuchRevision(self, revision_id)
@@ -665,15 +655,8 @@
                     else:
                         try:
                             (pt, bp, rp) = layout.split_project_path(p, project)
-<<<<<<< HEAD
-                        except errors.InvalidSvnBranchPath:
-                            continue
-                        except NotBranchError:
-                            continue
-=======
                         except errors.NotSvnBranchPath:
                             continue
->>>>>>> 47fc02bf
                         if pt != "tag":
                             continue
                         if action == "D" and rp == "":
