--- conflicted
+++ resolved
@@ -52,92 +52,6 @@
 from bzrlib.plugins.svn.versionedfiles import (SvnTexts, VirtualRevisionTexts, 
                                                VirtualInventoryTexts, VirtualSignatureTexts)
 
-<<<<<<< HEAD
-=======
-def full_paths(find_children, paths, bp, from_bp, from_rev):
-    for c in find_children(from_bp, from_rev):
-        path = c.replace(from_bp, bp+"/", 1).replace("//", "/")
-        paths[path] = ('A', None, -1)
-    return paths
-
-
-class RevisionMetadata(object):
-    def __init__(self, repository, branch_path, paths, revnum, revprops, fileprops):
-        self.repository = repository
-        self.branch_path = branch_path
-        self.paths = paths
-        self.revnum = revnum
-        self.revprops = revprops
-        self.fileprops = fileprops
-        self.uuid = repository.uuid
-
-    def __repr__(self):
-        return "<RevisionMetadata for revision %d in repository %s>" % (self.revnum, self.repository.uuid)
-
-    def get_revision_id(self, mapping):
-        return self.repository.generate_revision_id(self.revnum, self.branch_path, mapping, self.revprops, self.fileprops)
-
-    def get_lhs_parent(self, mapping):
-        return self.repository.lhs_revision_parent(self.branch_path, self.revnum, mapping)
-
-    def get_rhs_parents(self, mapping):
-        extra_rhs_parents = mapping.get_rhs_parents(self.branch_path, self.revprops, self.fileprops)
-
-        if extra_rhs_parents != ():
-            return extra_rhs_parents
-
-        if mapping.is_bzr_revision(self.revprops, self.fileprops):
-            return ()
-
-        (prev_path, prev_revnum) = self.repository._log.get_previous(self.branch_path, 
-                                                          self.revnum)
-        if prev_path is None and prev_revnum == -1:
-            previous = {}
-        else:
-            previous = logwalker.lazy_dict({}, self.repository.branchprop_list.get_properties, prev_path.encode("utf-8"), prev_revnum)
-
-        return tuple(self.repository._svk_merged_revisions(self.branch_path, self.revnum, mapping, 
-            self.fileprops))
-
-    def get_parent_ids(self, mapping):
-        parents_cache = getattr(self.repository._real_parents_provider, "_cache", None)
-        if parents_cache is not None:
-            parent_ids = parents_cache.lookup_parents(self.get_revision_id(mapping))
-            if parent_ids is not None:
-                return parent_ids
-
-        lhs_parent = self.get_lhs_parent(mapping)
-        if lhs_parent == NULL_REVISION:
-            parent_ids = (NULL_REVISION,)
-        else:
-            parent_ids = (lhs_parent,) + self.get_rhs_parents(mapping)
-
-        if parents_cache is not None:
-            parents_cache.insert_parents(self.get_revision_id(mapping), 
-                                         parent_ids)
-
-        return parent_ids
-
-    def __hash__(self):
-        return hash((self.__class__, self.repository.uuid, self.branch_path, self.revnum))
-
-
-def svk_feature_to_revision_id(feature, mapping):
-    """Convert a SVK feature to a revision id for this repository.
-
-    :param feature: SVK feature.
-    :return: revision id.
-    """
-    try:
-        (uuid, bp, revnum) = parse_svk_feature(feature)
-    except errors.InvalidPropertyValue:
-        return None
-    if not mapping.is_branch(bp) and not mapping.is_tag(bp):
-        return None
-    return mapping.generate_revision_id(uuid, revnum, bp)
-
-
->>>>>>> ef0c8853
 class SvnRepositoryFormat(RepositoryFormat):
     """Repository format for Subversion repositories (accessed using svn_ra).
     """
@@ -528,30 +442,10 @@
 
         return parent_map
 
-<<<<<<< HEAD
     def _get_revmeta(self, revision_id):
         (branch, revnum, mapping) = self.lookup_revision_id(revision_id)
         revmeta = self._revmeta_provider.get_revision(branch, revnum)
         return revmeta, mapping
-=======
-    def _svk_merged_revisions(self, branch, revnum, mapping, 
-                              changed_fileprops):
-        """Find out what SVK features were merged in a revision.
-
-        """
-        previous, current = changed_fileprops.get(SVN_PROP_SVK_MERGE, ("", ""))
-        if current in (None, ""):
-            return
-        for feature in svk_features_merged_since(current, previous or ""):
-            # We assume svk:merge is only relevant on non-bzr-svn revisions. 
-            # If this is a bzr-svn revision, the bzr-svn properties 
-            # would be parsed instead.
-            #
-            # This saves one svn_get_dir() call.
-            revid = svk_feature_to_revision_id(feature, mapping)
-            if revid is not None:
-                yield revid
->>>>>>> ef0c8853
 
     def get_revision(self, revision_id):
         """See Repository.get_revision."""
@@ -777,15 +671,9 @@
                             del newpaths[p]
                             if not changes.changes_path(newpaths, p, False) and layout.is_branch(cf):
                                 tp = cf
-<<<<<<< HEAD
                                 tr = self._log.find_latest_change(cf, cr)
                             try:
                                 tag_changes[p] = self.generate_revision_id(tr, tp, mapping)
-=======
-                                tr = int(self.transport.get_dir(cf, cr)[2][properties.PROP_ENTRY_COMMITTED_REV])
-                            try:
-                                tags[p] = self.generate_revision_id(tr, tp, mapping)
->>>>>>> ef0c8853
                             except SubversionException, (_, errors.ERR_FS_NOT_DIRECTORY):
                                 pass
                         else:
