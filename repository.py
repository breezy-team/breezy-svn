--- conflicted
+++ resolved
@@ -30,23 +30,14 @@
 from bzrlib.transport import Transport, get_transport
 from bzrlib.trace import info, mutter
 
-<<<<<<< HEAD
-
-=======
->>>>>>> 04363e1f
 import os
 
 from bzrlib.plugins.svn import changes, core, errors, logwalker
 from bzrlib.plugins.svn.branchprops import PathPropertyProvider
 from bzrlib.plugins.svn.cache import create_cache_dir, sqlite3
-from bzrlib.plugins.svn.core import SubversionException
 from bzrlib.plugins.svn.changes import changes_path, find_prev_location
 from bzrlib.plugins.svn.config import SvnRepositoryConfig
-<<<<<<< HEAD
-from bzrlib.plugins.svn.parents import SqliteCachingParentsProvider
-=======
 from bzrlib.plugins.svn.core import SubversionException
->>>>>>> 04363e1f
 from bzrlib.plugins.svn.mapping import (SVN_PROP_BZR_REVISION_ID, SVN_REVPROP_BZR_SIGNATURE,
                      parse_revision_metadata, parse_revid_property, 
                      parse_merge_property, BzrSvnMapping,
