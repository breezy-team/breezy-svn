--- conflicted
+++ resolved
@@ -674,20 +674,16 @@
                                 tr = self._log.find_latest_change(cf, cr)
                             tag_changes[p] = self.generate_revision_id(tr, tp, mapping)
                         else:
-<<<<<<< HEAD
-                            tag_changes[bp] = self._revmeta_provider.get_revision(bp, revnum, revprops=revprops).get_revision_id(mapping)
+                            try:
+                                tag_changes[bp] = self._revmeta_provider.get_revision(bp, revnum, revprops=revprops).get_revision_id(mapping)
+                            except SubversionException, (_, errors.ERR_FS_NOT_DIRECTORY):
+                                pass
                 for path, revid in tag_changes.items():
                     name = layout.get_tag_name(path, project)
                     if revid is None:
                         del tags[name]
                     else:
                         tags[name] = revid
-=======
-                            try:
-                                tags[bp] = self.generate_revision_id(revnum, bp, mapping, revprops=revprops)
-                            except SubversionException, (_, errors.ERR_FS_NOT_DIRECTORY):
-                                pass
->>>>>>> e320514c
         finally:
             pb.finished()
 
