# Copyright (C) 2006-2008 Jelmer Vernooij <jelmer@samba.org>

# This program is free software; you can redistribute it and/or modify
# it under the terms of the GNU General Public License as published by
# the Free Software Foundation; either version 2 of the License, or
# (at your option) any later version.

# This program is distributed in the hope that it will be useful,
# but WITHOUT ANY WARRANTY; without even the implied warranty of
# MERCHANTABILITY or FITNESS FOR A PARTICULAR PURPOSE.  See the
# GNU General Public License for more details.

# You should have received a copy of the GNU General Public License
# along with this program; if not, write to the Free Software
# Foundation, Inc., 59 Temple Place, Suite 330, Boston, MA  02111-1307  USA
"""Subversion repository access."""

<<<<<<< HEAD
import bzrlib
from bzrlib import osutils, ui, urlutils, xml5
=======
import bzrlib, bzrlib.xml5
from bzrlib import osutils, ui, urlutils
>>>>>>> 85d5896c
from bzrlib.branch import Branch, BranchCheckResult
from bzrlib.errors import (InvalidRevisionId, NoSuchRevision, NotBranchError, 
                           UninitializableFormat, UnrelatedBranches)
from bzrlib.graph import CachingParentsProvider
from bzrlib.inventory import Inventory
from bzrlib.lockable_files import LockableFiles, TransportLock
from bzrlib.repository import Repository, RepositoryFormat
from bzrlib.revisiontree import RevisionTree
from bzrlib.revision import Revision, NULL_REVISION
from bzrlib.transport import Transport, get_transport
from bzrlib.trace import info, mutter

from core import SubversionException
import core
import constants

import os

from branchprops import BranchPropertyList
from cache import create_cache_dir, sqlite3
from config import SvnRepositoryConfig
import errors
import logwalker
from mapping import (SVN_PROP_BZR_REVISION_ID, SVN_REVPROP_BZR_SIGNATURE,
                     SVN_PROP_BZR_BRANCHING_SCHEME, BzrSvnMappingv3FileProps,
                     parse_revision_metadata, parse_revid_property, 
                     parse_merge_property, BzrSvnMapping,
                     get_default_mapping, parse_revision_id)
from revids import RevidMap
from scheme import (BranchingScheme, ListBranchingScheme, 
                    parse_list_scheme_text, guess_scheme_from_history)
from svk import (SVN_PROP_SVK_MERGE, svk_features_merged_since, 
                 parse_svk_feature)
from tree import SvnRevisionTree
import urllib

class lazy_dict:
    def __init__(self, create_fn):
        self.create_fn = create_fn
        self.dict = None

    def _ensure_init(self):
        if self.dict is None:
            self.dict = self.create_fn()

    def __len__(self):
        self._ensure_init()
        return len(self.dict)

    def __getitem__(self, key):
        self._ensure_init()
        return self.dict[key]

    def __setitem__(self, key, value):
        self._ensure_init()
        self.dict[key] = value

    def get(self, key, default=None):
        self._ensure_init()
        return self.dict.get(key, default)

    def has_key(self, key):
        self._ensure_init()
        return self.dict.has_key(key)


def svk_feature_to_revision_id(feature, mapping):
    """Convert a SVK feature to a revision id for this repository.

    :param feature: SVK feature.
    :return: revision id.
    """
    try:
        (uuid, bp, revnum) = parse_svk_feature(feature)
    except errors.InvalidPropertyValue:
        return None
    if not mapping.is_branch(bp) and not mapping.is_tag(bp):
        return None
    return mapping.generate_revision_id(uuid, revnum, bp)


class SvnRepositoryFormat(RepositoryFormat):
    """Repository format for Subversion repositories (accessed using svn_ra).
    """
    rich_root_data = True

    def __get_matchingbzrdir(self):
        from remote import SvnRemoteFormat
        return SvnRemoteFormat()

    _matchingbzrdir = property(__get_matchingbzrdir)

    def __init__(self):
        super(SvnRepositoryFormat, self).__init__()

    def get_format_description(self):
        return "Subversion Repository"

    def initialize(self, url, shared=False, _internal=False):
        raise UninitializableFormat(self)

    def check_conversion_target(self, target_repo_format):
        return target_repo_format.rich_root_data

CACHE_DB_VERSION = 3

cachedbs = {}

class SvnRepository(Repository):
    """
    Provides a simplified interface to a Subversion repository 
    by using the RA (remote access) API from subversion
    """
    def __init__(self, bzrdir, transport, branch_path=None):
        from bzrlib.plugins.svn import lazy_register_optimizers
        lazy_register_optimizers()
        from fileids import SimpleFileIdMap
        _revision_store = None

        assert isinstance(transport, Transport)

        control_files = LockableFiles(transport, '', TransportLock)
        Repository.__init__(self, SvnRepositoryFormat(), bzrdir, 
            control_files, None, None, None)

        self.transport = transport
        self.uuid = transport.get_uuid()
        assert self.uuid is not None
        self.base = transport.base
        assert self.base is not None
        self._serializer = xml5.serializer_v5
        self.dir_cache = {}
        self.get_config().add_location(self.base)
        cache_dir = self.create_cache_dir()
        cachedir_transport = get_transport(cache_dir)
        cache_file = os.path.join(cache_dir, 'cache-v%d' % CACHE_DB_VERSION)
        if not cachedbs.has_key(cache_file):
            cachedbs[cache_file] = sqlite3.connect(cache_file)
        self.cachedb = cachedbs[cache_file]

        self._log = logwalker.LogWalker(transport=transport, 
                                        cache_db=self.cachedb)

        # TODO: Only use branchprop_list and fileid_map when 
        # fileprops-based mappings are being used
        self.branchprop_list = BranchPropertyList(self._log, self.cachedb)
        self.fileid_map = SimpleFileIdMap(self, cachedir_transport)
        self.revmap = RevidMap(self.cachedb)
        self._scheme = None
        self._hinted_branch_path = branch_path

    def lhs_missing_revisions(self, revhistory, stop_revision):
        missing = []
        slice = revhistory[:revhistory.index(stop_revision)+1]
        for revid in reversed(slice):
            if self.has_revision(revid):
                missing.reverse()
                return missing
            missing.append(revid)
        raise UnrelatedBranches()
    
    def get_transaction(self):
        raise NotImplementedError(self.get_transaction)

    def get_stored_scheme(self):
        """Retrieve the stored branching scheme, either in the repository 
        or in the configuration file.
        """
        scheme = self.get_config().get_branching_scheme()
        if scheme is not None:
            return (scheme, self.get_config().branching_scheme_is_mandatory())

        last_revnum = self.transport.get_latest_revnum()
        scheme = self._get_property_scheme(last_revnum)
        if scheme is not None:
            return (scheme, True)

        return (None, False)

    def get_mapping(self):
        return get_default_mapping()(self.get_scheme())

    def _make_parents_provider(self):
        return CachingParentsProvider(self)

    def get_scheme(self):
        """Determine the branching scheme to use for this repository.

        :return: Branching scheme.
        """
        # First, try to use the branching scheme we already know
        if self._scheme is not None:
            return self._scheme

        (scheme, mandatory) = self.get_stored_scheme()
        if mandatory:
            self._scheme = scheme
            return scheme

        if scheme is not None:
            if (self._hinted_branch_path is None or 
                scheme.is_branch(self._hinted_branch_path)):
                self._scheme = scheme
                return scheme

        last_revnum = self.transport.get_latest_revnum()
        self.set_branching_scheme(
            self._guess_scheme(last_revnum, self._hinted_branch_path),
            store=(last_revnum > 20),
            mandatory=False)

        return self._scheme

    def _get_property_scheme(self, revnum=None):
        if revnum is None:
            revnum = self.transport.get_latest_revnum()
        text = self.branchprop_list.get_property("", 
            revnum, SVN_PROP_BZR_BRANCHING_SCHEME, None)
        if text is None:
            return None
        return ListBranchingScheme(parse_list_scheme_text(text))

    def set_property_scheme(self, scheme):
        def done(revmetadata):
            pass
        editor = self.transport.get_commit_editor(
                {constants.PROP_REVISION_LOG: "Updating branching scheme for Bazaar."},
                done, None, False)
        root = editor.open_root(-1)
        editor.change_dir_prop(root, SVN_PROP_BZR_BRANCHING_SCHEME, 
                "".join(map(lambda x: x+"\n", scheme.branch_list)).encode("utf-8"))
        editor.close_directory(root)
        editor.close()

    def _guess_scheme(self, last_revnum, branch_path=None):
        scheme = guess_scheme_from_history(
            self._log.follow_path("", last_revnum), last_revnum, 
            branch_path)
        mutter("Guessed branching scheme: %r" % scheme)
        return scheme

    def set_branching_scheme(self, scheme, store=True, mandatory=False):
        self._scheme = scheme
        if store:
            self.get_config().set_branching_scheme(str(scheme), 
                                                   mandatory=mandatory)

    def _warn_if_deprecated(self):
        # This class isn't deprecated
        pass

    def __repr__(self):
        return '%s(%r)' % (self.__class__.__name__, 
                           self.base)

    def create_cache_dir(self):
        cache_dir = create_cache_dir()
        dir = os.path.join(cache_dir, self.uuid)
        if not os.path.exists(dir):
            info("Initialising Subversion metadata cache in %s" % dir)
            os.mkdir(dir)
        return dir

    def _check(self, revision_ids):
        return BranchCheckResult(self)

    def get_inventory(self, revision_id):
        assert revision_id != None
        return self.revision_tree(revision_id).inventory

    def get_fileid_map(self, revnum, path, mapping):
        return self.fileid_map.get_map(self.uuid, revnum, path, 
                                       self.revision_fileid_renames, mapping)

    def transform_fileid_map(self, uuid, revnum, branch, changes, renames, 
                             mapping):
        return self.fileid_map.apply_changes(uuid, revnum, branch, changes, 
                                             renames, mapping)[0]

    def all_revision_ids(self, mapping=None):
        if mapping is None:
            mapping = self.get_mapping()
        for (bp, rev) in self.follow_history(
                self.transport.get_latest_revnum(), mapping):
            yield self.generate_revision_id(rev, bp, mapping)

    def get_inventory_weave(self):
        """See Repository.get_inventory_weave()."""
        raise NotImplementedError(self.get_inventory_weave)

    def set_make_working_trees(self, new_value):
        """See Repository.set_make_working_trees()."""
        pass # FIXME: ignored, nowhere to store it... 

    def make_working_trees(self):
        """See Repository.make_working_trees().

        Always returns False, as working trees are never created inside 
        Subversion repositories.
        """
        return False

    def get_ancestry(self, revision_id, topo_sorted=True):
        """See Repository.get_ancestry().
        """
        ancestry = []
        graph = self.get_graph()
        for rev, parents in graph.iter_ancestry([revision_id]):
            if rev == NULL_REVISION:
                rev = None
            ancestry.append(rev)
        ancestry.reverse()
        return ancestry

    def has_revision(self, revision_id):
        """See Repository.has_revision()."""
        if revision_id is None:
            return True

        try:
            (path, revnum, _) = self.lookup_revision_id(revision_id)
        except NoSuchRevision:
            return False

        try:
            return (core.NODE_DIR == self.transport.check_path(path, revnum))
        except SubversionException, (_, num):
            if num == constants.ERR_FS_NO_SUCH_REVISION:
                return False
            raise

    def revision_trees(self, revids):
        """See Repository.revision_trees()."""
        for revid in revids:
            yield self.revision_tree(revid)

    def revision_tree(self, revision_id):
        """See Repository.revision_tree()."""
        if revision_id is None:
            revision_id = NULL_REVISION

        if revision_id == NULL_REVISION:
            inventory = Inventory(root_id=None)
            inventory.revision_id = revision_id
            return RevisionTree(self, inventory, revision_id)

        return SvnRevisionTree(self, revision_id)

    def revision_fileid_renames(self, revid):
        """Check which files were renamed in a particular revision.
        
        :param revid: Id of revision to look up.
        :return: dictionary with paths as keys, file ids as values
        """
        (path, revnum, mapping) = self.lookup_revision_id(revid)

        svn_revprops = lazy_dict(lambda: self.transport.revprop_list(revnum))
        svn_fileprops = lazy_dict(lambda: self.branchprop_list.get_changed_properties(path, revnum))

        return mapping.import_fileid_map(svn_revprops, svn_fileprops)

    def _mainline_revision_parent(self, path, revnum, mapping):
        """Find the mainline parent of the specified revision.

        :param path: Path of the revision in Subversion
        :param revnum: Subversion revision number
        :param mapping: Mapping.
        :return: Revision id of the left-hand-side parent or None if 
                  this is the first revision
        """
        assert isinstance(path, str)
        assert isinstance(revnum, int)

        if not mapping.is_branch(path) and \
           not mapping.is_tag(path):
            raise NoSuchRevision(self, 
                    self.generate_revision_id(revnum, path, mapping))

        it = self.follow_branch(path, revnum, mapping)
        # the first tuple returned should match the one specified. 
        # if it's not, then the branch, revnum didn't change in the specified 
        # revision and so it is invalid
        if (path, revnum) != it.next():
            raise NoSuchRevision(self, 
                    self.generate_revision_id(revnum, path, mapping))
        try:
            (branch, rev) = it.next()
            return self.generate_revision_id(rev, branch, mapping)
        except StopIteration:
            # The specified revision was the first one in the branch
            return None

    def get_parents(self, revids):
        parents_list = []
        for revision_id in revids:
            if revision_id == NULL_REVISION:
                parents = []
            else:
                try:
                    parents = self.revision_parents(revision_id)
                except NoSuchRevision:
                    parents = None
                else:
                    if len(parents) == 0:
                        parents = [NULL_REVISION]
            parents_list.append(parents)
        return parents_list

    def _svk_merged_revisions(self, branch, revnum, mapping, 
                              fileprops):
        """Find out what SVK features were merged in a revision.

        """
        current = fileprops.get(SVN_PROP_SVK_MERGE, "")
        if current == "":
            return
        (prev_path, prev_revnum) = self._log.get_previous(branch, revnum)
        if prev_path is None and prev_revnum == -1:
            previous = ""
        else:
            previous = self.branchprop_list.get_property(prev_path.encode("utf-8"), 
                         prev_revnum, SVN_PROP_SVK_MERGE, "")
        for feature in svk_features_merged_since(current, previous):
            revid = svk_feature_to_revision_id(feature, mapping)
            if revid is not None:
                yield revid

    def revision_parents(self, revision_id, svn_fileprops=None, svn_revprops=None):
        """See Repository.revision_parents()."""
        parent_ids = ()
        (branch, revnum, mapping) = self.lookup_revision_id(revision_id)
        mainline_parent = self._mainline_revision_parent(branch, revnum, mapping)
        if mainline_parent is not None:
            parent_ids += (mainline_parent,)

        if svn_fileprops is None:
            svn_fileprops = lazy_dict(lambda: self.branchprop_list.get_changed_properties(branch, revnum))

        if svn_revprops is None:
            svn_revprops = lazy_dict(lambda: self.transport.revprop_list(revnum))

        extra_rhs_parents = mapping.get_rhs_parents(branch, svn_revprops, svn_fileprops)
        parent_ids += extra_rhs_parents

        if extra_rhs_parents == ():
            parent_ids += tuple(self._svk_merged_revisions(branch, revnum, mapping, svn_fileprops))

        return parent_ids

    def get_revision(self, revision_id, svn_revprops=None, svn_fileprops=None):
        """See Repository.get_revision."""
        if not revision_id or not isinstance(revision_id, str):
            raise InvalidRevisionId(revision_id=revision_id, branch=self)

        (path, revnum, mapping) = self.lookup_revision_id(revision_id)
        
        if svn_revprops is None:
            svn_revprops = lazy_dict(lambda: self.transport.revprop_list(revnum))
        if svn_fileprops is None:
            svn_fileprops = lazy_dict(lambda: self.branchprop_list.get_changed_properties(path, revnum))
        parent_ids = self.revision_parents(revision_id, svn_fileprops=svn_fileprops, svn_revprops=svn_revprops)

        # Commit SVN revision properties to a Revision object
        class LazySvnRevision(Revision):
            inventory_sha1 = property(lambda rev: self.get_inventory_sha1(rev.revision_id))

        rev = LazySvnRevision(revision_id=revision_id, parent_ids=parent_ids)

        mapping.import_revision(svn_revprops, svn_fileprops, rev)

        return rev

    def get_revisions(self, revision_ids):
        """See Repository.get_revisions()."""
        # TODO: More efficient implementation?
        return map(self.get_revision, revision_ids)

    def add_revision(self, rev_id, rev, inv=None, config=None):
        raise NotImplementedError(self.add_revision)

    def generate_revision_id(self, revnum, path, mapping):
        """Generate an unambiguous revision id. 
        
        :param revnum: Subversion revision number.
        :param path: Branch path.
        :param mapping: Mapping to use.

        :return: New revision id.
        """
        assert isinstance(path, str)
        assert isinstance(revnum, int)
        assert isinstance(mapping, BzrSvnMapping)

        # Look in the cache to see if it already has a revision id
        revid = self.revmap.lookup_branch_revnum(revnum, path, str(mapping.scheme))
        if revid is not None:
            return revid

        # See if there is a bzr:revision-id revprop set
        try:
            revprops = lazy_dict(lambda: self._log._get_transport().revprop_list(revnum))
            fileprops = lazy_dict(lambda: self.branchprop_list.get_changed_properties(path, revnum))
            (bzr_revno, revid) = mapping.get_revision_id(path, revprops, fileprops)
        except SubversionException, (_, num):
            if num == constants.ERR_FS_NO_SUCH_REVISION:
                raise NoSuchRevision(path, revnum)
            raise

        # Or generate it
        if revid is None:
            revid = mapping.generate_revision_id(self.uuid, revnum, path)
        self.revmap.insert_revid(revid, path, revnum, revnum, 
                str(mapping.scheme), bzr_revno)
        return revid

    def lookup_revision_id(self, revid, scheme=None):
        """Parse an existing Subversion-based revision id.

        :param revid: The revision id.
        :param scheme: Optional branching scheme to use when searching for 
                       revisions
        :raises: NoSuchRevision
        :return: Tuple with branch path, revision number and mapping.
        """
        assert revid is not None
        def get_scheme(name):
            assert isinstance(name, str)
            return BranchingScheme.find_scheme(name)

        # Try a simple parse
        try:
            (uuid, branch_path, revnum, mapping) = parse_revision_id(revid)
            assert isinstance(branch_path, str)
            assert isinstance(mapping, BzrSvnMapping)
            if uuid == self.uuid:
                return (branch_path, revnum, mapping)
            # If the UUID doesn't match, this may still be a valid revision
            # id; a revision from another SVN repository may be pushed into 
            # this one.
        except InvalidRevisionId:
            pass

        # Check the record out of the revmap, if it exists
        try:
            (branch_path, min_revnum, max_revnum, \
                    scheme) = self.revmap.lookup_revid(revid)
            assert isinstance(branch_path, str)
            assert isinstance(scheme, str)
            # Entry already complete?
            if min_revnum == max_revnum:
                return (branch_path, min_revnum, BzrSvnMappingv3FileProps(get_scheme(scheme)))
        except NoSuchRevision, e:
            # If there is no entry in the map, walk over all branches:
            if scheme is None:
                scheme = self.get_scheme()
            last_revnum = self.transport.get_latest_revnum()
            if (last_revnum <= self.revmap.last_revnum_checked(str(scheme))):
                # All revision ids in this repository for the current 
                # scheme have already been discovered. No need to 
                # check again.
                raise e
            found = False
            for (branch, revno, _) in self.find_branchpaths(scheme, 
                    self.revmap.last_revnum_checked(str(scheme)),
                    last_revnum):
                assert isinstance(branch, str)
                assert isinstance(revno, int)
                # Look at their bzr:revision-id-vX
                revids = []
                try:
                    for line in self.branchprop_list.get_property(branch, revno, 
                            SVN_PROP_BZR_REVISION_ID+str(scheme), "").splitlines():
                        try:
                            revids.append(parse_revid_property(line))
                        except errors.InvalidPropertyValue, ie:
                            mutter(str(ie))
                except SubversionException, (_, constants.ERR_FS_NOT_DIRECTORY):
                    continue

                # If there are any new entries that are not yet in the cache, 
                # add them
                for (entry_revno, entry_revid) in revids:
                    if entry_revid == revid:
                        found = True
                    self.revmap.insert_revid(entry_revid, branch, 0, revno, 
                            str(scheme), entry_revno)
                
            # We've added all the revision ids for this scheme in the repository,
            # so no need to check again unless new revisions got added
            self.revmap.set_last_revnum_checked(str(scheme), last_revnum)
            if not found:
                raise e
            (branch_path, min_revnum, max_revnum, scheme) = self.revmap.lookup_revid(revid)
            assert isinstance(branch_path, str)

        # Find the branch property between min_revnum and max_revnum that 
        # added revid
        for (bp, rev) in self.follow_branch(branch_path, max_revnum, 
                                            get_scheme(str(scheme))):
            try:
                (entry_revno, entry_revid) = parse_revid_property(
                 self.branchprop_list.get_property_diff(bp, rev, 
                     SVN_PROP_BZR_REVISION_ID+str(scheme)).strip("\n"))
            except errors.InvalidPropertyValue:
                # Don't warn about encountering an invalid property, 
                # that will already have happened earlier
                continue
            if entry_revid == revid:
                self.revmap.insert_revid(revid, bp, rev, rev, scheme, 
                                         entry_revno)
                return (bp, rev, BzrSvnMappingv3FileProps(get_scheme(scheme)))

        raise AssertionError("Revision id %s was added incorrectly" % revid)

    def get_inventory_xml(self, revision_id):
        """See Repository.get_inventory_xml()."""
        return self.serialise_inventory(self.get_inventory(revision_id))

    def get_inventory_sha1(self, revision_id):
        """Get the sha1 for the XML representation of an inventory.

        :param revision_id: Revision id of the inventory for which to return 
         the SHA1.
        :return: XML string
        """

        return osutils.sha_string(self.get_inventory_xml(revision_id))

    def get_revision_xml(self, revision_id):
        """Return the XML representation of a revision.

        :param revision_id: Revision for which to return the XML.
        :return: XML string
        """
        return self._serializer.write_revision_to_string(
            self.get_revision(revision_id))

    def follow_history(self, revnum, mapping):
        """Yield all the branches found between the start of history 
        and a specified revision number.

        :param revnum: Revision number up to which to search.
        :return: iterator over branches in the range 0..revnum
        """
        assert mapping is not None

        while revnum >= 0:
            yielded_paths = []
            paths = self._log.get_revision_paths(revnum)
            for p in paths:
                try:
                    bp = mapping.scheme.unprefix(p)[0]
                    if not bp in yielded_paths:
                        if not paths.has_key(bp) or paths[bp][0] != 'D':
                            assert revnum > 0 or bp == ""
                            yield (bp, revnum)
                        yielded_paths.append(bp)
                except NotBranchError:
                    pass
            revnum -= 1

    def follow_branch(self, branch_path, revnum, mapping):
        """Follow the history of a branch. Will yield all the 
        left-hand side ancestors of a specified revision.
    
        :param branch_path: Subversion path to search.
        :param revnum: Revision number in Subversion to start.
        :param mapping: Mapping.
        :return: iterator over the ancestors
        """
        assert branch_path is not None
        assert isinstance(branch_path, str)
        assert isinstance(revnum, int) and revnum >= 0
        assert mapping.is_branch(branch_path) or mapping.is_tag(branch_path)
        branch_path = branch_path.strip("/")

        while revnum >= 0:
            assert revnum > 0 or branch_path == ""
            paths = self._log.get_revision_paths(revnum)

            yielded = False
            # If something underneath branch_path changed, there is a 
            # revision there, so yield it.
            for p in paths:
                assert isinstance(p, str)
                if (p == branch_path or 
                    p.startswith(branch_path+"/") or 
                    branch_path == ""):
                    yield (branch_path, revnum)
                    yielded = True
                    break
            
            # If there are no special cases, just go try the 
            # next revnum in history
            revnum -= 1

            # Make sure we get the right location for next time, if 
            # the branch itself was copied
            if (paths.has_key(branch_path) and 
                paths[branch_path][0] in ('R', 'A')):
                if not yielded:
                    yield (branch_path, revnum+1)
                if paths[branch_path][1] is None:
                    return
                if not mapping.is_branch(paths[branch_path][1]) and \
                   not mapping.is_tag(paths[branch_path][1]):
                    # FIXME: if copyfrom_path is not a branch path, 
                    # should simulate a reverse "split" of a branch
                    # for now, just make it look like the branch ended here
                    return
                revnum = paths[branch_path][2]
                branch_path = paths[branch_path][1].encode("utf-8")
                continue
            
            # Make sure we get the right location for the next time if 
            # one of the parents changed

            # Path names need to be sorted so the longer paths 
            # override the shorter ones
            for p in sorted(paths.keys(), reverse=True):
                if paths[p][0] == 'M':
                    continue
                if branch_path.startswith(p+"/"):
                    assert paths[p][0] in ('A', 'R'), "Parent wasn't added"
                    assert paths[p][1] is not None, \
                        "Empty parent added, but child wasn't added !?"

                    revnum = paths[p][2]
                    branch_path = paths[p][1].encode("utf-8") + branch_path[len(p):]
                    break

    def follow_branch_history(self, branch_path, revnum, mapping):
        """Return all the changes that happened in a branch 
        between branch_path and revnum. 

        :return: iterator that returns tuples with branch path, 
            changed paths and revision number.
        """
        assert isinstance(branch_path, str)
        assert mapping.is_branch(branch_path) or mapping.is_tag(branch_path), \
                "Mapping %r doesn't accept %s as branch or tag" % (mapping, branch_path)

        for (bp, paths, revnum) in self._log.follow_path(branch_path, revnum):
            assert revnum > 0 or bp == ""
            assert mapping.is_branch(bp) or mapping.is_tag(bp)
            # Remove non-bp paths from paths
            for p in paths.keys():
                if not p.startswith(bp+"/") and bp != p and bp != "":
                    del paths[p]

            if paths == {}:
                continue

            if (paths.has_key(bp) and paths[bp][1] is not None and 
                not mapping.is_branch(paths[bp][1]) and
                not mapping.is_tag(paths[bp][1])):
                # FIXME: if copyfrom_path is not a branch path, 
                # should simulate a reverse "split" of a branch
                # for now, just make it look like the branch ended here
                for c in self._log.find_children(paths[bp][1], paths[bp][2]):
                    path = c.replace(paths[bp][1], bp+"/", 1).replace("//", "/")
                    paths[path] = ('A', None, -1)
                paths[bp] = ('A', None, -1)

                yield (bp, paths, revnum)
                return
                     
            yield (bp, paths, revnum)

    def get_config(self):
        return SvnRepositoryConfig(self.uuid)

    def has_signature_for_revision_id(self, revision_id):
        """Check whether a signature exists for a particular revision id.

        :param revision_id: Revision id for which the signatures should be looked up.
        :return: False, as no signatures are stored for revisions in Subversion 
            at the moment.
        """
        (path, revnum, mapping) = self.lookup_revision_id(revision_id)
        revprops = self.transport.revprop_list(revnum)
        return revprops.has_key(SVN_REVPROP_BZR_SIGNATURE)

    def get_signature_text(self, revision_id):
        """Return the signature text for a particular revision.

        :param revision_id: Id of the revision for which to return the 
                            signature.
        :raises NoSuchRevision: Always
        """
        (path, revnum, mapping) = self.lookup_revision_id(revision_id)
        revprops = self.transport.revprop_list(revnum)
        try:
            return revprops[SVN_REVPROP_BZR_SIGNATURE]
        except KeyError:
            raise NoSuchRevision(self, revision_id)

    def add_signature_text(self, revision_id, signature):
        (path, revnum, mapping) = self.lookup_revision_id(revision_id)
        self.transport.change_rev_prop(revnum, SVN_REVPROP_BZR_SIGNATURE, signature)

    def get_revision_graph(self, revision_id=None):
        """See Repository.get_revision_graph()."""
        graph = self.get_graph()

        if revision_id is None:
            revision_ids = self.all_revision_ids(self.get_mapping())
        else:
            revision_ids = [revision_id]

        ret = {}
        for (revid, parents) in graph.iter_ancestry(revision_ids):
            if revid == NULL_REVISION:
                continue
            if (NULL_REVISION,) == parents:
                ret[revid] = ()
            else:
                ret[revid] = parents

        if revision_id is not None and revision_id != NULL_REVISION and ret[revision_id] is None:
            raise NoSuchRevision(self, revision_id)

        return ret

    def find_branches(self, using=False):
        """Find branches underneath this repository.

        This will include branches inside other branches.

        :param using: If True, list only branches using this repository.
        """
        # All branches use this repository, so the using argument can be 
        # ignored.
        scheme = self.get_scheme()

        existing_branches = [bp for (bp, revnum, _) in 
                filter(lambda (bp, rev, exists): exists,
                       self.find_branchpaths(scheme))]

        branches = []
        for bp in existing_branches:
            try:
                branches.append(Branch.open(urlutils.join(self.base, bp)))
            except NotBranchError: # Skip non-directories
                pass
        return branches

    def find_branchpaths(self, scheme, from_revnum=0, to_revnum=None):
        """Find all branch paths that were changed in the specified revision 
        range.

        :param revnum: Revision to search for branches.
        :return: iterator that returns tuples with (path, revision number, still exists). The revision number is the revision in which the branch last existed.
        """
        assert scheme is not None
        if to_revnum is None:
            to_revnum = self.transport.get_latest_revnum()

        created_branches = {}

        ret = []

        pb = ui.ui_factory.nested_progress_bar()
        try:
            for i in range(from_revnum, to_revnum+1):
                pb.update("finding branches", i, to_revnum+1)
                paths = self._log.get_revision_paths(i)
                for p in sorted(paths.keys()):
                    if scheme.is_branch(p) or scheme.is_tag(p):
                        if paths[p][0] in ('R', 'D') and p in created_branches:
                            del created_branches[p]
                            if paths[p][1]:
                                prev_path = paths[p][1]
                                prev_rev = paths[p][2]
                            else:
                                prev_path = p
                                prev_rev = self._log.find_latest_change(p, 
                                    i-1, include_parents=True, 
                                    include_children=True)
                            assert isinstance(prev_rev, int)
                            ret.append((prev_path, prev_rev, False))

                        if paths[p][0] in ('A', 'R'): 
                            created_branches[p] = i
                    elif scheme.is_branch_parent(p) or \
                            scheme.is_tag_parent(p):
                        if paths[p][0] in ('R', 'D'):
                            k = created_branches.keys()
                            for c in k:
                                if c.startswith(p+"/") and c in created_branches:
                                    del created_branches[c] 
                                    j = self._log.find_latest_change(c, i-1, 
                                            include_parents=True, 
                                            include_children=True)
                                    assert isinstance(j, int)
                                    ret.append((c, j, False))
                        if paths[p][0] in ('A', 'R'):
                            parents = [p]
                            while parents:
                                p = parents.pop()
                                try:
                                    for c in self.transport.get_dir(p, i)[0].keys():
                                        n = p+"/"+c
                                        if scheme.is_branch(n) or scheme.is_tag(n):
                                            created_branches[n] = i
                                        elif (scheme.is_branch_parent(n) or 
                                              scheme.is_tag_parent(n)):
                                            parents.append(n)
                                except SubversionException, (_, constants.ERR_FS_NOT_DIRECTORY):
                                    pass
        finally:
            pb.finished()

        pb = ui.ui_factory.nested_progress_bar()
        i = 0
        for p in created_branches:
            pb.update("determining branch last changes", 
                      i, len(created_branches))
            j = self._log.find_latest_change(p, to_revnum, 
                                             include_parents=True,
                                             include_children=True)
            if j is None:
                j = created_branches[p]
            assert isinstance(j, int)
            ret.append((p, j, True))
            i += 1
        pb.finished()

        return ret

    def is_shared(self):
        """Return True if this repository is flagged as a shared repository."""
        return True

    def get_physical_lock_status(self):
        return False

    def get_commit_builder(self, branch, parents, config, timestamp=None, 
                           timezone=None, committer=None, revprops=None, 
                           revision_id=None):
        from commit import SvnCommitBuilder
        return SvnCommitBuilder(self, branch, parents, config, timestamp, 
                timezone, committer, revprops, revision_id)


<|MERGE_RESOLUTION|>--- conflicted
+++ resolved
@@ -15,13 +15,8 @@
 # Foundation, Inc., 59 Temple Place, Suite 330, Boston, MA  02111-1307  USA
 """Subversion repository access."""
 
-<<<<<<< HEAD
 import bzrlib
 from bzrlib import osutils, ui, urlutils, xml5
-=======
-import bzrlib, bzrlib.xml5
-from bzrlib import osutils, ui, urlutils
->>>>>>> 85d5896c
 from bzrlib.branch import Branch, BranchCheckResult
 from bzrlib.errors import (InvalidRevisionId, NoSuchRevision, NotBranchError, 
                            UninitializableFormat, UnrelatedBranches)
