--- conflicted
+++ resolved
@@ -672,14 +672,10 @@
                             if not changes.changes_path(newpaths, p, False) and layout.is_branch(cf):
                                 tp = cf
                                 tr = self._log.find_latest_change(cf, cr)
-<<<<<<< HEAD
-                            tag_changes[p] = self.generate_revision_id(tr, tp, mapping)
-=======
                             try:
                                 tag_changes[p] = self.generate_revision_id(tr, tp, mapping)
                             except SubversionException, (_, errors.ERR_FS_NOT_DIRECTORY):
                                 pass
->>>>>>> f3168a5b
                         else:
                             try:
                                 tag_changes[bp] = self._revmeta_provider.get_revision(bp, revnum, revprops=revprops).get_revision_id(mapping)
