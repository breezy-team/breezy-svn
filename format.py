--- conflicted
+++ resolved
@@ -83,11 +83,7 @@
         """See BzrDir.initialize_on_transport()."""
         from transport import get_svn_ra_transport
         from bzrlib.transport.local import LocalTransport
-<<<<<<< HEAD
-        import repos
-=======
         from bzrlib.plugins.svn import repos
->>>>>>> 3ea0fc4a
 
         if not isinstance(transport, LocalTransport):
             raise NotImplementedError(self.initialize, 
