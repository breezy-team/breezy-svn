# Copyright (C) 2006-2008 Jelmer Vernooij <jelmer@samba.org>

# This program is free software; you can redistribute it and/or modify
# it under the terms of the GNU General Public License as published by
# the Free Software Foundation; either version 3 of the License, or
# (at your option) any later version.

# This program is distributed in the hope that it will be useful,
# but WITHOUT ANY WARRANTY; without even the implied warranty of
# MERCHANTABILITY or FITNESS FOR A PARTICULAR PURPOSE.  See the
# GNU General Public License for more details.

# You should have received a copy of the GNU General Public License
# along with this program; if not, write to the Free Software
# Foundation, Inc., 59 Temple Place, Suite 330, Boston, MA  02111-1307  USA
"""Committing and pushing to Subversion repositories."""

from bzrlib import debug, osutils, urlutils, ui
from bzrlib.branch import Branch
from bzrlib.errors import (BzrError, InvalidRevisionId, DivergedBranches, 
                           UnrelatedBranches, AppendRevisionsOnlyViolation)
from bzrlib.inventory import Inventory
from bzrlib.repository import RootCommitBuilder, InterRepository
from bzrlib.revision import NULL_REVISION, ensure_null
from bzrlib.trace import mutter, warning

from cStringIO import StringIO

from bzrlib.plugins.svn import core, properties
from bzrlib.plugins.svn.core import SubversionException
from bzrlib.plugins.svn.delta import send_stream
from bzrlib.plugins.svn.errors import ChangesRootLHSHistory, MissingPrefix, RevpropChangeFailed, ERR_FS_TXN_OUT_OF_DATE, ERR_REPOS_DISABLED_FEATURE
from bzrlib.plugins.svn.svk import (generate_svk_feature, serialize_svk_features, 
                 parse_svk_features, SVN_PROP_SVK_MERGE)
from bzrlib.plugins.svn.logwalker import lazy_dict
from bzrlib.plugins.svn.mapping import parse_revision_id
from bzrlib.plugins.svn.repository import SvnRepositoryFormat, SvnRepository

import urllib


def _revision_id_to_svk_feature(revid):
    """Create a SVK feature identifier from a revision id.

    :param revid: Revision id to convert.
    :return: Matching SVK feature identifier.
    """
    assert isinstance(revid, str)
    (uuid, branch, revnum, _) = parse_revision_id(revid)
    # TODO: What about renamed revisions? Should use 
    # repository.lookup_revision_id here.
    return generate_svk_feature(uuid, branch, revnum)


def _check_dirs_exist(transport, bp_parts, base_rev):
    """Make sure that the specified directories exist.

    :param transport: SvnRaTransport to use.
    :param bp_parts: List of directory names in the format returned by 
        os.path.split()
    :param base_rev: Base revision to check.
    :return: List of the directories that exists in base_rev.
    """
    for i in range(len(bp_parts), 0, -1):
        current = bp_parts[:i]
        path = "/".join(current).strip("/")
        if transport.check_path(path, base_rev) == core.NODE_DIR:
            return current
    return []


def set_svn_revprops(transport, revnum, revprops):
    """Attempt to change the revision properties on the
    specified revision.

    :param transport: SvnRaTransport connected to target repository
    :param revnum: Revision number of revision to change metadata of.
    :param revprops: Dictionary with revision properties to set.
    """
    for (name, value) in revprops.items():
        try:
            transport.change_rev_prop(revnum, name, value)
        except SubversionException, (_, ERR_REPOS_DISABLED_FEATURE):
            raise RevpropChangeFailed(name)


class SvnCommitBuilder(RootCommitBuilder):
    """Commit Builder implementation wrapped around svn_delta_editor. """

    def __init__(self, repository, branch, parents, config, timestamp, 
                 timezone, committer, revprops, revision_id, old_inv=None,
                 push_metadata=True):
        """Instantiate a new SvnCommitBuilder.

        :param repository: SvnRepository to commit to.
        :param branch: SvnBranch to commit to.
        :param parents: List of parent revision ids.
        :param config: Branch configuration to use.
        :param timestamp: Optional timestamp recorded for commit.
        :param timezone: Optional timezone for timestamp.
        :param committer: Optional committer to set for commit.
        :param revprops: Revision properties to set.
        :param revision_id: Revision id for the new revision.
        :param old_inv: Optional revision on top of which 
            the commit is happening
        :param push_metadata: Whether or not to push all bazaar metadata
                              (in svn file properties, etc).
        """
        super(SvnCommitBuilder, self).__init__(repository, parents, 
            config, timestamp, timezone, committer, revprops, revision_id)
        self.branch = branch
        self.push_metadata = push_metadata

        # Gather information about revision on top of which the commit is 
        # happening
        if parents == []:
            self.base_revid = None
        else:
            self.base_revid = parents[0]

        self.base_revno = self.branch.revision_id_to_revno(self.base_revid)
        if self.base_revid is None:
            self.base_revnum = -1
            self.base_path = None
            self.base_mapping = repository.get_mapping()
        else:
            (self.base_path, self.base_revnum, self.base_mapping) = \
                repository.lookup_revision_id(self.base_revid)

        if old_inv is None:
            if self.base_revid is None:
                self.old_inv = Inventory(root_id=None)
            else:
                self.old_inv = self.repository.get_inventory(self.base_revid)
        else:
            self.old_inv = old_inv
            # Not all repositories appear to set Inventory.revision_id, 
            # so allow None as well.
            assert self.old_inv.revision_id in (None, self.base_revid)

        # Determine revisions merged in this one
        merges = filter(lambda x: x != self.base_revid, parents)

        self.modified_files = {}
        self.modified_dirs = set()
        if self.base_revid is None:
            base_branch_props = {}
        else:
            base_branch_props = lazy_dict({}, self.repository.branchprop_list.get_properties, self.base_path, self.base_revnum)
        (self._svn_revprops, self._svnprops) = self.base_mapping.export_revision(self.branch.get_branch_path(), timestamp, timezone, committer, revprops, revision_id, self.base_revno+1, merges, base_branch_props)

        if len(merges) > 0:
            old_svk_features = parse_svk_features(base_branch_props.get(SVN_PROP_SVK_MERGE, ""))
            svk_features = set(old_svk_features)

            # SVK compatibility
            for merge in merges:
                try:
                    svk_features.add(_revision_id_to_svk_feature(merge))
                except InvalidRevisionId:
                    pass

            if old_svk_features != svk_features:
                self._svnprops[SVN_PROP_SVK_MERGE] = serialize_svk_features(svk_features)

    def mutter(self, text, *args):
        if 'commit' in debug.debug_flags:
            mutter(text, *args)

    def _generate_revision_if_needed(self):
        """See CommitBuilder._generate_revision_if_needed()."""

    def finish_inventory(self):
        """See CommitBuilder.finish_inventory()."""

    def modified_file_text(self, file_id, file_parents,
                           get_content_byte_lines, text_sha1=None,
                           text_size=None):
        """See CommitBuilder.modified_file_text()."""
        new_lines = get_content_byte_lines()
        self.modified_files[file_id] = "".join(new_lines)
        return osutils.sha_strings(new_lines), sum(map(len, new_lines))

    def modified_link(self, file_id, file_parents, link_target):
        """See CommitBuilder.modified_link()."""
        self.modified_files[file_id] = "link %s" % link_target

    def modified_directory(self, file_id, file_parents):
        """See CommitBuilder.modified_directory()."""
        self.modified_dirs.add(file_id)

    def _file_process(self, file_id, contents, file_editor):
        """Pass the changes to a file to the Subversion commit editor.

        :param file_id: Id of the file to modify.
        :param contents: Contents of the file.
        :param file_editor: Subversion FileEditor object.
        """
        assert file_editor is not None
        txdelta = file_editor.apply_textdelta()
        digest = send_stream(StringIO(contents), txdelta)
        if 'validate' in debug.debug_flags:
            from fetch import md5_strings
            assert digest == md5_strings(contents)

    def _dir_process(self, path, file_id, dir_editor):
        """Pass the changes to a directory to the commit editor.

        :param path: Path (from repository root) to the directory.
        :param file_id: File id of the directory
        :param dir_editor: Subversion DirEditor object.
        """
        assert dir_editor is not None
        # Loop over entries of file_id in self.old_inv
        # remove if they no longer exist with the same name
        # or parents
        if file_id in self.old_inv:
            for child_name in self.old_inv[file_id].children:
                child_ie = self.old_inv.get_child(file_id, child_name)
                # remove if...
                if (
                    # ... path no longer exists
                    not child_ie.file_id in self.new_inventory or 
                    # ... parent changed
                    child_ie.parent_id != self.new_inventory[child_ie.file_id].parent_id or
                    # ... name changed
                    self.new_inventory[child_ie.file_id].name != child_name):
                    self.mutter('removing %r(%r)', (child_name, child_ie.file_id))
                    dir_editor.delete_entry(
                        urlutils.join(self.branch.get_branch_path(), path, child_name), 
                        self.base_revnum)

        # Loop over file children of file_id in self.new_inventory
        for child_name in self.new_inventory[file_id].children:
            child_ie = self.new_inventory.get_child(file_id, child_name)
            assert child_ie is not None

            if not (child_ie.kind in ('file', 'symlink')):
                continue

            new_child_path = self.new_inventory.id2path(child_ie.file_id).encode("utf-8")
            full_new_child_path = urlutils.join(self.branch.get_branch_path(), 
                                  new_child_path)
            # add them if they didn't exist in old_inv 
            if not child_ie.file_id in self.old_inv:
                self.mutter('adding %s %r', child_ie.kind, new_child_path)
                child_editor = dir_editor.add_file(full_new_child_path)

            # copy if they existed at different location
            elif (self.old_inv.id2path(child_ie.file_id) != new_child_path or
                    self.old_inv[child_ie.file_id].parent_id != child_ie.parent_id):
                self.mutter('copy %s %r -> %r', child_ie.kind, 
                                  self.old_inv.id2path(child_ie.file_id), 
                                  new_child_path)
                child_editor = dir_editor.add_file(
                        full_new_child_path, 
                    urlutils.join(self.repository.transport.svn_url, self.base_path, self.old_inv.id2path(child_ie.file_id)),
                    self.base_revnum)

            # open if they existed at the same location
            elif child_ie.revision is None:
                self.mutter('open %s %r', child_ie.kind, new_child_path)

                child_editor = dir_editor.open_file(
                        full_new_child_path, self.base_revnum)

            else:
                # Old copy of the file was retained. No need to send changes
                assert child_ie.file_id not in self.modified_files
                child_editor = None

            if child_ie.file_id in self.old_inv:
                old_executable = self.old_inv[child_ie.file_id].executable
                old_special = (self.old_inv[child_ie.file_id].kind == 'symlink')
            else:
                old_special = False
                old_executable = False

            if child_editor is not None:
                if old_executable != child_ie.executable:
                    if child_ie.executable:
                        value = properties.PROP_EXECUTABLE_VALUE
                    else:
                        value = None
                    child_editor.change_prop(
                            properties.PROP_EXECUTABLE, value)

                if old_special != (child_ie.kind == 'symlink'):
                    if child_ie.kind == 'symlink':
                        value = properties.PROP_SPECIAL_VALUE
                    else:
                        value = None

                    child_editor.change_prop(
                            properties.PROP_SPECIAL, value)

            # handle the file
            if child_ie.file_id in self.modified_files:
                self._file_process(child_ie.file_id, 
                    self.modified_files[child_ie.file_id], child_editor)

            if child_editor is not None:
                child_editor.close()

        # Loop over subdirectories of file_id in self.new_inventory
        for child_name in self.new_inventory[file_id].children:
            child_ie = self.new_inventory.get_child(file_id, child_name)
            if child_ie.kind != 'directory':
                continue

            new_child_path = self.new_inventory.id2path(child_ie.file_id)
            # add them if they didn't exist in old_inv 
            if not child_ie.file_id in self.old_inv:
                self.mutter('adding dir %r', child_ie.name)
                child_editor = dir_editor.add_directory(
                    urlutils.join(self.branch.get_branch_path(), 
                                  new_child_path))

            # copy if they existed at different location
            elif self.old_inv.id2path(child_ie.file_id) != new_child_path:
                old_child_path = self.old_inv.id2path(child_ie.file_id)
                self.mutter('copy dir %r -> %r', old_child_path, new_child_path)
                child_editor = dir_editor.add_directory(
                    urlutils.join(self.branch.get_branch_path(), new_child_path),
                    urlutils.join(self.repository.transport.svn_url, self.base_path, old_child_path), self.base_revnum)

            # open if they existed at the same location and 
            # the directory was touched
            elif self.new_inventory[child_ie.file_id].revision is None:
                self.mutter('open dir %r', new_child_path)

                child_editor = dir_editor.open_directory(
                        urlutils.join(self.branch.get_branch_path(), new_child_path), 
                        self.base_revnum)
            else:
                assert child_ie.file_id not in self.modified_dirs
                continue

            # Handle this directory
            if child_ie.file_id in self.modified_dirs:
                self._dir_process(new_child_path, child_ie.file_id, child_editor)

            child_editor.close()

    def open_branch_editors(self, root, elements, existing_elements, 
                           base_path, base_rev, replace_existing):
        """Open a specified directory given an editor for the repository root.

        :param root: Editor for the repository root
        :param elements: List of directory names to open
        :param existing_elements: List of directory names that exist
        :param base_path: Path to base top-level branch on
        :param base_rev: Revision of path to base top-level branch on
        :param replace_existing: Whether the current branch should be replaced
        """
        ret = [root]

        self.mutter('opening branch %r (base %r:%r)', elements, base_path, 
                                                   base_rev)

        # Open paths leading up to branch
        for i in range(0, len(elements)-1):
            # Does directory already exist?
            ret.append(ret[-1].open_directory(
                "/".join(existing_elements[0:i+1]), -1))

        if (len(existing_elements) != len(elements) and
            len(existing_elements)+1 != len(elements)):
            raise MissingPrefix("/".join(elements))

        # Branch already exists and stayed at the same location, open:
        # TODO: What if the branch didn't change but the new revision 
        # was based on an older revision of the branch?
        # This needs to also check that base_rev was the latest version of 
        # branch_path.
        if (len(existing_elements) == len(elements) and 
            not replace_existing):
            ret.append(ret[-1].open_directory(
                "/".join(elements), base_rev))
        else: # Branch has to be created
            # Already exists, old copy needs to be removed
            name = "/".join(elements)
            if replace_existing:
                if name == "":
                    raise ChangesRootLHSHistory()
                self.mutter("removing branch dir %r", name)
                ret[-1].delete_entry(name, -1)
            if base_path is not None:
                base_url = urlutils.join(self.repository.transport.svn_url, base_path)
            else:
                base_url = None
            self.mutter("adding branch dir %r", name)
            ret.append(ret[-1].add_directory(
                name, base_url, base_rev))

        return ret

    def commit(self, message):
        """Finish the commit.

        """
        def done(*args):
            """Callback that is called by the Subversion commit editor 
            once the commit finishes.

            :param revision_data: Revision metadata
            """
            self.revision_metadata = args
        
        bp_parts = self.branch.get_branch_path().split("/")
        repository_latest_revnum = self.repository.get_latest_revnum()
        lock = self.repository.transport.lock_write(".")
        set_revprops = self._config.get_set_revprops()
        remaining_revprops = self._svn_revprops # Keep track of the revprops that haven't been set yet

        # Store file ids
        def _dir_process_file_id(old_inv, new_inv, path, file_id):
            ret = []
            for child_name in new_inv[file_id].children:
                child_ie = new_inv.get_child(file_id, child_name)
                new_child_path = new_inv.id2path(child_ie.file_id)
                assert child_ie is not None

                if (not child_ie.file_id in old_inv or 
                    old_inv.id2path(child_ie.file_id) != new_child_path or
                    old_inv[child_ie.file_id].parent_id != child_ie.parent_id):
                    ret.append((child_ie.file_id, new_child_path))

                if (child_ie.kind == 'directory' and 
                    child_ie.file_id in self.modified_dirs):
                    ret += _dir_process_file_id(old_inv, new_inv, new_child_path, child_ie.file_id)
            return ret

        fileids = {}

        if (self.old_inv.root is None or 
            self.new_inventory.root.file_id != self.old_inv.root.file_id):
            fileids[""] = self.new_inventory.root.file_id

        for id, path in _dir_process_file_id(self.old_inv, self.new_inventory, "", self.new_inventory.root.file_id):
            fileids[path] = id

        self.base_mapping.export_fileid_map(fileids, self._svn_revprops, self._svnprops)
        if self._config.get_log_strip_trailing_newline():
            self.base_mapping.export_message(message, self._svn_revprops, self._svnprops)
            message = message.rstrip("\n")
        if not self.push_metadata:
            self._svn_revprops = {}
        self._svn_revprops[properties.PROP_REVISION_LOG] = message.encode("utf-8")

        try:
            existing_bp_parts = _check_dirs_exist(self.repository.transport, 
                                              bp_parts, -1)
            self.revision_metadata = None
            for prop in self._svn_revprops:
                if not properties.is_valid_property_name(prop):
                    warning("Setting property %r with invalid characters in name", prop)
            if self.repository.transport.has_capability("commit-revprops"):
                self.editor = self.repository.transport.get_commit_editor(
                        self._svn_revprops, done, None, False)
                self._svn_revprops = {}
            else:
                if set_revprops:
                    raise
                # Try without bzr: revprops
                self.editor = self.repository.transport.get_commit_editor({
                    properties.PROP_REVISION_LOG: self._svn_revprops[properties.PROP_REVISION_LOG]},
                    done, None, False)
                del self._svn_revprops[properties.PROP_REVISION_LOG]

            root = self.editor.open_root(self.base_revnum)

            replace_existing = False
            # See whether the base of the commit matches the lhs parent
            # if not, we need to replace the existing directory
            if len(bp_parts) == len(existing_bp_parts):
                if self.base_path.strip("/") != "/".join(bp_parts).strip("/"):
                    replace_existing = True
                elif self.base_revnum < self.repository._log.find_latest_change(self.branch.get_branch_path(), repository_latest_revnum):
                    replace_existing = True

            if replace_existing and self.branch._get_append_revisions_only():
                raise AppendRevisionsOnlyViolation(self.branch.base)

            # TODO: Accept create_prefix argument (#118787)
            branch_editors = self.open_branch_editors(root, bp_parts,
                existing_bp_parts, self.base_path, self.base_revnum, 
                replace_existing)

            self._dir_process("", self.new_inventory.root.file_id, 
                branch_editors[-1])

            # Set all the revprops
            if self.push_metadata:
                for prop, value in self._svnprops.items():
                    if not properties.is_valid_property_name(prop):
                        warning("Setting property %r with invalid characters in name", prop)
                    if value is not None:
                        value = value.encode('utf-8')
                    branch_editors[-1].change_prop(prop, value)
                    self.mutter("Setting root file property %r -> %r", prop, value)

            for dir_editor in reversed(branch_editors):
                dir_editor.close()

            self.editor.close()
        finally:
            lock.unlock()

        assert self.revision_metadata is not None

        self.repository._clear_cached_state()

        (result_revision, result_date, result_author) = self.revision_metadata

        revid = self.branch.generate_revision_id(result_revision)

        assert not self.push_metadata or self._new_revision_id is None or self._new_revision_id == revid

        self.mutter('commit %d finished. author: %r, date: %r, revid: %r',
               result_revision, result_author, 
                   result_date, revid)

        override_svn_revprops = self._config.get_override_svn_revprops()
        if override_svn_revprops is not None:
            new_revprops = {}
            if properties.PROP_REVISION_AUTHOR in override_svn_revprops:
                new_revprops[properties.PROP_REVISION_AUTHOR] = self._committer.encode("utf-8")
            if properties.PROP_REVISION_DATE in override_svn_revprops:
                new_revprops[properties.PROP_REVISION_DATE] = properties.time_to_cstring(1000000*self._timestamp)
            set_svn_revprops(self.repository.transport, result_revision, new_revprops)

        try:
            set_svn_revprops(self.repository.transport, result_revision, 
                         self._svn_revprops) 
        except RevpropChangeFailed:
            pass # Ignore for now

        return revid

    def record_entry_contents(self, ie, parent_invs, path, tree,
                              content_summary):
        """Record the content of ie from tree into the commit if needed.

        Side effect: sets ie.revision when unchanged

        :param ie: An inventory entry present in the commit.
        :param parent_invs: The inventories of the parent revisions of the
            commit.
        :param path: The path the entry is at in the tree.
        :param tree: The tree which contains this entry and should be used to 
            obtain content.
        :param content_summary: Summary data from the tree about the paths
                content - stat, length, exec, sha/link target. This is only
                accessed when the entry has a revision of None - that is when 
                it is a candidate to commit.
        """
        self.new_inventory.add(ie)


def replay_delta(builder, old_tree, new_tree):
    """Replays a delta to a commit builder.

    :param builder: The commit builder.
    :param old_tree: Original tree on top of which the delta should be applied
    :param new_tree: New tree that should be committed
    """
    for path, ie in new_tree.inventory.iter_entries():
        builder.record_entry_contents(ie.copy(), [old_tree.inventory], 
                                      path, new_tree, None)
    builder.finish_inventory()
    delta = new_tree.changes_from(old_tree)
    def touch_id(id):
        ie = builder.new_inventory[id]

        id = ie.file_id
        while builder.new_inventory[id].parent_id is not None:
            if builder.new_inventory[id].revision is None:
                break
            builder.new_inventory[id].revision = None
            if builder.new_inventory[id].kind == 'directory':
                builder.modified_directory(id, [])
            id = builder.new_inventory[id].parent_id

        assert ie.kind in ('symlink', 'file', 'directory')
        if ie.kind == 'symlink':
            builder.modified_link(ie.file_id, [], ie.symlink_target)
        elif ie.kind == 'file':
            def get_text():
                return new_tree.get_file_text(ie.file_id)
            builder.modified_file_text(ie.file_id, [], get_text)

    for (_, id, _) in delta.added:
        touch_id(id)

    for (_, id, _, _, _) in delta.modified:
        touch_id(id)

    for (oldpath, _, id, _, _, _) in delta.renamed:
        touch_id(id)
        old_parent_id = old_tree.inventory.path2id(urlutils.dirname(oldpath))
        if old_parent_id in builder.new_inventory:
            touch_id(old_parent_id)

    for (path, _, _) in delta.removed:
        old_parent_id = old_tree.inventory.path2id(urlutils.dirname(path))
        if old_parent_id in builder.new_inventory:
            touch_id(old_parent_id)


def push_new(target_repository, target_branch_path, source, 
             push_metadata=True):
    """Push a revision into Subversion, creating a new branch.

    This will do a new commit in the target branch.

    :param target_repository: Repository to push to
    :param target_branch_path: Path to create new branch at
    :param source: Branch to pull the revision from
    """
    assert isinstance(source, Branch)
    history = source.revision_history()
    revhistory = list(history)
    start_revid = NULL_REVISION
    while len(revhistory) > 0:
        revid = revhistory.pop()
        # We've found the revision to push if there is a revision 
        # which LHS parent is present or if this is the first revision.
        if (len(revhistory) == 0 or 
            target_repository.has_revision(revhistory[-1])):
            start_revid = revid
            break

    # Get commit builder but specify that target_branch_path should
    # be created and copied from (copy_path, copy_revnum)
    class ImaginaryBranch(object):
        """Simple branch that pretends to be empty but already exist."""
        def __init__(self, repository):
            self.repository = repository
            self._revision_history = None

        def get_config(self):
            """See Branch.get_config()."""
            return self.repository.get_config()

        def revision_id_to_revno(self, revid):
            if revid is None:
                return 0
            return history.index(revid)

        def last_revision_info(self):
            """See Branch.last_revision_info()."""
            last_revid = self.last_revision()
            if last_revid is None:
                return (0, NULL_REVISION)
            return (history.index(last_revid), last_revid)

        def last_revision(self):
            """See Branch.last_revision()."""
            parents = source.repository.get_parent_map(start_revid)[start_revid]
            if parents == []:
                return NULL_REVISION
            return parents[0]

        def get_branch_path(self, revnum=None):
            """See SvnBranch.get_branch_path()."""
            return target_branch_path

        def generate_revision_id(self, revnum):
            """See SvnBranch.generate_revision_id()."""
            return self.repository.generate_revision_id(
                revnum, self.get_branch_path(revnum), 
                self.repository.get_mapping())

    push(ImaginaryBranch(target_repository), source, start_revid, push_metadata=push_metadata)


def dpush(target, source, stop_revision=None):
    source.lock_write()
    try:
        if stop_revision is None:
            stop_revision = ensure_null(source.last_revision())
        if target.last_revision() in (stop_revision, source.last_revision()):
            return
        graph = target.repository.get_graph()
        if not source.repository.get_graph().is_ancestor(target.last_revision(), 
                                                        stop_revision):
            if graph.is_ancestor(stop_revision, target.last_revision()):
                return
            raise DivergedBranches(self, other)
        todo = target.repository.lhs_missing_revisions(source.revision_history(), 
                                                     stop_revision)
        revid_map = {}
        pb = ui.ui_factory.nested_progress_bar()
        try:
            for revid in todo:
                pb.update("pushing revisions", todo.index(revid), 
                          len(todo))
                revid_map[revid] = push(target, source, revid, push_metadata=False)
                source.repository.fetch(target.repository, revision_id=revid_map[revid])
                target._clear_cached_state()
        finally:
            pb.finished()
        (new_revno, new_revid) = target.last_revision_info()
        return revid_map
    finally:
        source.unlock()


def push_revision_tree(target, config, source_repo, base_revid, revision_id, 
                       rev, push_metadata=True):
    old_tree = source_repo.revision_tree(revision_id)
    base_tree = source_repo.revision_tree(base_revid)

    if push_metadata:
<<<<<<< HEAD
        base_revids = [base_revid]
    else:
        base_revids = rev.parent_ids
    builder = SvnCommitBuilder(target.repository, target, 
                               base_revids,
=======
        ids = rev.parent_ids
    else:
        ids = [base_revid]

    builder = SvnCommitBuilder(target.repository, target, 
                               ids,
>>>>>>> 7dea4a0b
                               config, rev.timestamp,
                               rev.timezone, rev.committer, rev.properties, 
                               revision_id, base_tree.inventory, 
                               push_metadata=push_metadata)
                         
    replay_delta(builder, base_tree, old_tree)
    try:
        revid = builder.commit(rev.message)
    except SubversionException, (_, num):
        if num == ERR_FS_TXN_OUT_OF_DATE:
            raise DivergedBranches(source, target)
        raise
    except ChangesRootLHSHistory:
        raise BzrError("Unable to push revision %r because it would change the ordering of existing revisions on the Subversion repository root. Use rebase and try again or push to a non-root path" % revision_id)
    
    if source_repo.has_signature_for_revision_id(revision_id):
        pass # FIXME: Copy revision signature for rev

    return revid


def push(target, source, revision_id, push_metadata=True):
    """Push a revision into Subversion.

    This will do a new commit in the target branch.

    :param target: Branch to push to
    :param source: Branch to pull the revision from
    :param revision_id: Revision id of the revision to push
    :return: revision id of revision that was pushed
    """
    assert isinstance(source, Branch)
    rev = source.repository.get_revision(revision_id)
    mutter('pushing %r (%r)', revision_id, rev.parent_ids)

    # revision on top of which to commit
    if push_metadata:
        if rev.parent_ids == []:
            base_revid = None
        else:
            base_revid = rev.parent_ids[0]
    else:
        base_revid = target.last_revision()

    source.lock_read()
    try:
        revid = push_revision_tree(target, target.get_config(), source.repository, base_revid, 
                                   revision_id, rev, push_metadata=push_metadata)
    finally:
        source.unlock()

    assert revid == revision_id or not push_metadata

    if 'validate' in debug.debug_flags and push_metadata:
        crev = target.repository.get_revision(revision_id)
        ctree = target.repository.revision_tree(revision_id)
        treedelta = ctree.changes_from(old_tree)
        assert not treedelta.has_changed(), "treedelta: %r" % treedelta
        assert crev.committer == rev.committer
        assert crev.timezone == rev.timezone
        assert crev.timestamp == rev.timestamp
        assert crev.message == rev.message
        assert crev.properties == rev.properties

    return revid


class InterToSvnRepository(InterRepository):
    """Any to Subversion repository actions."""

    _matching_repo_format = SvnRepositoryFormat()

    @staticmethod
    def _get_repo_format_to_test():
        """See InterRepository._get_repo_format_to_test()."""
        return None

    def copy_content(self, revision_id=None, pb=None):
        """See InterRepository.copy_content."""
        self.source.lock_read()
        try:
            assert revision_id is not None, "fetching all revisions not supported"
            # Go back over the LHS parent until we reach a revid we know
            todo = []
            while not self.target.has_revision(revision_id):
                todo.append(revision_id)
                try:
                    revision_id = self.source.get_parent_map(revision_id)[revision_id][0]
                except KeyError:
                    # We hit a ghost
                    break
                if revision_id == NULL_REVISION:
                    raise UnrelatedBranches()
            if todo == []:
                # Nothing to do
                return
            mutter("pushing %r into svn", todo)
            target_branch = None
            for revision_id in todo:
                if pb is not None:
                    pb.update("pushing revisions", todo.index(revision_id), len(todo))
                rev = self.source.get_revision(revision_id)

                mutter('pushing %r', revision_id)

                parent_revid = rev.parent_ids[0]

                (bp, _, _) = self.target.lookup_revision_id(parent_revid)
                if target_branch is None:
                    target_branch = Branch.open(urlutils.join(self.target.base, bp))
                if target_branch.get_branch_path() != bp:
                    target_branch.set_branch_path(bp)

                push_revision_tree(target_branch, target_branch.get_config(), self.source, 
                                   parent_revid, revision_id, rev)
        finally:
            self.source.unlock()
 

    def fetch(self, revision_id=None, pb=None, find_ghosts=False):
        """Fetch revisions. """
        self.copy_content(revision_id=revision_id, pb=pb)

    @staticmethod
    def is_compatible(source, target):
        """Be compatible with SvnRepository."""
        return isinstance(target, SvnRepository)<|MERGE_RESOLUTION|>--- conflicted
+++ resolved
@@ -713,20 +713,12 @@
     base_tree = source_repo.revision_tree(base_revid)
 
     if push_metadata:
-<<<<<<< HEAD
+        base_revids = rev.parent_ids
+    else:
         base_revids = [base_revid]
-    else:
-        base_revids = rev.parent_ids
+
     builder = SvnCommitBuilder(target.repository, target, 
                                base_revids,
-=======
-        ids = rev.parent_ids
-    else:
-        ids = [base_revid]
-
-    builder = SvnCommitBuilder(target.repository, target, 
-                               ids,
->>>>>>> 7dea4a0b
                                config, rev.timestamp,
                                rev.timezone, rev.committer, rev.properties, 
                                revision_id, base_tree.inventory, 
