--- conflicted
+++ resolved
@@ -410,10 +410,14 @@
 
             assert self._new_revision_id is None or self._new_revision_id == revid
 
-            if self.repository.get_config().get_override_svn_revprops():
-                set_svn_revprops(self.repository.transport, revision, {
-                    constants.PROP_REVISION_AUTHOR: self._committer,
-                    constants.PROP_REVISION_DATE: svn_time_to_cstring(1000000*self._timestamp)})
+            override_svn_revprops = self.repository.get_config().get_override_svn_revprops()
+            if override_svn_revprops is not None:
+                new_revprops = {}
+                if svn.core.SVN_PROP_REVISION_AUTHOR in override_svn_revprops:
+                    new_revprops[svn.core.SVN_PROP_REVISION_AUTHOR] = self._committer
+                if svn.core.SVN_PROP_REVISION_DATE in override_svn_revprops:
+                    new_revprops[svn.core.SVN_PROP_REVISION_DATE] = svn_time_to_cstring(1000000*self._timestamp)
+                set_svn_revprops(self.repository.transport, self.revision_metadata.revision, new_revprops)
 
             try:
                 set_svn_revprops(self.repository.transport, revision, 
@@ -457,14 +461,10 @@
             fileids[path] = id
 
         self.base_mapping.export_fileid_map(fileids, self._svn_revprops, self._svnprops)
-<<<<<<< HEAD
-        self._svn_revprops[constants.PROP_REVISION_LOG] = message.encode("utf-8")
-=======
         if self.repository.get_config().get_log_strip_trailing_newline():
             self.base_mapping.export_message(message, self._svn_revprops, self._svnprops)
             message = message.rstrip("\n")
-        self._svn_revprops[svn.core.SVN_PROP_REVISION_LOG] = message.encode("utf-8")
->>>>>>> 119193de
+        self._svn_revprops[constants.SVN_PROP_REVISION_LOG] = message.encode("utf-8")
 
         try:
             existing_bp_parts = _check_dirs_exist(self.repository.transport, 
@@ -523,40 +523,7 @@
         finally:
             lock.unlock()
 
-<<<<<<< HEAD
         return self.revid
-=======
-        assert self.revision_metadata is not None
-
-        # Make sure the logwalker doesn't try to use ra 
-        # during checkouts...
-        self.repository._log.fetch_revisions(self.revision_metadata.revision)
-
-        revid = self.branch.generate_revision_id(self.revision_metadata.revision)
-
-        assert self._new_revision_id is None or self._new_revision_id == revid
-
-        self.mutter('commit %d finished. author: %r, date: %r, revid: %r' % 
-               (self.revision_metadata.revision, self.revision_metadata.author, 
-                   self.revision_metadata.date, revid))
-
-        override_svn_revprops = self.repository.get_config().get_override_svn_revprops()
-        if override_svn_revprops is not None:
-            new_revprops = {}
-            if svn.core.SVN_PROP_REVISION_AUTHOR in override_svn_revprops:
-                new_revprops[svn.core.SVN_PROP_REVISION_AUTHOR] = self._committer
-            if svn.core.SVN_PROP_REVISION_DATE in override_svn_revprops:
-                new_revprops[svn.core.SVN_PROP_REVISION_DATE] = svn_time_to_cstring(1000000*self._timestamp)
-            set_svn_revprops(self.repository.transport, self.revision_metadata.revision, new_revprops)
-
-        try:
-            set_svn_revprops(self.repository.transport, self.revision_metadata.revision, 
-                         self._svn_revprops) 
-        except RevpropChangeFailed:
-            pass # Ignore for now
-
-        return revid
->>>>>>> 119193de
 
     def record_entry_contents(self, ie, parent_invs, path, tree,
                               content_summary):
