--- conflicted
+++ resolved
@@ -36,12 +36,9 @@
 from bzrlib.plugins.svn.logwalker import lazy_dict
 from bzrlib.plugins.svn.mapping import mapping_registry
 from bzrlib.plugins.svn.repository import SvnRepositoryFormat, SvnRepository
-<<<<<<< HEAD
 from bzrlib.plugins.svn.versionedfiles import SvnTexts
-=======
 from bzrlib.plugins.svn.transport import _url_escape_uri
 
->>>>>>> d4c94042
 
 def _revision_id_to_svk_feature(revid):
     """Create a SVK feature identifier from a revision id.
@@ -208,7 +205,7 @@
                               new_child_path)
             child_editor = dir_editor.add_file(
                     full_new_child_path, 
-                urlutils.join(base_url, old_inv.id2path(child_ie.file_id)),
+                _url_escape_uri(urlutils.join(base_url, old_inv.id2path(child_ie.file_id))),
                 base_revnum)
 
         # open if they existed at the same location
@@ -274,7 +271,7 @@
             mutter('copy dir %r -> %r', old_child_path, new_child_path)
             child_editor = dir_editor.add_directory(
                 branch_relative_path(new_child_path),
-                urlutils.join(base_url, old_child_path), base_revnum)
+                _url_escape_uri(urlutils.join(base_url, old_child_path)), base_revnum)
 
         # open if they existed at the same location and 
         # the directory was touched
@@ -405,160 +402,6 @@
     def finish_inventory(self):
         """See CommitBuilder.finish_inventory()."""
 
-<<<<<<< HEAD
-=======
-    def _file_process(self, file_id, contents, file_editor):
-        """Pass the changes to a file to the Subversion commit editor.
-
-        :param file_id: Id of the file to modify.
-        :param contents: Contents of the file.
-        :param file_editor: Subversion FileEditor object.
-        """
-        assert file_editor is not None
-        txdelta = file_editor.apply_textdelta()
-        digest = send_stream(StringIO(contents), txdelta)
-        if 'validate' in debug.debug_flags:
-            from bzrlib.plugins.svn.fetch import md5_strings
-            assert digest == md5_strings(contents)
-
-    def _dir_process(self, path, file_id, dir_editor):
-        """Pass the changes to a directory to the commit editor.
-
-        :param path: Path (from repository root) to the directory.
-        :param file_id: File id of the directory
-        :param dir_editor: Subversion DirEditor object.
-        """
-        assert dir_editor is not None
-        # Loop over entries of file_id in self.old_inv
-        # remove if they no longer exist with the same name
-        # or parents
-        if (file_id in self.old_inv and 
-            self.old_inv[file_id].kind == 'directory'):
-            for child_name in self.old_inv[file_id].children:
-                child_ie = self.old_inv.get_child(file_id, child_name)
-                # remove if...
-                if (
-                    # ... path no longer exists
-                    not child_ie.file_id in self.new_inventory or 
-                    # ... parent changed
-                    child_ie.parent_id != self.new_inventory[child_ie.file_id].parent_id or
-                    # ... name changed
-                    self.new_inventory[child_ie.file_id].name != child_name):
-                    self.mutter('removing %r(%r)', (child_name, child_ie.file_id))
-                    dir_editor.delete_entry(
-                        urlutils.join(self.branch.get_branch_path(), path, child_name), 
-                        self.base_revnum)
-
-        # Loop over file children of file_id in self.new_inventory
-        for child_name in self.new_inventory[file_id].children:
-            child_ie = self.new_inventory.get_child(file_id, child_name)
-            assert child_ie is not None
-
-            if not (child_ie.kind in ('file', 'symlink')):
-                continue
-
-            new_child_path = self.new_inventory.id2path(child_ie.file_id).encode("utf-8")
-            full_new_child_path = urlutils.join(self.branch.get_branch_path(), 
-                                  new_child_path)
-            # add them if they didn't exist in old_inv 
-            if not child_ie.file_id in self.old_inv:
-                self.mutter('adding %s %r', child_ie.kind, new_child_path)
-                child_editor = dir_editor.add_file(full_new_child_path)
-
-            # copy if they existed at different location
-            elif (self.old_inv.id2path(child_ie.file_id) != new_child_path or
-                    self.old_inv[child_ie.file_id].parent_id != child_ie.parent_id):
-                self.mutter('copy %s %r -> %r', child_ie.kind, 
-                                  self.old_inv.id2path(child_ie.file_id), 
-                                  new_child_path)
-                child_editor = dir_editor.add_file(
-                        full_new_child_path, 
-                    _url_escape_uri(urlutils.join(self.repository.transport.svn_url, self.base_path, self.old_inv.id2path(child_ie.file_id))),
-                    self.base_revnum)
-
-            # open if they existed at the same location
-            elif child_ie.file_id in self.modified_files:
-                self.mutter('open %s %r', child_ie.kind, new_child_path)
-
-                child_editor = dir_editor.open_file(
-                        full_new_child_path, self.base_revnum)
-
-            else:
-                # Old copy of the file was retained. No need to send changes
-                child_editor = None
-
-            if child_ie.file_id in self.old_inv:
-                old_executable = self.old_inv[child_ie.file_id].executable
-                old_special = (self.old_inv[child_ie.file_id].kind == 'symlink')
-            else:
-                old_special = False
-                old_executable = False
-
-            if child_editor is not None:
-                if old_executable != child_ie.executable:
-                    if child_ie.executable:
-                        value = properties.PROP_EXECUTABLE_VALUE
-                    else:
-                        value = None
-                    child_editor.change_prop(
-                            properties.PROP_EXECUTABLE, value)
-
-                if old_special != (child_ie.kind == 'symlink'):
-                    if child_ie.kind == 'symlink':
-                        value = properties.PROP_SPECIAL_VALUE
-                    else:
-                        value = None
-
-                    child_editor.change_prop(
-                            properties.PROP_SPECIAL, value)
-
-            # handle the file
-            if child_ie.file_id in self.modified_files:
-                self._file_process(child_ie.file_id, 
-                    self.modified_files[child_ie.file_id], child_editor)
-
-            if child_editor is not None:
-                child_editor.close()
-
-        # Loop over subdirectories of file_id in self.new_inventory
-        for child_name in self.new_inventory[file_id].children:
-            child_ie = self.new_inventory.get_child(file_id, child_name)
-            if child_ie.kind != 'directory':
-                continue
-
-            new_child_path = self.new_inventory.id2path(child_ie.file_id)
-            # add them if they didn't exist in old_inv 
-            if not child_ie.file_id in self.old_inv:
-                self.mutter('adding dir %r', child_ie.name)
-                child_editor = dir_editor.add_directory(
-                    urlutils.join(self.branch.get_branch_path(), 
-                                  new_child_path))
-
-            # copy if they existed at different location
-            elif self.old_inv.id2path(child_ie.file_id) != new_child_path:
-                old_child_path = self.old_inv.id2path(child_ie.file_id)
-                self.mutter('copy dir %r -> %r', old_child_path, new_child_path)
-                child_editor = dir_editor.add_directory(
-                    urlutils.join(self.branch.get_branch_path(), new_child_path),
-                    _url_escape_uri(urlutils.join(self.repository.transport.svn_url, self.base_path, old_child_path), self.base_revnum))
-
-            # open if they existed at the same location and 
-            # the directory was touched
-            elif child_ie.file_id in self.visit_dirs:
-                self.mutter('open dir %r', new_child_path)
-
-                child_editor = dir_editor.open_directory(
-                        urlutils.join(self.branch.get_branch_path(), new_child_path), 
-                        self.base_revnum)
-            else:
-                continue
-
-            # Handle this directory
-            self._dir_process(new_child_path, child_ie.file_id, child_editor)
-
-            child_editor.close()
-
->>>>>>> d4c94042
     def open_branch_editors(self, root, elements, existing_elements, 
                            base_url, base_rev, replace_existing):
         """Open a specified directory given an editor for the repository root.
@@ -602,13 +445,6 @@
                     raise ChangesRootLHSHistory()
                 self.mutter("removing branch dir %r", name)
                 ret[-1].delete_entry(name, -1)
-<<<<<<< HEAD
-=======
-            if base_path is not None:
-                base_url = _url_escape_uri(urlutils.join(self.repository.transport.svn_url, base_path))
-            else:
-                base_url = None
->>>>>>> d4c94042
             self.mutter("adding branch dir %r", name)
             ret.append(ret[-1].add_directory(
                 name, base_url, base_rev))
@@ -892,7 +728,8 @@
             root = ci.open_root()
             if deletefirst:
                 root.delete_entry(urlutils.basename(branch_path))
-            branch_dir = root.add_directory(urlutils.basename(branch_path), urlutils.join(repository.base, revmeta.branch_path), revmeta.revnum)
+            branch_dir = root.add_directory(urlutils.basename(branch_path), 
+                    _url_escape_uri(urlutils.join(repository.base, revmeta.branch_path)), revmeta.revnum)
             for k, v in properties.diff(fileprops, revmeta.get_fileprops()).items():
                 branch_dir.change_prop(k, v)
             branch_dir.close()
@@ -1133,7 +970,7 @@
 
                 (bp, _, _) = self.target.lookup_revision_id(parent_revid)
                 if target_branch is None:
-                    target_branch = Branch.open(urlutils.join(self.target.base, bp))
+                    target_branch = Branch.open(_url_escape_uri(urlutils.join(self.target.base, bp)))
                 if target_branch.get_branch_path() != bp:
                     target_branch.set_branch_path(bp)
 
