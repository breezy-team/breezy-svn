# Copyright (C) 2005-2008 Jelmer Vernooij <jelmer@samba.org>

# This program is free software; you can redistribute it and/or modify
# it under the terms of the GNU General Public License as published by
# the Free Software Foundation; either version 3 of the License, or
# (at your option) any later version.

# This program is distributed in the hope that it will be useful,
# but WITHOUT ANY WARRANTY; without even the implied warranty of
# MERCHANTABILITY or FITNESS FOR A PARTICULAR PURPOSE.  See the
# GNU General Public License for more details.

# You should have received a copy of the GNU General Public License
# along with this program; if not, write to the Free Software
# Foundation, Inc., 59 Temple Place, Suite 330, Boston, MA  02111-1307  USA
"""Access to stored Subversion basis trees."""

from bzrlib import osutils, urlutils
from bzrlib.branch import Branch
from bzrlib.inventory import Inventory, InventoryDirectory, TreeReference
from bzrlib.revision import CURRENT_REVISION
from bzrlib.trace import mutter
from bzrlib.revisiontree import RevisionTree

from bzrlib.plugins.svn.delta import apply_txdelta_handler

import os
import md5
from cStringIO import StringIO
import urllib

<<<<<<< HEAD
from bzrlib.plugins.svn import core, errors, properties, wc
from bzrlib.plugins.svn.delta import apply_txdelta_handler
=======
from bzrlib.plugins.svn import errors, properties, core, wc
>>>>>>> 0c006505

def parse_externals_description(base_url, val):
    """Parse an svn:externals property value.

    :param base_url: URL on which the property is set. Used for 
        relative externals.

    :returns: dictionary with local names as keys, (revnum, url)
              as value. revnum is the revision number and is 
              set to None if not applicable.
    """
    ret = {}
    for l in val.splitlines():
        if l == "" or l[0] == "#":
            continue
        pts = l.rsplit(None, 2) 
        if len(pts) == 3:
            if not pts[1].startswith("-r"):
                raise errors.InvalidExternalsDescription()
            ret[pts[0]] = (int(pts[1][2:]), urlutils.join(base_url, pts[2]))
        elif len(pts) == 2:
            if pts[1].startswith("//"):
                raise NotImplementedError("Relative to the scheme externals not yet supported")
            if pts[1].startswith("^/"):
                raise NotImplementedError("Relative to the repository root externals not yet supported")
            ret[pts[0]] = (None, urlutils.join(base_url, pts[1]))
        else:
            raise errors.InvalidExternalsDescription()
    return ret


def inventory_add_external(inv, parent_id, path, revid, ref_revnum, url):
    """Add an svn:externals entry to an inventory as a tree-reference.
    
    :param inv: Inventory to add to.
    :param parent_id: File id of directory the entry was set on.
    :param path: Path of the entry, relative to entry with parent_id.
    :param revid: Revision to store in newly created inventory entries.
    :param ref_revnum: Referenced revision of tree that's being referenced, or 
        None if no specific revision is being referenced.
    :param url: URL of referenced tree.
    """
    assert ref_revnum is None or isinstance(ref_revnum, int)
    assert revid is None or isinstance(revid, str)
    (dir, name) = os.path.split(path)
    parent = inv[parent_id]
    if dir != "":
        for part in dir.split("/"):
            if parent.children.has_key(part):
                parent = parent.children[part]
            else:
                # Implicitly add directory if it doesn't exist yet
                # TODO: Generate a file id
                parent = inv.add(InventoryDirectory('someid', part, 
                                 parent_id=parent.file_id))
                parent.revision = revid

    reference_branch = Branch.open(url)
    file_id = reference_branch.get_root_id()
    ie = TreeReference(file_id, name, parent.file_id, revision=revid)
    if ref_revnum is not None:
        ie.reference_revision = reference_branch.get_rev_id(ref_revnum)
    inv.add(ie)


class SvnRevisionTree(RevisionTree):
    """A tree that existed in a historical Subversion revision."""
    def __init__(self, repository, revision_id):
        self._repository = repository
        self._revision_id = revision_id
        (self.branch_path, self.revnum, mapping) = repository.lookup_revision_id(revision_id)
        self._inventory = Inventory()
        self.id_map = repository.get_fileid_map(self.revnum, self.branch_path, 
                                                mapping)
        editor = TreeBuildEditor(self)
        self.file_data = {}
        root_repos = repository.transport.get_svn_repos_root()
        conn = repository.transport.get_connection()
        reporter = conn.do_switch(
                self.revnum, "", True, 
                urlutils.join(root_repos, self.branch_path), editor)
        try:
            reporter.set_path("", 0, True)
            reporter.finish()
        finally:
            repository.transport.add_connection(conn)

    def get_file_lines(self, file_id):
        return osutils.split_lines(self.file_data[file_id])


class TreeBuildEditor:
    """Builds a tree given Subversion tree transform calls."""
    def __init__(self, tree):
        self.tree = tree
        self.repository = tree._repository
        self.last_revnum = {}

    def set_target_revision(self, revnum):
        self.revnum = revnum

    def open_root(self, revnum):
        file_id, revision_id = self.tree.id_map[""]
        ie = self.tree._inventory.add_path("", 'directory', file_id)
        ie.revision = revision_id
        self.tree._inventory.revision_id = revision_id
        return DirectoryTreeEditor(self.tree, file_id)

    def close(self):
        pass

    def abort(self):
        pass


class DirectoryTreeEditor:
    def __init__(self, tree, file_id):
        self.tree = tree
        self.file_id = file_id

    def add_directory(self, path, copyfrom_path=None, copyfrom_revnum=-1):
        path = path.decode("utf-8")
        file_id, revision_id = self.tree.id_map[path]
        ie = self.tree._inventory.add_path(path, 'directory', file_id)
        ie.revision = revision_id
        return DirectoryTreeEditor(self.tree, file_id)

    def change_prop(self, name, value):
        if name in (properties.PROP_ENTRY_COMMITTED_DATE,
                    properties.PROP_ENTRY_LAST_AUTHOR,
                    properties.PROP_ENTRY_LOCK_TOKEN,
                    properties.PROP_ENTRY_COMMITTED_REV,
                    properties.PROP_ENTRY_UUID,
                    properties.PROP_IGNORE,
                    properties.PROP_EXECUTABLE):
            pass
        elif name.startswith(properties.PROP_WC_PREFIX):
            pass
        elif name.startswith(properties.PROP_PREFIX):
            mutter('unsupported dir property %r', name)

    def add_file(self, path, copyfrom_path=None, copyfrom_revnum=-1):
        path = path.decode("utf-8")
        self.is_symlink = False
        self.is_executable = False
        return FileTreeEditor(self.tree, path)

    def close(self):
        pass


class FileTreeEditor:
    def __init__(self, tree, path):
        self.tree = tree
        self.path = path
        self.is_executable = False
        self.is_symlink = False
        self.last_file_rev = None

    def change_prop(self, name, value):
        if name == properties.PROP_EXECUTABLE:
            self.is_executable = (value != None)
        elif name == properties.PROP_SPECIAL:
            self.is_symlink = (value != None)
        elif name == properties.PROP_EXTERNALS:
            mutter('%r property on file!', name)
        elif name == properties.PROP_ENTRY_COMMITTED_REV:
            self.last_file_rev = int(value)
        elif name in (properties.PROP_ENTRY_COMMITTED_DATE,
                      properties.PROP_ENTRY_LAST_AUTHOR,
                      properties.PROP_ENTRY_LOCK_TOKEN,
                      properties.PROP_ENTRY_UUID,
                      properties.PROP_MIME_TYPE):
            pass
        elif name.startswith(properties.PROP_WC_PREFIX):
            pass
        elif name.startswith(properties.PROP_PREFIX):
            mutter('unsupported file property %r', name)

    def close(self, checksum=None):
        file_id, revision_id = self.tree.id_map[self.path]
        if self.is_symlink:
            ie = self.tree._inventory.add_path(self.path, 'symlink', file_id)
        else:
            ie = self.tree._inventory.add_path(self.path, 'file', file_id)
        ie.revision = revision_id

        if self.file_stream:
            self.file_stream.seek(0)
            file_data = self.file_stream.read()
        else:
            file_data = ""

        actual_checksum = md5.new(file_data).hexdigest()
        assert(checksum is None or checksum == actual_checksum,
                "checksum mismatch: %r != %r" % (checksum, actual_checksum))

        if self.is_symlink:
            ie.symlink_target = file_data[len("link "):]
            ie.text_sha1 = None
            ie.text_size = None
            ie.text_id = None
            ie.executable = False
        else:
            ie.text_sha1 = osutils.sha_string(file_data)
            ie.text_size = len(file_data)
            self.tree.file_data[file_id] = file_data
            ie.executable = self.is_executable

        self.file_stream = None

    def apply_textdelta(self, base_checksum):
        self.file_stream = StringIO()
        return apply_txdelta_handler("", self.file_stream)


class SvnBasisTree(RevisionTree):
    """Optimized version of SvnRevisionTree."""
    def __init__(self, workingtree):
        self.workingtree = workingtree
        self._revision_id = workingtree.branch.generate_revision_id(
                                      workingtree.base_revnum)
        self.id_map = workingtree.branch.repository.get_fileid_map(
                workingtree.base_revnum, 
                workingtree.branch.get_branch_path(workingtree.base_revnum), 
                workingtree.branch.mapping)
        self._inventory = Inventory(root_id=None)
        self._repository = workingtree.branch.repository

        def add_file_to_inv(relpath, id, revid, adm):
<<<<<<< HEAD
            (delta_props, props) = adm.get_prop_diffs(self.workingtree.abspath(relpath))
=======
            (propchanges, props) = adm.get_prop_diffs(self.workingtree.abspath(relpath).encode("utf-8"))
>>>>>>> 0c006505
            if props.has_key(properties.PROP_SPECIAL):
                ie = self._inventory.add_path(relpath, 'symlink', id)
                ie.symlink_target = open(self._abspath(relpath)).read()[len("link "):]
                ie.text_sha1 = None
                ie.text_size = None
                ie.text_id = None
                ie.executable = False
            else:
                ie = self._inventory.add_path(relpath, 'file', id)
                data = osutils.fingerprint_file(open(self._abspath(relpath)))
                ie.text_sha1 = data['sha1']
                ie.text_size = data['size']
                ie.executable = props.has_key(properties.PROP_EXECUTABLE)
            ie.revision = revid
            return ie

        def find_ids(entry):
            relpath = urllib.unquote(entry.url[len(entry.repos):].strip("/"))
            if entry.schedule in (wc.SCHEDULE_NORMAL, 
                                  wc.SCHEDULE_DELETE, 
                                  wc.SCHEDULE_REPLACE):
                return self.id_map[workingtree.branch.unprefix(relpath.decode("utf-8"))]
            return (None, None)

        def add_dir_to_inv(relpath, adm, parent_id):
            entries = adm.entries_read(False)
            entry = entries[""]
            (id, revid) = find_ids(entry)
            if id == None:
                return

            # First handle directory itself
            ie = self._inventory.add_path(relpath, 'directory', id)
            ie.revision = revid
            if relpath == u"":
                self._inventory.revision_id = revid

            for name, entry in entries.items():
                name = name.decode("utf-8")
                if name == u"":
                    continue

                assert isinstance(relpath, unicode)
                assert isinstance(name, unicode)

                subrelpath = os.path.join(relpath, name)

                assert entry
                
                if entry.kind == core.NODE_DIR:
                    subwc = wc.WorkingCopy(adm, 
<<<<<<< HEAD
                            self.workingtree.abspath(subrelpath), 
                                             False, 0, None)
=======
                            self.workingtree.abspath(subrelpath))
>>>>>>> 0c006505
                    try:
                        add_dir_to_inv(subrelpath, subwc, id)
                    finally:
                        subwc.close()
                else:
                    (subid, subrevid) = find_ids(entry)
                    if subid is not None:
                        add_file_to_inv(subrelpath, subid, subrevid, adm)

        adm = workingtree._get_wc() 
        try:
            add_dir_to_inv(u"", adm, None)
        finally:
            adm.close()

    def _abspath(self, relpath):
        return wc.get_pristine_copy_path(self.workingtree.abspath(relpath).encode("utf-8"))

    def get_file_lines(self, file_id):
        base_copy = self._abspath(self.id2path(file_id))
        return osutils.split_lines(open(base_copy).read())

    def annotate_iter(self, file_id,
                      default_revision=CURRENT_REVISION):
        raise NotImplementedError(self.annotate_iter)<|MERGE_RESOLUTION|>--- conflicted
+++ resolved
@@ -29,12 +29,8 @@
 from cStringIO import StringIO
 import urllib
 
-<<<<<<< HEAD
 from bzrlib.plugins.svn import core, errors, properties, wc
 from bzrlib.plugins.svn.delta import apply_txdelta_handler
-=======
-from bzrlib.plugins.svn import errors, properties, core, wc
->>>>>>> 0c006505
 
 def parse_externals_description(base_url, val):
     """Parse an svn:externals property value.
@@ -265,11 +261,7 @@
         self._repository = workingtree.branch.repository
 
         def add_file_to_inv(relpath, id, revid, adm):
-<<<<<<< HEAD
-            (delta_props, props) = adm.get_prop_diffs(self.workingtree.abspath(relpath))
-=======
             (propchanges, props) = adm.get_prop_diffs(self.workingtree.abspath(relpath).encode("utf-8"))
->>>>>>> 0c006505
             if props.has_key(properties.PROP_SPECIAL):
                 ie = self._inventory.add_path(relpath, 'symlink', id)
                 ie.symlink_target = open(self._abspath(relpath)).read()[len("link "):]
@@ -321,12 +313,7 @@
                 
                 if entry.kind == core.NODE_DIR:
                     subwc = wc.WorkingCopy(adm, 
-<<<<<<< HEAD
-                            self.workingtree.abspath(subrelpath), 
-                                             False, 0, None)
-=======
                             self.workingtree.abspath(subrelpath))
->>>>>>> 0c006505
                     try:
                         add_dir_to_inv(subrelpath, subwc, id)
                     finally:
