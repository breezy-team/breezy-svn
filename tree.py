# Copyright (C) 2005-2008 Jelmer Vernooij <jelmer@samba.org>

# This program is free software; you can redistribute it and/or modify
# it under the terms of the GNU General Public License as published by
# the Free Software Foundation; either version 3 of the License, or
# (at your option) any later version.

# This program is distributed in the hope that it will be useful,
# but WITHOUT ANY WARRANTY; without even the implied warranty of
# MERCHANTABILITY or FITNESS FOR A PARTICULAR PURPOSE.  See the
# GNU General Public License for more details.

# You should have received a copy of the GNU General Public License
# along with this program; if not, write to the Free Software
# Foundation, Inc., 59 Temple Place, Suite 330, Boston, MA  02111-1307  USA
"""Access to stored Subversion basis trees."""

from bzrlib import osutils, urlutils
from bzrlib.branch import Branch
from bzrlib.inventory import Inventory, InventoryDirectory, TreeReference
from bzrlib.revision import CURRENT_REVISION
from bzrlib.trace import mutter
from bzrlib.revisiontree import RevisionTree

from bzrlib.plugins.svn.delta import apply_txdelta_handler

import os
import md5
from cStringIO import StringIO
import urllib

from bzrlib.plugins.svn import core, errors, properties, wc
from bzrlib.plugins.svn.delta import apply_txdelta_handler

def parse_externals_description(base_url, val):
    """Parse an svn:externals property value.

    :param base_url: URL on which the property is set. Used for 
        relative externals.

    :returns: dictionary with local names as keys, (revnum, url)
              as value. revnum is the revision number and is 
              set to None if not applicable.
    """
    ret = {}
    for l in val.splitlines():
        if l == "" or l[0] == "#":
            continue
        pts = l.rsplit(None, 2) 
        if len(pts) == 3:
            if not pts[1].startswith("-r"):
                raise errors.InvalidExternalsDescription()
            ret[pts[0]] = (int(pts[1][2:]), urlutils.join(base_url, pts[2]))
        elif len(pts) == 2:
            if pts[1].startswith("//"):
                raise NotImplementedError("Relative to the scheme externals not yet supported")
            if pts[1].startswith("^/"):
                raise NotImplementedError("Relative to the repository root externals not yet supported")
            ret[pts[0]] = (None, urlutils.join(base_url, pts[1]))
        else:
            raise errors.InvalidExternalsDescription()
    return ret


def inventory_add_external(inv, parent_id, path, revid, ref_revnum, url):
    """Add an svn:externals entry to an inventory as a tree-reference.
    
    :param inv: Inventory to add to.
    :param parent_id: File id of directory the entry was set on.
    :param path: Path of the entry, relative to entry with parent_id.
    :param revid: Revision to store in newly created inventory entries.
    :param ref_revnum: Referenced revision of tree that's being referenced, or 
        None if no specific revision is being referenced.
    :param url: URL of referenced tree.
    """
    assert ref_revnum is None or isinstance(ref_revnum, int)
    assert revid is None or isinstance(revid, str)
    (dir, name) = os.path.split(path)
    parent = inv[parent_id]
    if dir != "":
        for part in dir.split("/"):
            if parent.children.has_key(part):
                parent = parent.children[part]
            else:
                # Implicitly add directory if it doesn't exist yet
                # TODO: Generate a file id
                parent = inv.add(InventoryDirectory('someid', part, 
                                 parent_id=parent.file_id))
                parent.revision = revid

    reference_branch = Branch.open(url)
    file_id = reference_branch.get_root_id()
    ie = TreeReference(file_id, name, parent.file_id, revision=revid)
    if ref_revnum is not None:
        ie.reference_revision = reference_branch.get_rev_id(ref_revnum)
    inv.add(ie)


class SvnRevisionTree(RevisionTree):
    """A tree that existed in a historical Subversion revision."""
    def __init__(self, repository, revision_id):
        self._repository = repository
        self._revision_id = revision_id
        (self.branch_path, self.revnum, mapping) = repository.lookup_revision_id(revision_id)
        self._inventory = Inventory()
        self.id_map = repository.get_fileid_map(self.revnum, self.branch_path, 
                                                mapping)
        editor = TreeBuildEditor(self)
        self.file_data = {}
        root_repos = repository.transport.get_svn_repos_root()
        conn = repository.transport.get_connection()
        reporter = conn.do_switch(
                self.revnum, "", True, 
                urlutils.join(root_repos, self.branch_path), editor)
        try:
            reporter.set_path("", 0, True)
            reporter.finish()
        finally:
            repository.transport.add_connection(conn)

    def get_file_lines(self, file_id):
        return osutils.split_lines(self.file_data[file_id])


class TreeBuildEditor:
    """Builds a tree given Subversion tree transform calls."""
    def __init__(self, tree):
        self.tree = tree
        self.repository = tree._repository
        self.last_revnum = {}

    def set_target_revision(self, revnum):
        self.revnum = revnum

    def open_root(self, revnum):
        file_id, revision_id = self.tree.id_map[""]
        ie = self.tree._inventory.add_path("", 'directory', file_id)
        ie.revision = revision_id
        self.tree._inventory.revision_id = revision_id
        return DirectoryTreeEditor(self.tree, file_id)
<<<<<<< HEAD

    def close(self):
        pass

    def abort(self):
        pass

=======

    def close(self):
        pass

    def abort(self):
        pass


>>>>>>> 839e8041
class DirectoryTreeEditor:
    def __init__(self, tree, file_id):
        self.tree = tree
        self.file_id = file_id

    def add_directory(self, path, copyfrom_path=None, copyfrom_revnum=-1):
        path = path.decode("utf-8")
        file_id, revision_id = self.tree.id_map[path]
        ie = self.tree._inventory.add_path(path, 'directory', file_id)
        ie.revision = revision_id
        return DirectoryTreeEditor(self.tree, file_id)

    def change_prop(self, name, value):
        if name in (properties.PROP_ENTRY_COMMITTED_DATE,
                    properties.PROP_ENTRY_LAST_AUTHOR,
                    properties.PROP_ENTRY_LOCK_TOKEN,
                    properties.PROP_ENTRY_COMMITTED_REV,
                    properties.PROP_ENTRY_UUID,
                    properties.PROP_IGNORE,
                    properties.PROP_EXECUTABLE):
            pass
        elif name.startswith(properties.PROP_WC_PREFIX):
            pass
        elif name.startswith(properties.PROP_PREFIX):
            mutter('unsupported dir property %r', name)

    def add_file(self, path, copyfrom_path=None, copyfrom_revnum=-1):
        path = path.decode("utf-8")
<<<<<<< HEAD
=======
        self.is_symlink = False
        self.is_executable = False
>>>>>>> 839e8041
        return FileTreeEditor(self.tree, path)

    def close(self):
        pass


class FileTreeEditor:
    def __init__(self, tree, path):
        self.tree = tree
        self.path = path
        self.is_executable = False
        self.is_symlink = False
        self.last_file_rev = None

    def change_prop(self, name, value):
<<<<<<< HEAD
        from mapping import SVN_PROP_BZR_PREFIX

=======
>>>>>>> 839e8041
        if name == properties.PROP_EXECUTABLE:
            self.is_executable = (value != None)
        elif name == properties.PROP_SPECIAL:
            self.is_symlink = (value != None)
        elif name == properties.PROP_EXTERNALS:
            mutter('%r property on file!', name)
        elif name == properties.PROP_ENTRY_COMMITTED_REV:
            self.last_file_rev = int(value)
        elif name in (properties.PROP_ENTRY_COMMITTED_DATE,
                      properties.PROP_ENTRY_LAST_AUTHOR,
                      properties.PROP_ENTRY_LOCK_TOKEN,
                      properties.PROP_ENTRY_UUID,
                      properties.PROP_MIME_TYPE):
            pass
        elif name.startswith(properties.PROP_WC_PREFIX):
            pass
        elif name.startswith(properties.PROP_PREFIX):
            mutter('unsupported file property %r', name)

    def close(self, checksum=None):
        file_id, revision_id = self.tree.id_map[self.path]
        if self.is_symlink:
            ie = self.tree._inventory.add_path(self.path, 'symlink', file_id)
        else:
            ie = self.tree._inventory.add_path(self.path, 'file', file_id)
        ie.revision = revision_id

        if self.file_stream:
            self.file_stream.seek(0)
            file_data = self.file_stream.read()
        else:
            file_data = ""

        actual_checksum = md5.new(file_data).hexdigest()
        assert(checksum is None or checksum == actual_checksum,
                "checksum mismatch: %r != %r" % (checksum, actual_checksum))

        if self.is_symlink:
            ie.symlink_target = file_data[len("link "):]
            ie.text_sha1 = None
            ie.text_size = None
            ie.text_id = None
            ie.executable = False
        else:
            ie.text_sha1 = osutils.sha_string(file_data)
            ie.text_size = len(file_data)
            self.tree.file_data[file_id] = file_data
            ie.executable = self.is_executable

        self.file_stream = None

<<<<<<< HEAD
    def apply_textdelta(self, base_checksum=None):
=======
    def apply_textdelta(self, base_checksum):
>>>>>>> 839e8041
        self.file_stream = StringIO()
        return apply_txdelta_handler("", self.file_stream)


class SvnBasisTree(RevisionTree):
    """Optimized version of SvnRevisionTree."""
    def __init__(self, workingtree):
        self.workingtree = workingtree
        self._revision_id = workingtree.branch.generate_revision_id(
                                      workingtree.base_revnum)
        self.id_map = workingtree.branch.repository.get_fileid_map(
                workingtree.base_revnum, 
                workingtree.branch.get_branch_path(workingtree.base_revnum), 
                workingtree.branch.mapping)
        self._inventory = Inventory(root_id=None)
        self._repository = workingtree.branch.repository

        def add_file_to_inv(relpath, id, revid, adm):
            (delta_props, props) = adm.get_prop_diffs(self.workingtree.abspath(relpath))
            if props.has_key(properties.PROP_SPECIAL):
                ie = self._inventory.add_path(relpath, 'symlink', id)
                ie.symlink_target = open(self._abspath(relpath)).read()[len("link "):]
                ie.text_sha1 = None
                ie.text_size = None
                ie.text_id = None
                ie.executable = False
            else:
                ie = self._inventory.add_path(relpath, 'file', id)
                data = osutils.fingerprint_file(open(self._abspath(relpath)))
                ie.text_sha1 = data['sha1']
                ie.text_size = data['size']
                ie.executable = props.has_key(properties.PROP_EXECUTABLE)
            ie.revision = revid
            return ie

        def find_ids(entry):
            relpath = urllib.unquote(entry.url[len(entry.repos):].strip("/"))
            if entry.schedule in (wc.SCHEDULE_NORMAL, 
                                  wc.SCHEDULE_DELETE, 
                                  wc.SCHEDULE_REPLACE):
                return self.id_map[workingtree.branch.unprefix(relpath.decode("utf-8"))]
            return (None, None)

        def add_dir_to_inv(relpath, adm, parent_id):
            entries = adm.entries_read(False)
            entry = entries[""]
            (id, revid) = find_ids(entry)
            if id == None:
                return

            # First handle directory itself
            ie = self._inventory.add_path(relpath, 'directory', id)
            ie.revision = revid
            if relpath == u"":
                self._inventory.revision_id = revid

            for name, entry in entries.items():
                name = name.decode("utf-8")
                if name == u"":
                    continue

                assert isinstance(relpath, unicode)
                assert isinstance(name, unicode)

                subrelpath = os.path.join(relpath, name)

                assert entry
                
                if entry.kind == core.NODE_DIR:
                    subwc = wc.WorkingCopy(adm, 
                            self.workingtree.abspath(subrelpath), 
                                             False, 0, None)
                    try:
                        add_dir_to_inv(subrelpath, subwc, id)
                    finally:
                        subwc.close()
                else:
                    (subid, subrevid) = find_ids(entry)
                    if subid is not None:
                        add_file_to_inv(subrelpath, subid, subrevid, adm)

        adm = workingtree._get_wc() 
        try:
            add_dir_to_inv(u"", adm, None)
        finally:
            adm.close()

    def _abspath(self, relpath):
        return wc.get_pristine_copy_path(self.workingtree.abspath(relpath).encode("utf-8"))

    def get_file_lines(self, file_id):
        base_copy = self._abspath(self.id2path(file_id))
        return osutils.split_lines(open(base_copy).read())

    def annotate_iter(self, file_id,
                      default_revision=CURRENT_REVISION):
        raise NotImplementedError(self.annotate_iter)<|MERGE_RESOLUTION|>--- conflicted
+++ resolved
@@ -138,7 +138,6 @@
         ie.revision = revision_id
         self.tree._inventory.revision_id = revision_id
         return DirectoryTreeEditor(self.tree, file_id)
-<<<<<<< HEAD
 
     def close(self):
         pass
@@ -146,16 +145,7 @@
     def abort(self):
         pass
 
-=======
-
-    def close(self):
-        pass
-
-    def abort(self):
-        pass
-
-
->>>>>>> 839e8041
+
 class DirectoryTreeEditor:
     def __init__(self, tree, file_id):
         self.tree = tree
@@ -184,11 +174,8 @@
 
     def add_file(self, path, copyfrom_path=None, copyfrom_revnum=-1):
         path = path.decode("utf-8")
-<<<<<<< HEAD
-=======
         self.is_symlink = False
         self.is_executable = False
->>>>>>> 839e8041
         return FileTreeEditor(self.tree, path)
 
     def close(self):
@@ -204,11 +191,6 @@
         self.last_file_rev = None
 
     def change_prop(self, name, value):
-<<<<<<< HEAD
-        from mapping import SVN_PROP_BZR_PREFIX
-
-=======
->>>>>>> 839e8041
         if name == properties.PROP_EXECUTABLE:
             self.is_executable = (value != None)
         elif name == properties.PROP_SPECIAL:
@@ -260,11 +242,7 @@
 
         self.file_stream = None
 
-<<<<<<< HEAD
-    def apply_textdelta(self, base_checksum=None):
-=======
     def apply_textdelta(self, base_checksum):
->>>>>>> 839e8041
         self.file_stream = StringIO()
         return apply_txdelta_handler("", self.file_stream)
 
