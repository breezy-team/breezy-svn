--- conflicted
+++ resolved
@@ -52,51 +52,25 @@
      def __init__(self, repository, revision_id, inventory=None):
         self._repository = repository
         self._revision_id = revision_id
-<<<<<<< HEAD
         (self.branch_path, self.revnum) = repository.parse_revision_id(revision_id)
         self.id_map = repository.get_fileid_map(self.revnum, self.branch_path)
         self._inventory = Inventory(root_id=self.id_map[""][0])
         self._inventory.revision_id = revision_id
-        self.editor = TreeBuildEditor(self)
+        pool = Pool()
+        self.editor = TreeBuildEditor(self, pool)
         self.file_data = {}
 
-        editor, baton = svn.delta.make_editor(self.editor)
+        editor, baton = svn.delta.make_editor(self.editor, pool)
 
         root_repos = repository.transport.get_repos_root()
         mutter('svn checkout -r %r %r' % (self.revnum, self.branch_path))
         reporter, reporter_baton = repository.transport.do_switch(
                 self.revnum, "", True, 
-                os.path.join(root_repos, self.branch_path), editor, baton)
-
-        svn.ra.reporter2_invoke_set_path(reporter, reporter_baton, "", 0, True, None)
-
-        svn.ra.reporter2_invoke_finish_report(reporter, reporter_baton)
-=======
-        pool = Pool()
-        if revision_id == NULL_REVISION:
-            self._inventory = Inventory(ROOT_ID)
-            self._inventory.revision_id = NULL_REVISION
-        else:
-            (self.branch_path, self.revnum) = repository.parse_revision_id(revision_id)
-            self._inventory = Inventory(ROOT_ID)
-            self._inventory.revision_id = revision_id
-            self.id_map = repository.get_fileid_map(self.revnum, self.branch_path)
-            self.editor = TreeBuildEditor(self, pool)
-            self.file_data = {}
-
-            editor, baton = svn.delta.make_editor(self.editor, pool)
-
-            root_repos = repository.transport.get_repos_root()
-            reporter, reporter_baton = repository.transport.do_switch(
-                    self.revnum, "", True, 
-                    os.path.join(root_repos, self.branch_path), editor, baton, pool)
-
-            svn.ra.reporter2_invoke_set_path(reporter, reporter_baton, "", 0, True, None, pool)
-
-            svn.ra.reporter2_invoke_finish_report(reporter, reporter_baton, pool)
-
-            pool.destroy()
->>>>>>> a732f1d1
+                os.path.join(root_repos, self.branch_path), editor, baton, pool)
+
+        svn.ra.reporter2_invoke_set_path(reporter, reporter_baton, "", 0, True, None, pool)
+
+        svn.ra.reporter2_invoke_finish_report(reporter, reporter_baton, pool)
 
      def get_file_lines(self, file_id):
         return osutils.split_lines(self.file_data[file_id])
