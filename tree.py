--- conflicted
+++ resolved
@@ -29,14 +29,8 @@
 from cStringIO import StringIO
 import urllib
 
-<<<<<<< HEAD
 from bzrlib.plugins.svn import core, errors, properties, wc
 from bzrlib.plugins.svn.delta import apply_txdelta_handler
-=======
-import svn.wc
-
-from bzrlib.plugins.svn import errors, properties, core
->>>>>>> fe03486d
 
 def parse_externals_description(base_url, val):
     """Parse an svn:externals property value.
@@ -163,17 +157,7 @@
         ie.revision = revision_id
         return DirectoryTreeEditor(self.tree, file_id)
 
-<<<<<<< HEAD
     def change_prop(self, name, value):
-        if name in (properties.PROP_ENTRY_COMMITTED_DATE,
-                      properties.PROP_ENTRY_COMMITTED_REV,
-                      properties.PROP_ENTRY_LAST_AUTHOR,
-                      properties.PROP_ENTRY_LOCK_TOKEN,
-                      properties.PROP_ENTRY_UUID,
-                      properties.PROP_EXECUTABLE,
-                      properties.PROP_IGNORE):
-=======
-    def change_dir_prop(self, id, name, value, pool):
         if name in (properties.PROP_ENTRY_COMMITTED_DATE,
                     properties.PROP_ENTRY_LAST_AUTHOR,
                     properties.PROP_ENTRY_LOCK_TOKEN,
@@ -181,7 +165,6 @@
                     properties.PROP_ENTRY_UUID,
                     properties.PROP_IGNORE,
                     properties.PROP_EXECUTABLE):
->>>>>>> fe03486d
             pass
         elif name.startswith(properties.PROP_WC_PREFIX):
             pass
@@ -226,22 +209,8 @@
         elif name.startswith(properties.PROP_PREFIX):
             mutter('unsupported file property %r', name)
 
-<<<<<<< HEAD
     def close(self, checksum=None):
         file_id, revision_id = self.tree.id_map[self.path]
-=======
-    def add_file(self, path, parent_id, copyfrom_path, copyfrom_revnum, baton):
-        path = path.decode("utf-8")
-        self.is_symlink = False
-        self.is_executable = False
-        return path
-
-    def close_dir(self, id):
-        pass
-
-    def close_file(self, path, checksum):
-        file_id, revision_id = self.tree.id_map[path]
->>>>>>> fe03486d
         if self.is_symlink:
             ie = self.tree._inventory.add_path(self.path, 'symlink', file_id)
         else:
