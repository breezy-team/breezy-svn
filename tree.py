# Copyright (C) 2005-2006 Jelmer Vernooij <jelmer@samba.org>

# This program is free software; you can redistribute it and/or modify
# it under the terms of the GNU General Public License as published by
# the Free Software Foundation; either version 2 of the License, or
# (at your option) any later version.

# This program is distributed in the hope that it will be useful,
# but WITHOUT ANY WARRANTY; without even the implied warranty of
# MERCHANTABILITY or FITNESS FOR A PARTICULAR PURPOSE.  See the
# GNU General Public License for more details.

# You should have received a copy of the GNU General Public License
# along with this program; if not, write to the Free Software
# Foundation, Inc., 59 Temple Place, Suite 330, Boston, MA  02111-1307  USA
"""Access to stored Subversion basis trees."""

from bzrlib.branch import Branch
from bzrlib.inventory import Inventory, InventoryDirectory, TreeReference

import bzrlib.osutils as osutils
from bzrlib.trace import mutter
from bzrlib.revisiontree import RevisionTree

import os
import md5
from cStringIO import StringIO
import urllib

import svn.core, svn.wc, svn.delta
from svn.core import Pool

<<<<<<< HEAD
from errors import InvalidExternalsDescription

def parse_externals_description(val):
    """Parse an svn:externals property value.

    :returns: dictionary with local names as keys, (revnum, url)
              as value. revnum is the revision number and is 
              set to None if not applicable.
    """
    ret = {}
    for l in val.splitlines():
        if l == "" or l[0] == "#":
            continue
        pts = l.rsplit(None, 2) 
        if len(pts) == 3:
            assert pts[1].startswith("-r")
            ret[pts[0]] = (int(pts[1][2:]), pts[2])
        elif len(pts) == 2:
            ret[pts[0]] = (None, pts[1])
        else:
            raise InvalidExternalsDescription
    return ret


def inventory_add_external(inv, parent_id, path, revid, ref_revnum, url):
    """Add an svn:externals entry to an inventory as a tree-reference.
    
    :param inv: Inventory to add to.
    :param parent_id: File id of directory the entry was set on.
    :param path: Path of the entry, relative to entry with parent_id.
    :param revid: Revision to store in newly created inventory entries.
    :param ref_revnum: Referenced revision of tree that's being referenced, or None if no 
                specific revision is being referenced.
    :param url: URL of referenced tree.
    """
    assert ref_revnum is None or isinstance(ref_revnum, int)
    assert revid is None or isinstance(revid, str)
    # FIXME: Use file id map
    (dir, name) = os.path.split(path)
    parent = inv[parent_id]
    if dir != "":
        for part in dir.split("/"):
            if parent.children.has_key(part):
                parent = parent.children[part]
            else:
                # Implicitly add directory if it doesn't exist yet
                parent = inv.add(InventoryDirectory('someid', part, 
                                 parent_id=parent.file_id))
                parent.revision = revid

    reference_branch = Branch.open(url)
    file_id = reference_branch.get_root_id()
    ie = TreeReference(file_id, name, parent.file_id, revision=revid)
    if ref_revnum is not None:
        ie.reference_revision = reference_branch.generate_revision_id(ref_revnum)
    inv.add(ie)


def apply_txdelta_handler(src_stream, target_stream, pool):
    assert hasattr(src_stream, 'read')
    assert hasattr(target_stream, 'write')
    ret = svn.delta.svn_txdelta_apply(
            src_stream, 
            target_stream,
            None,
            pool)
=======
# Deal with Subversion 1.5 and the patched Subversion 1.4 (which are 
# slightly different).
>>>>>>> c421b934

if hasattr(svn.delta, 'tx_invoke_window_handler'):
    def apply_txdelta_handler(src_stream, target_stream, pool):
        assert hasattr(src_stream, 'read')
        assert hasattr(target_stream, 'write')
        window_handler, baton = svn.delta.tx_apply(src_stream, target_stream, 
                                                   None, pool)

        def wrapper(window):
            window_handler(window, baton)

        return wrapper
else:
    def apply_txdelta_handler(src_stream, target_stream, pool):
        assert hasattr(src_stream, 'read')
        assert hasattr(target_stream, 'write')
        ret = svn.delta.svn_txdelta_apply(src_stream, target_stream, None, pool)

        def wrapper(window):
            svn.delta.invoke_txdelta_window_handler(
                ret[1], window, ret[2])

        return wrapper

class SvnRevisionTree(RevisionTree):
    """A tree that existed in a historical Subversion revision."""
    def __init__(self, repository, revision_id):
        self._repository = repository
        self._revision_id = revision_id
        pool = Pool()
        (self.branch_path, self.revnum, scheme) = repository.lookup_revision_id(revision_id)
        self._inventory = Inventory()
        self.id_map = repository.get_fileid_map(self.revnum, self.branch_path, 
                                                scheme)
        self.editor = TreeBuildEditor(self, pool)
        self.file_data = {}
        editor, baton = svn.delta.make_editor(self.editor, pool)
        root_repos = repository.transport.get_repos_root()
        reporter = repository.transport.do_switch(
                self.revnum, "", True, 
                os.path.join(root_repos, self.branch_path), editor, baton, pool)
        reporter.set_path("", 0, True, None, pool)
        reporter.finish_report(pool)
        pool.destroy()

    def get_file_lines(self, file_id):
        return osutils.split_lines(self.file_data[file_id])


class TreeBuildEditor(svn.delta.Editor):
    """Builds a tree given Subversion tree transform calls."""
    def __init__(self, tree, pool):
        self.tree = tree
        self.repository = tree._repository
        self.last_revnum = {}
        self.dir_revnum = {}
        self.dir_ignores = {}
        self.externals = {}
        self.pool = pool

    def set_target_revision(self, revnum):
        self.revnum = revnum

    def open_root(self, revnum, baton):
        file_id, revision_id = self.tree.id_map[""]
        ie = self.tree._inventory.add_path("", 'directory', file_id)
        ie.revision = revision_id
        self.tree._inventory.revision_id = revision_id
        return file_id

    def add_directory(self, path, parent_baton, copyfrom_path, copyfrom_revnum, pool):
        path = path.decode("utf-8")
        file_id, revision_id = self.tree.id_map[path]
        ie = self.tree._inventory.add_path(path, 'directory', file_id)
        ie.revision = revision_id
        return file_id

    def change_dir_prop(self, id, name, value, pool):
        from repository import (SVN_PROP_BZR_MERGE, SVN_PROP_SVK_MERGE, 
                        SVN_PROP_BZR_PREFIX, SVN_PROP_BZR_REVISION_INFO, 
                        SVN_PROP_BZR_FILEIDS, SVN_PROP_BZR_REVISION_ID,
                        SVN_PROP_BZR_BRANCHING_SCHEME)

        if name == svn.core.SVN_PROP_ENTRY_COMMITTED_REV:
            self.dir_revnum[id] = int(value)
        elif name == svn.core.SVN_PROP_IGNORE:
            self.dir_ignores[id] = value
<<<<<<< HEAD
        elif name == svn.core.SVN_PROP_EXTERNALS:
            self.externals[id] = parse_externals_description(value)
        elif name == SVN_PROP_BZR_MERGE or name == SVN_PROP_SVK_MERGE:
            if id != self.tree._inventory.root.file_id:
                mutter('%r set on non-root dir!' % SVN_PROP_BZR_MERGE)
                return
        elif name == SVN_PROP_BZR_FILEIDS:
=======
        elif name in (SVN_PROP_BZR_MERGE, SVN_PROP_BZR_FILEIDS,
                      SVN_PROP_BZR_BRANCHING_SCHEME):
>>>>>>> c421b934
            if id != self.tree._inventory.root.file_id:
                mutter('%r set on non-root dir!' % name)
                return
        elif name in (svn.core.SVN_PROP_ENTRY_COMMITTED_DATE,
                      svn.core.SVN_PROP_ENTRY_LAST_AUTHOR,
                      svn.core.SVN_PROP_ENTRY_LOCK_TOKEN,
                      svn.core.SVN_PROP_ENTRY_UUID,
                      svn.core.SVN_PROP_EXECUTABLE):
            pass
        elif name.startswith(svn.core.SVN_PROP_WC_PREFIX):
            pass
        elif (name == SVN_PROP_BZR_REVISION_INFO or 
              name.startswith(SVN_PROP_BZR_REVISION_ID)):
            pass
        elif (name.startswith(svn.core.SVN_PROP_PREFIX) or
              name.startswith(SVN_PROP_BZR_PREFIX)):
            mutter('unsupported dir property %r' % name)

    def change_file_prop(self, id, name, value, pool):
        from repository import SVN_PROP_BZR_PREFIX

        if name == svn.core.SVN_PROP_EXECUTABLE:
            self.is_executable = (value != None)
        elif name == svn.core.SVN_PROP_SPECIAL:
            self.is_symlink = (value != None)
        elif name == svn.core.SVN_PROP_EXTERNALS:
            mutter('svn:externals property on file!')
        elif name == svn.core.SVN_PROP_ENTRY_COMMITTED_REV:
            self.last_file_rev = int(value)
        elif name in (svn.core.SVN_PROP_ENTRY_COMMITTED_DATE,
                      svn.core.SVN_PROP_ENTRY_LAST_AUTHOR,
                      svn.core.SVN_PROP_ENTRY_LOCK_TOKEN,
                      svn.core.SVN_PROP_ENTRY_UUID,
                      svn.core.SVN_PROP_MIME_TYPE):
            pass
        elif name.startswith(svn.core.SVN_PROP_WC_PREFIX):
            pass
        elif (name.startswith(svn.core.SVN_PROP_PREFIX) or
              name.startswith(SVN_PROP_BZR_PREFIX)):
            mutter('unsupported file property %r' % name)

    def add_file(self, path, parent_id, copyfrom_path, copyfrom_revnum, baton):
        path = path.decode("utf-8")
        self.is_symlink = False
        self.is_executable = False
        return path

    def close_directory(self, id):
        if id in self.tree._inventory and self.dir_ignores.has_key(id):
            self.tree._inventory[id].ignores = self.dir_ignores[id]

        if self.externals.has_key(id):
            # Add externals. This happens after all children have been added
            # as they can be grandchildren.
            for (name, (rev, url)) in self.externals[id].items():
                inventory_add_external(self.tree._inventory, id, name, None, rev, url)

    def close_file(self, path, checksum):
        file_id, revision_id = self.tree.id_map[path]
        if self.is_symlink:
            ie = self.tree._inventory.add_path(path, 'symlink', file_id)
        else:
            ie = self.tree._inventory.add_path(path, 'file', file_id)
        ie.revision = revision_id

        if self.file_stream:
            self.file_stream.seek(0)
            file_data = self.file_stream.read()
        else:
            file_data = ""

        actual_checksum = md5.new(file_data).hexdigest()
        assert(checksum is None or checksum == actual_checksum,
                "checksum mismatch: %r != %r" % (checksum, actual_checksum))

        if self.is_symlink:
            ie.symlink_target = file_data[len("link "):]
            ie.text_sha1 = None
            ie.text_size = None
            ie.text_id = None
            ie.executable = False
        else:
            ie.text_sha1 = osutils.sha_string(file_data)
            ie.text_size = len(file_data)
            self.tree.file_data[file_id] = file_data
            ie.executable = self.is_executable

        self.file_stream = None

    def close_edit(self):
        pass

    def abort_edit(self):
        pass

    def apply_textdelta(self, file_id, base_checksum):
        self.file_stream = StringIO()
        return apply_txdelta_handler(StringIO(""), self.file_stream, self.pool)


class SvnBasisTree(RevisionTree):
    """Optimized version of SvnRevisionTree."""
    def __init__(self, workingtree):
        self.workingtree = workingtree
        self._revision_id = workingtree.branch.generate_revision_id(
                                      workingtree.base_revnum)
        self.id_map = workingtree.branch.repository.get_fileid_map(
                workingtree.base_revnum, 
                workingtree.branch.get_branch_path(workingtree.base_revnum), 
                workingtree.branch.scheme)
        self._inventory = Inventory(root_id=None)
        self._repository = workingtree.branch.repository

        def add_file_to_inv(relpath, id, revid, wc):
            props = svn.wc.get_prop_diffs(self.workingtree.abspath(relpath), wc)
            if isinstance(props, list): # Subversion 1.5
                props = props[1]
            if props.has_key(svn.core.SVN_PROP_SPECIAL):
                ie = self._inventory.add_path(relpath, 'symlink', id)
                ie.symlink_target = open(self._abspath(relpath)).read()[len("link "):]
                ie.text_sha1 = None
                ie.text_size = None
                ie.text_id = None
                ie.executable = False
            else:
                ie = self._inventory.add_path(relpath, 'file', id)
                data = osutils.fingerprint_file(open(self._abspath(relpath)))
                ie.text_sha1 = data['sha1']
                ie.text_size = data['size']
                ie.executable = props.has_key(svn.core.SVN_PROP_EXECUTABLE)
            ie.revision = revid
            return ie

        def find_ids(entry):
            relpath = urllib.unquote(entry.url[len(entry.repos):].strip("/"))
            if entry.schedule in (svn.wc.schedule_normal, 
                                  svn.wc.schedule_delete, 
                                  svn.wc.schedule_replace):
                return self.id_map[workingtree.branch.scheme.unprefix(relpath)[1]]
            return (None, None)

        def add_dir_to_inv(relpath, wc, parent_id):
            entries = svn.wc.entries_read(wc, False)
            entry = entries[""]
            (id, revid) = find_ids(entry)
            if id == None:
                return

            # First handle directory itself
            ie = self._inventory.add_path(relpath, 'directory', id)
            ie.revision = revid
            if relpath == "":
                self._inventory.revision_id = revid

            for name in entries:
                if name == "":
                    continue

                subrelpath = os.path.join(relpath, name)

                entry = entries[name]
                assert entry
                
                if entry.kind == svn.core.svn_node_dir:
                    subwc = svn.wc.adm_open3(wc, 
                            self.workingtree.abspath(subrelpath), 
                                             False, 0, None)
                    try:
                        add_dir_to_inv(subrelpath, subwc, id)
                    finally:
                        svn.wc.adm_close(subwc)
                else:
                    (subid, subrevid) = find_ids(entry)
                    if subid is not None:
                        add_file_to_inv(subrelpath, subid, subrevid, wc)
            # Process externals
            # FIXME: props = svn.wc.get_prop_diffs(self.workingtree.abspath(relpath), wc)
            props = {}
            if props.has_key(svn.core.SVN_PROP_EXTERNALS):
                for (name, (rev, url)) in \
                        parse_externals_description(props[svn.core.SVN_PROP_EXTERNALS]).items():
                    inventory_add_external(self._inventory, id, name, None, rev, url)

        wc = workingtree._get_wc() 
        try:
            add_dir_to_inv("", wc, None)
        finally:
            svn.wc.adm_close(wc)

    def _abspath(self, relpath):
        return svn.wc.get_pristine_copy_path(self.workingtree.abspath(relpath))

    def get_file_lines(self, file_id):
        base_copy = self._abspath(self.id2path(file_id))
        return osutils.split_lines(open(base_copy).read())
<|MERGE_RESOLUTION|>--- conflicted
+++ resolved
@@ -30,7 +30,6 @@
 import svn.core, svn.wc, svn.delta
 from svn.core import Pool
 
-<<<<<<< HEAD
 from errors import InvalidExternalsDescription
 
 def parse_externals_description(val):
@@ -89,18 +88,8 @@
     inv.add(ie)
 
 
-def apply_txdelta_handler(src_stream, target_stream, pool):
-    assert hasattr(src_stream, 'read')
-    assert hasattr(target_stream, 'write')
-    ret = svn.delta.svn_txdelta_apply(
-            src_stream, 
-            target_stream,
-            None,
-            pool)
-=======
 # Deal with Subversion 1.5 and the patched Subversion 1.4 (which are 
 # slightly different).
->>>>>>> c421b934
 
 if hasattr(svn.delta, 'tx_invoke_window_handler'):
     def apply_txdelta_handler(src_stream, target_stream, pool):
@@ -188,18 +177,14 @@
             self.dir_revnum[id] = int(value)
         elif name == svn.core.SVN_PROP_IGNORE:
             self.dir_ignores[id] = value
-<<<<<<< HEAD
         elif name == svn.core.SVN_PROP_EXTERNALS:
             self.externals[id] = parse_externals_description(value)
         elif name == SVN_PROP_BZR_MERGE or name == SVN_PROP_SVK_MERGE:
             if id != self.tree._inventory.root.file_id:
                 mutter('%r set on non-root dir!' % SVN_PROP_BZR_MERGE)
                 return
-        elif name == SVN_PROP_BZR_FILEIDS:
-=======
         elif name in (SVN_PROP_BZR_MERGE, SVN_PROP_BZR_FILEIDS,
                       SVN_PROP_BZR_BRANCHING_SCHEME):
->>>>>>> c421b934
             if id != self.tree._inventory.root.file_id:
                 mutter('%r set on non-root dir!' % name)
                 return
