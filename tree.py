# Copyright (C) 2005-2006 Jelmer Vernooij <jelmer@samba.org>

# This program is free software; you can redistribute it and/or modify
# it under the terms of the GNU General Public License as published by
# the Free Software Foundation; either version 2 of the License, or
# (at your option) any later version.

# This program is distributed in the hope that it will be useful,
# but WITHOUT ANY WARRANTY; without even the implied warranty of
# MERCHANTABILITY or FITNESS FOR A PARTICULAR PURPOSE.  See the
# GNU General Public License for more details.

# You should have received a copy of the GNU General Public License
# along with this program; if not, write to the Free Software
# Foundation, Inc., 59 Temple Place, Suite 330, Boston, MA  02111-1307  USA
"""Access to stored Subversion basis trees."""

from bzrlib import urlutils
from bzrlib.branch import Branch
from bzrlib.inventory import Inventory, InventoryDirectory, TreeReference

from bzrlib import osutils, urlutils
from bzrlib.trace import mutter
from bzrlib.revisiontree import RevisionTree

import os
import md5
from cStringIO import StringIO
import urllib

import svn.core, svn.wc, svn.delta
from svn.core import Pool

import errors

def parse_externals_description(base_url, val):
    """Parse an svn:externals property value.

    :param base_url: URL on which the property is set. Used for 
        relative externals.

    :returns: dictionary with local names as keys, (revnum, url)
              as value. revnum is the revision number and is 
              set to None if not applicable.
    """
    # TODO: Use svn.wc.parse_externals_description3 instead ?
    ret = {}
    for l in val.splitlines():
        if l == "" or l[0] == "#":
            continue
        pts = l.rsplit(None, 2) 
        if len(pts) == 3:
            if not pts[1].startswith("-r"):
                raise errors.InvalidExternalsDescription()
            ret[pts[0]] = (int(pts[1][2:]), urlutils.join(base_url, pts[2]))
        elif len(pts) == 2:
            ret[pts[0]] = (None, urlutils.join(base_url, pts[1]))
        else:
            raise errors.InvalidExternalsDescription()
    return ret


def inventory_add_external(inv, parent_id, path, revid, ref_revnum, url):
    """Add an svn:externals entry to an inventory as a tree-reference.
    
    :param inv: Inventory to add to.
    :param parent_id: File id of directory the entry was set on.
    :param path: Path of the entry, relative to entry with parent_id.
    :param revid: Revision to store in newly created inventory entries.
    :param ref_revnum: Referenced revision of tree that's being referenced, or 
        None if no specific revision is being referenced.
    :param url: URL of referenced tree.
    """
    assert ref_revnum is None or isinstance(ref_revnum, int)
    assert revid is None or isinstance(revid, str)
    (dir, name) = os.path.split(path)
    parent = inv[parent_id]
    if dir != "":
        for part in dir.split("/"):
            if parent.children.has_key(part):
                parent = parent.children[part]
            else:
                # Implicitly add directory if it doesn't exist yet
                # TODO: Generate a file id
                parent = inv.add(InventoryDirectory('someid', part, 
                                 parent_id=parent.file_id))
                parent.revision = revid

    reference_branch = Branch.open(url)
    file_id = reference_branch.get_root_id()
    ie = TreeReference(file_id, name, parent.file_id, revision=revid)
    if ref_revnum is not None:
<<<<<<< HEAD
        ie.reference_revision = reference_branch.generate_revision_id(
            ref_revnum)
=======
        ie.reference_revision = reference_branch.get_rev_id(ref_revnum)
>>>>>>> 1767b222
    inv.add(ie)


# Deal with Subversion 1.5 and the patched Subversion 1.4 (which are 
# slightly different).

if hasattr(svn.delta, 'tx_invoke_window_handler'):
    def apply_txdelta_handler(src_stream, target_stream, pool):
        assert hasattr(src_stream, 'read')
        assert hasattr(target_stream, 'write')
        window_handler, baton = svn.delta.tx_apply(src_stream, target_stream, 
                                                   None, pool)

        def wrapper(window):
            window_handler(window, baton)

        return wrapper
else:
    def apply_txdelta_handler(src_stream, target_stream, pool):
        assert hasattr(src_stream, 'read')
        assert hasattr(target_stream, 'write')
        ret = svn.delta.svn_txdelta_apply(src_stream, target_stream, None, pool)

        def wrapper(window):
            svn.delta.invoke_txdelta_window_handler(
                ret[1], window, ret[2])

        return wrapper

class SvnRevisionTree(RevisionTree):
    """A tree that existed in a historical Subversion revision."""
    def __init__(self, repository, revision_id):
        self._repository = repository
        self._revision_id = revision_id
        pool = Pool()
        (self.branch_path, self.revnum, mapping) = repository.lookup_revision_id(revision_id)
        self._inventory = Inventory()
        self.id_map = repository.get_fileid_map(self.revnum, self.branch_path, 
                                                mapping)
        editor = TreeBuildEditor(self, pool)
        self.file_data = {}
        root_repos = repository.transport.get_svn_repos_root()
        reporter = repository.transport.do_switch(
                self.revnum, True, 
                urlutils.join(root_repos, self.branch_path), editor, pool)
        reporter.set_path("", 0, True, None, pool)
        reporter.finish_report(pool)
        pool.destroy()

    def get_file_lines(self, file_id):
        return osutils.split_lines(self.file_data[file_id])


class TreeBuildEditor(svn.delta.Editor):
    """Builds a tree given Subversion tree transform calls."""
    def __init__(self, base, tree, pool):
        self.base = base
        self.tree = tree
        self.repository = tree._repository
        self.last_revnum = {}
        self.dir_revnum = {}
        self.dir_ignores = {}
        self.externals = {}
        self.pool = pool

    def set_target_revision(self, revnum):
        self.revnum = revnum

    def open_root(self, revnum, baton):
        file_id, revision_id = self.tree.id_map[""]
        ie = self.tree._inventory.add_path("", 'directory', file_id)
        ie.revision = revision_id
        self.tree._inventory.revision_id = revision_id
        return file_id

    def add_directory(self, path, parent_baton, copyfrom_path, copyfrom_revnum, 
                      pool):
        path = path.decode("utf-8")
        file_id, revision_id = self.tree.id_map[path]
        ie = self.tree._inventory.add_path(path, 'directory', file_id)
        ie.revision = revision_id
        return file_id

    def change_dir_prop(self, id, name, value, pool):
        from mapping import (SVN_PROP_BZR_ANCESTRY, 
                        SVN_PROP_BZR_PREFIX, SVN_PROP_BZR_REVISION_INFO, 
                        SVN_PROP_BZR_FILEIDS, SVN_PROP_BZR_REVISION_ID,
                        SVN_PROP_BZR_BRANCHING_SCHEME, SVN_PROP_BZR_MERGE)

        if name == svn.core.SVN_PROP_ENTRY_COMMITTED_REV:
            self.dir_revnum[id] = int(value)
        elif name == svn.core.SVN_PROP_IGNORE:
            self.dir_ignores[id] = value
        elif name == svn.core.SVN_PROP_EXTERNALS:
            self.externals[id] = parse_externals_description(
                urlutils.join(self.base, self.tree._inventory.id2path(id)),
                value)
        elif name.startswith(SVN_PROP_BZR_ANCESTRY):
            if id != self.tree._inventory.root.file_id:
                mutter('%r set on non-root dir!' % name)
                return
        elif name in (SVN_PROP_BZR_FILEIDS, SVN_PROP_BZR_BRANCHING_SCHEME):
            if id != self.tree._inventory.root.file_id:
                mutter('%r set on non-root dir!' % name)
                return
        elif name in (svn.core.SVN_PROP_ENTRY_COMMITTED_DATE,
                      svn.core.SVN_PROP_ENTRY_LAST_AUTHOR,
                      svn.core.SVN_PROP_ENTRY_LOCK_TOKEN,
                      svn.core.SVN_PROP_ENTRY_UUID,
                      svn.core.SVN_PROP_EXECUTABLE):
            pass
        elif name.startswith(svn.core.SVN_PROP_WC_PREFIX):
            pass
        elif (name == SVN_PROP_BZR_REVISION_INFO or 
              name.startswith(SVN_PROP_BZR_REVISION_ID)):
            pass
        elif name == SVN_PROP_BZR_MERGE:
            pass
        elif (name.startswith(svn.core.SVN_PROP_PREFIX) or
              name.startswith(SVN_PROP_BZR_PREFIX)):
            mutter('unsupported dir property %r' % name)

    def change_file_prop(self, id, name, value, pool):
        from mapping import SVN_PROP_BZR_PREFIX

        if name == svn.core.SVN_PROP_EXECUTABLE:
            self.is_executable = (value != None)
        elif name == svn.core.SVN_PROP_SPECIAL:
            self.is_symlink = (value != None)
        elif name == svn.core.SVN_PROP_EXTERNALS:
            mutter('%r property on file!' % name)
        elif name == svn.core.SVN_PROP_ENTRY_COMMITTED_REV:
            self.last_file_rev = int(value)
        elif name in (svn.core.SVN_PROP_ENTRY_COMMITTED_DATE,
                      svn.core.SVN_PROP_ENTRY_LAST_AUTHOR,
                      svn.core.SVN_PROP_ENTRY_LOCK_TOKEN,
                      svn.core.SVN_PROP_ENTRY_UUID,
                      svn.core.SVN_PROP_MIME_TYPE):
            pass
        elif name.startswith(svn.core.SVN_PROP_WC_PREFIX):
            pass
        elif (name.startswith(svn.core.SVN_PROP_PREFIX) or
              name.startswith(SVN_PROP_BZR_PREFIX)):
            mutter('unsupported file property %r' % name)

    def add_file(self, path, parent_id, copyfrom_path, copyfrom_revnum, baton):
        path = path.decode("utf-8")
        self.is_symlink = False
        self.is_executable = False
        return path

    def close_directory(self, id):
        if id in self.tree._inventory and self.dir_ignores.has_key(id):
            self.tree._inventory[id].ignores = self.dir_ignores[id]

        if self.externals.has_key(id):
            # Add externals. This happens after all children have been added
            # as they can be grandchildren.
            for (name, (rev, url)) in self.externals[id].items():
                inventory_add_external(self.tree._inventory, id, name, None, 
                                       rev, url)

    def close_file(self, path, checksum):
        file_id, revision_id = self.tree.id_map[path]
        if self.is_symlink:
            ie = self.tree._inventory.add_path(path, 'symlink', file_id)
        else:
            ie = self.tree._inventory.add_path(path, 'file', file_id)
        ie.revision = revision_id

        if self.file_stream:
            self.file_stream.seek(0)
            file_data = self.file_stream.read()
        else:
            file_data = ""

        actual_checksum = md5.new(file_data).hexdigest()
        assert(checksum is None or checksum == actual_checksum,
                "checksum mismatch: %r != %r" % (checksum, actual_checksum))

        if self.is_symlink:
            ie.symlink_target = file_data[len("link "):]
            ie.text_sha1 = None
            ie.text_size = None
            ie.text_id = None
            ie.executable = False
        else:
            ie.text_sha1 = osutils.sha_string(file_data)
            ie.text_size = len(file_data)
            self.tree.file_data[file_id] = file_data
            ie.executable = self.is_executable

        self.file_stream = None

    def close_edit(self):
        pass

    def abort_edit(self):
        pass

    def apply_textdelta(self, file_id, base_checksum):
        self.file_stream = StringIO()
        return apply_txdelta_handler(StringIO(""), self.file_stream, self.pool)


class SvnBasisTree(RevisionTree):
    """Optimized version of SvnRevisionTree."""
    def __init__(self, workingtree):
        self.workingtree = workingtree
        self._revision_id = workingtree.branch.generate_revision_id(
                                      workingtree.base_revnum)
        self.id_map = workingtree.branch.repository.get_fileid_map(
                workingtree.base_revnum, 
                workingtree.branch.get_branch_path(workingtree.base_revnum), 
                workingtree.branch.mapping)
        self._inventory = Inventory(root_id=None)
        self._repository = workingtree.branch.repository

        def add_file_to_inv(relpath, id, revid, wc):
            props = svn.wc.get_prop_diffs(self.workingtree.abspath(relpath), wc)
            if isinstance(props, list): # Subversion 1.5
                props = props[1]
            if props.has_key(svn.core.SVN_PROP_SPECIAL):
                ie = self._inventory.add_path(relpath, 'symlink', id)
                ie.symlink_target = open(self._abspath(relpath)).read()[len("link "):]
                ie.text_sha1 = None
                ie.text_size = None
                ie.text_id = None
                ie.executable = False
            else:
                ie = self._inventory.add_path(relpath, 'file', id)
                data = osutils.fingerprint_file(open(self._abspath(relpath)))
                ie.text_sha1 = data['sha1']
                ie.text_size = data['size']
                ie.executable = props.has_key(svn.core.SVN_PROP_EXECUTABLE)
            ie.revision = revid
            return ie

        def find_ids(entry):
            relpath = urllib.unquote(entry.url[len(entry.repos):].strip("/"))
            if entry.schedule in (svn.wc.schedule_normal, 
                                  svn.wc.schedule_delete, 
                                  svn.wc.schedule_replace):
                return self.id_map[workingtree.branch.unprefix(relpath)]
            return (None, None)

        def add_dir_to_inv(relpath, wc, parent_id):
            entries = svn.wc.entries_read(wc, False)
            entry = entries[""]
            (id, revid) = find_ids(entry)
            if id == None:
                return

            # First handle directory itself
            ie = self._inventory.add_path(relpath, 'directory', id)
            ie.revision = revid
            if relpath == "":
                self._inventory.revision_id = revid

            for name in entries:
                if name == "":
                    continue

                subrelpath = os.path.join(relpath, name)

                entry = entries[name]
                assert entry
                
                if entry.kind == svn.core.svn_node_dir:
                    subwc = svn.wc.adm_open3(wc, 
                            self.workingtree.abspath(subrelpath), 
                                             False, 0, None)
                    try:
                        add_dir_to_inv(subrelpath, subwc, id)
                    finally:
                        svn.wc.adm_close(subwc)
                else:
                    (subid, subrevid) = find_ids(entry)
                    if subid is not None:
                        add_file_to_inv(subrelpath, subid, subrevid, wc)
            # Process externals
            props = svn.wc.get_prop_diffs(self.workingtree.abspath(relpath), wc)
            if props.has_key(svn.core.SVN_PROP_EXTERNALS):
                for (name, (rev, url)) in \
                    parse_externals_description(props[svn.core.SVN_PROP_EXTERNALS]).items():
                    inventory_add_external(self._inventory, id, name, revid, 
                                           rev, url)

        wc = workingtree._get_wc() 
        try:
            add_dir_to_inv("", wc, None)
        finally:
            svn.wc.adm_close(wc)

    def _abspath(self, relpath):
        return svn.wc.get_pristine_copy_path(self.workingtree.abspath(relpath))

    def get_file_lines(self, file_id):
        base_copy = self._abspath(self.id2path(file_id))
        return osutils.split_lines(open(base_copy).read())
<|MERGE_RESOLUTION|>--- conflicted
+++ resolved
@@ -90,12 +90,7 @@
     file_id = reference_branch.get_root_id()
     ie = TreeReference(file_id, name, parent.file_id, revision=revid)
     if ref_revnum is not None:
-<<<<<<< HEAD
-        ie.reference_revision = reference_branch.generate_revision_id(
-            ref_revnum)
-=======
         ie.reference_revision = reference_branch.get_rev_id(ref_revnum)
->>>>>>> 1767b222
     inv.add(ie)
 
 
