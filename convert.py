# Copyright (C) 2005-2007 by Jelmer Vernooij
# 
# This program is free software; you can redistribute it and/or modify
# it under the terms of the GNU General Public License as published by
# the Free Software Foundation; either version 3 of the License, or
# (at your option) any later version.
#
# This program is distributed in the hope that it will be useful,
# but WITHOUT ANY WARRANTY; without even the implied warranty of
# MERCHANTABILITY or FITNESS FOR A PARTICULAR PURPOSE.  See the
# GNU General Public License for more details.
#
# You should have received a copy of the GNU General Public License
# along with this program; if not, write to the Free Software
# Foundation, Inc., 59 Temple Place, Suite 330, Boston, MA  02111-1307  USA
"""Conversion of full repositories."""
from bzrlib import ui, urlutils
from bzrlib.bzrdir import BzrDir, Converter
from bzrlib.branch import Branch
from bzrlib.errors import (BzrError, NotBranchError, NoSuchFile, 
                           NoRepositoryPresent, NoSuchRevision)
from bzrlib.repository import InterRepository
from bzrlib.revision import ensure_null
from bzrlib.transport import get_transport

from bzrlib.plugins.svn.format import get_rich_root_format

<<<<<<< HEAD
import core, repos, constants
=======
import svn.core, svn.repos
from svn.core import SubversionException
>>>>>>> faa5f714

def transport_makedirs(transport, location_url):
    """Create missing directories.
    
    :param transport: Transport to use.
    :param location_url: URL for which parents should be created.
    """
    needed = [(transport, transport.relpath(location_url))]
    while needed:
        try:
            transport, relpath = needed[-1]
            transport.mkdir(relpath)
            needed.pop()
        except NoSuchFile:
            if relpath == "":
                raise
            needed.append((transport, urlutils.dirname(relpath)))


class NotDumpFile(BzrError):
    """A file specified was not a dump file."""
    _fmt = """%(dumpfile)s is not a dump file."""
    def __init__(self, dumpfile):
        BzrError.__init__(self)
        self.dumpfile = dumpfile


def load_dumpfile(dumpfile, outputdir):
    """Load a Subversion dump file.

    :param dumpfile: Path to dump file.
    :param outputdir: Directory in which Subversion repository should be 
        created.
    """
    from cStringIO import StringIO
    r = repos.create(outputdir)
    if dumpfile.endswith(".gz"):
        import gzip
        file = gzip.GzipFile(dumpfile)
    elif dumpfile.endswith(".bz2"):
        import bz2
        file = bz2.BZ2File(dumpfile)
    else:
        file = open(dumpfile)
    try:
<<<<<<< HEAD
        r.load_fs(file, StringIO(), repos.LOAD_UUID_DEFAULT)
    except core.SubversionException, (_, num):
        if num == constants.ERR_STREAM_MALFORMED_DATA:
=======
        svn.repos.load_fs2(repos, file, StringIO(), 
                svn.repos.load_uuid_default, '', 0, 0, None)
    except SubversionException, (_, num):
        if num == svn.core.SVN_ERR_STREAM_MALFORMED_DATA:
>>>>>>> faa5f714
            raise NotDumpFile(dumpfile)
        raise
    return r


def convert_repository(source_repos, output_url, scheme=None, layout=None,
                       create_shared_repo=True, working_trees=False, all=False,
                       format=None, filter_branch=None):
    """Convert a Subversion repository and its' branches to a 
    Bazaar repository.

    :param source_repos: Subversion repository
    :param output_url: URL to write Bazaar repository to.
    :param scheme: Branching scheme to use.
    :param layout: Repository layout (object) to use
    :param create_shared_repo: Whether to create a shared Bazaar repository
    :param working_trees: Whether to create working trees
    :param all: Whether old revisions, even those not part of any existing 
        branches, should be imported
    :param format: Format to use
    """
    from mapping3 import SchemeDerivedLayout, set_branching_scheme
    assert not all or create_shared_repo
    if format is None:
        format = get_rich_root_format()
    dirs = {}
    to_transport = get_transport(output_url)
    def get_dir(path):
        if dirs.has_key(path):
            return dirs[path]
        nt = to_transport.clone(path)
        try:
            dirs[path] = BzrDir.open_from_transport(nt)
        except NotBranchError:
            transport_makedirs(to_transport, urlutils.join(to_transport.base, path))
            dirs[path] = format.initialize_on_transport(nt)
        return dirs[path]

    if layout is not None:
        source_repos.set_layout(layout)
    elif scheme is not None:
        set_branching_scheme(source_repos, scheme)
        layout = SchemeDerivedLayout(source_repos, scheme)
    else:
        layout = source_repos.get_layout()

    if create_shared_repo:
        try:
            target_repos = get_dir("").open_repository()
            assert (layout.is_branch("") or layout.is_tag("") or target_repos.is_shared())
        except NoRepositoryPresent:
            target_repos = get_dir("").create_repository(shared=True)
        target_repos.set_make_working_trees(working_trees)

    existing_branches = source_repos.find_branches(layout=layout)
    if filter_branch is not None:
        existing_branches = filter(filter_branch, existing_branches)

    if create_shared_repo:
        inter = InterRepository.get(source_repos, target_repos)

        if all:
            inter.fetch()
        elif (target_repos.is_shared() and 
              hasattr(inter, '_supports_branches') and 
              inter._supports_branches):
            inter.fetch(branches=[branch.last_revision() for branch in existing_branches])

    source_graph = source_repos.get_graph()
    pb = ui.ui_factory.nested_progress_bar()
    try:
        i = 0
        for source_branch in existing_branches:
            pb.update("%s:%d" % (source_branch.get_branch_path(), source_branch.get_revnum()), i, len(existing_branches))
            target_dir = get_dir(source_branch.get_branch_path())
            if not create_shared_repo:
                try:
                    target_dir.open_repository()
                except NoRepositoryPresent:
                    target_dir.create_repository()
            try:
                target_branch = target_dir.open_branch()
            except NotBranchError:
                target_branch = target_dir.create_branch()
                target_branch.set_parent(source_branch.base)
            if source_branch.last_revision() != target_branch.last_revision():
                # Check if target_branch contains a subset of 
                # source_branch. If that is not the case, 
                # assume that source_branch has been replaced 
                # and remove target_branch
                if not source_graph.is_ancestor(
                        ensure_null(target_branch.last_revision()),
                        ensure_null(source_branch.last_revision())):
                    target_branch.set_revision_history([])
                target_branch.pull(source_branch)
            if working_trees and not target_dir.has_workingtree():
                target_dir.create_workingtree()
            i += 1
    finally:
        pb.finished()
    

class SvnConverter(Converter):
    """Converts from a Subversion directory to a bzr dir."""
    def __init__(self, target_format):
        """Create a SvnConverter.
        :param target_format: The format the resulting repository should be.
        """
        self.target_format = target_format

    def convert(self, to_convert, pb):
        """See Converter.convert()."""
        convert_repository(to_convert.open_repository(), to_convert.base, 
                           format=self.target_format, all=True, pb=pb)<|MERGE_RESOLUTION|>--- conflicted
+++ resolved
@@ -24,13 +24,8 @@
 from bzrlib.transport import get_transport
 
 from bzrlib.plugins.svn.format import get_rich_root_format
-
-<<<<<<< HEAD
-import core, repos, constants
-=======
-import svn.core, svn.repos
-from svn.core import SubversionException
->>>>>>> faa5f714
+from bzrlib.plugins.svn import core, repos, constants
+from bzrlib.plugins.svn.core import SubversionException
 
 def transport_makedirs(transport, location_url):
     """Create missing directories.
@@ -76,16 +71,9 @@
     else:
         file = open(dumpfile)
     try:
-<<<<<<< HEAD
         r.load_fs(file, StringIO(), repos.LOAD_UUID_DEFAULT)
-    except core.SubversionException, (_, num):
+    except SubversionException, (_, num):
         if num == constants.ERR_STREAM_MALFORMED_DATA:
-=======
-        svn.repos.load_fs2(repos, file, StringIO(), 
-                svn.repos.load_uuid_default, '', 0, 0, None)
-    except SubversionException, (_, num):
-        if num == svn.core.SVN_ERR_STREAM_MALFORMED_DATA:
->>>>>>> faa5f714
             raise NotDumpFile(dumpfile)
         raise
     return r
