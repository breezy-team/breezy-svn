# Copyright (C) 2005-2007 by Jelmer Vernooij
# 
# This program is free software; you can redistribute it and/or modify
# it under the terms of the GNU General Public License as published by
# the Free Software Foundation; either version 3 of the License, or
# (at your option) any later version.
#
# This program is distributed in the hope that it will be useful,
# but WITHOUT ANY WARRANTY; without even the implied warranty of
# MERCHANTABILITY or FITNESS FOR A PARTICULAR PURPOSE.  See the
# GNU General Public License for more details.
#
# You should have received a copy of the GNU General Public License
# along with this program; if not, write to the Free Software
# Foundation, Inc., 59 Temple Place, Suite 330, Boston, MA  02111-1307  USA
"""Conversion of full repositories."""
from bzrlib import ui, urlutils
from bzrlib.bzrdir import BzrDir, Converter
from bzrlib.branch import Branch
from bzrlib.errors import (BzrError, NotBranchError, NoSuchFile, 
                           NoRepositoryPresent, NoSuchRevision) 
from bzrlib.repository import InterRepository
from bzrlib.revision import ensure_null
from bzrlib.transport import get_transport

<<<<<<< HEAD
from bzrlib.plugins.svn import core, repos
=======
from bzrlib.plugins.svn import repos
>>>>>>> 3ea0fc4a
from bzrlib.plugins.svn.core import SubversionException
from bzrlib.plugins.svn.errors import ERR_STREAM_MALFORMED_DATA
from bzrlib.plugins.svn.format import get_rich_root_format

<<<<<<< HEAD
=======

>>>>>>> 3ea0fc4a
def transport_makedirs(transport, location_url):
    """Create missing directories.
    
    :param transport: Transport to use.
    :param location_url: URL for which parents should be created.
    """
    needed = [(transport, transport.relpath(location_url))]
    while needed:
        try:
            transport, relpath = needed[-1]
            transport.mkdir(relpath)
            needed.pop()
        except NoSuchFile:
            if relpath == "":
                raise
            needed.append((transport, urlutils.dirname(relpath)))


class NotDumpFile(BzrError):
    """A file specified was not a dump file."""
    _fmt = """%(dumpfile)s is not a dump file."""
    def __init__(self, dumpfile):
        BzrError.__init__(self)
        self.dumpfile = dumpfile


def load_dumpfile(dumpfile, outputdir):
    """Load a Subversion dump file.

    :param dumpfile: Path to dump file.
    :param outputdir: Directory in which Subversion repository should be 
        created.
    """
    from cStringIO import StringIO
    r = repos.create(outputdir)
    if dumpfile.endswith(".gz"):
        import gzip
        file = gzip.GzipFile(dumpfile)
    elif dumpfile.endswith(".bz2"):
        import bz2
        file = bz2.BZ2File(dumpfile)
    else:
        file = open(dumpfile)
    try:
        r.load_fs(file, StringIO(), repos.LOAD_UUID_DEFAULT)
    except SubversionException, (_, num):
        if num == ERR_STREAM_MALFORMED_DATA:
            raise NotDumpFile(dumpfile)
        raise
    return r


def convert_repository(source_repos, output_url, scheme=None, layout=None,
                       create_shared_repo=True, working_trees=False, all=False,
                       format=None, filter_branch=None):
    """Convert a Subversion repository and its' branches to a 
    Bazaar repository.

    :param source_repos: Subversion repository
    :param output_url: URL to write Bazaar repository to.
    :param scheme: Branching scheme to use.
    :param layout: Repository layout (object) to use
    :param create_shared_repo: Whether to create a shared Bazaar repository
    :param working_trees: Whether to create working trees
    :param all: Whether old revisions, even those not part of any existing 
        branches, should be imported
    :param format: Format to use
    """
    from mapping3 import SchemeDerivedLayout, set_branching_scheme
    assert not all or create_shared_repo
    if format is None:
        format = get_rich_root_format()
    dirs = {}
    to_transport = get_transport(output_url)
    def get_dir(path):
        if dirs.has_key(path):
            return dirs[path]
        nt = to_transport.clone(path)
        try:
            dirs[path] = BzrDir.open_from_transport(nt)
        except NotBranchError:
            transport_makedirs(to_transport, urlutils.join(to_transport.base, path))
            dirs[path] = format.initialize_on_transport(nt)
        return dirs[path]

    if layout is not None:
        source_repos.set_layout(layout)
    elif scheme is not None:
        set_branching_scheme(source_repos, scheme)
        layout = SchemeDerivedLayout(source_repos, scheme)
    else:
        layout = source_repos.get_layout()

    if create_shared_repo:
        try:
            target_repos = get_dir("").open_repository()
            assert (layout.is_branch("") or layout.is_tag("") or target_repos.is_shared())
        except NoRepositoryPresent:
            target_repos = get_dir("").create_repository(shared=True)
        target_repos.set_make_working_trees(working_trees)

    existing_branches = source_repos.find_branches(layout=layout)
    if filter_branch is not None:
        existing_branches = filter(filter_branch, existing_branches)

    if create_shared_repo:
        inter = InterRepository.get(source_repos, target_repos)

        if all:
            inter.fetch()
        elif (target_repos.is_shared() and 
              getattr(inter, '_supports_branches', None) and 
              inter._supports_branches):
            inter.fetch(branches=[branch.last_revision() for branch in existing_branches])

    source_graph = source_repos.get_graph()
    pb = ui.ui_factory.nested_progress_bar()
    try:
        i = 0
        for source_branch in existing_branches:
            pb.update("%s:%d" % (source_branch.get_branch_path(), source_branch.get_revnum()), i, len(existing_branches))
            target_dir = get_dir(source_branch.get_branch_path())
            if not create_shared_repo:
                try:
                    target_dir.open_repository()
                except NoRepositoryPresent:
                    target_dir.create_repository()
            try:
                target_branch = target_dir.open_branch()
            except NotBranchError:
                target_branch = target_dir.create_branch()
                target_branch.set_parent(source_branch.base)
            if source_branch.last_revision() != target_branch.last_revision():
                # Check if target_branch contains a subset of 
                # source_branch. If that is not the case, 
                # assume that source_branch has been replaced 
                # and remove target_branch
                if not source_graph.is_ancestor(
                        ensure_null(target_branch.last_revision()),
                        ensure_null(source_branch.last_revision())):
                    target_branch.set_revision_history([])
                target_branch.pull(source_branch)
            if working_trees and not target_dir.has_workingtree():
                target_dir.create_workingtree()
            i += 1
    finally:
        pb.finished()
    

class SvnConverter(Converter):
    """Converts from a Subversion directory to a bzr dir."""
    def __init__(self, target_format):
        """Create a SvnConverter.
        :param target_format: The format the resulting repository should be.
        """
        self.target_format = target_format

    def convert(self, to_convert, pb):
        """See Converter.convert()."""
        convert_repository(to_convert.open_repository(), to_convert.base, 
                           format=self.target_format, all=True, pb=pb)<|MERGE_RESOLUTION|>--- conflicted
+++ resolved
@@ -23,19 +23,12 @@
 from bzrlib.revision import ensure_null
 from bzrlib.transport import get_transport
 
-<<<<<<< HEAD
-from bzrlib.plugins.svn import core, repos
-=======
 from bzrlib.plugins.svn import repos
->>>>>>> 3ea0fc4a
 from bzrlib.plugins.svn.core import SubversionException
 from bzrlib.plugins.svn.errors import ERR_STREAM_MALFORMED_DATA
 from bzrlib.plugins.svn.format import get_rich_root_format
 
-<<<<<<< HEAD
-=======
 
->>>>>>> 3ea0fc4a
 def transport_makedirs(transport, location_url):
     """Create missing directories.
     
