# Copyright (C) 2005-2007 by Jelmer Vernooij
# 
# This program is free software; you can redistribute it and/or modify
# it under the terms of the GNU General Public License as published by
# the Free Software Foundation; either version 3 of the License, or
# (at your option) any later version.
#
# This program is distributed in the hope that it will be useful,
# but WITHOUT ANY WARRANTY; without even the implied warranty of
# MERCHANTABILITY or FITNESS FOR A PARTICULAR PURPOSE.  See the
# GNU General Public License for more details.
#
# You should have received a copy of the GNU General Public License
# along with this program; if not, write to the Free Software
# Foundation, Inc., 59 Temple Place, Suite 330, Boston, MA  02111-1307  USA
"""Conversion of full repositories."""
from bzrlib import ui, urlutils
from bzrlib.bzrdir import BzrDir, Converter
from bzrlib.branch import Branch
from bzrlib.errors import (BzrError, NotBranchError, NoSuchFile, 
                           NoRepositoryPresent, NoSuchRevision)
from bzrlib.repository import InterRepository
from bzrlib.revision import ensure_null
from bzrlib.transport import get_transport

from format import get_rich_root_format

import core, repos, constants

def transport_makedirs(transport, location_url):
    """Create missing directories.
    
    :param transport: Transport to use.
    :param location_url: URL for which parents should be created.
    """
    needed = [(transport, transport.relpath(location_url))]
    while needed:
        try:
            transport, relpath = needed[-1]
            transport.mkdir(relpath)
            needed.pop()
        except NoSuchFile:
            if relpath == "":
                raise
            needed.append((transport, urlutils.dirname(relpath)))


class NotDumpFile(BzrError):
    """A file specified was not a dump file."""
    _fmt = """%(dumpfile)s is not a dump file."""
    def __init__(self, dumpfile):
        BzrError.__init__(self)
        self.dumpfile = dumpfile


def load_dumpfile(dumpfile, outputdir):
    """Load a Subversion dump file.

    :param dumpfile: Path to dump file.
    :param outputdir: Directory in which Subversion repository should be 
        created.
    """
    from cStringIO import StringIO
    r = repos.create(outputdir)
    if dumpfile.endswith(".gz"):
        import gzip
        file = gzip.GzipFile(dumpfile)
    elif dumpfile.endswith(".bz2"):
        import bz2
        file = bz2.BZ2File(dumpfile)
    else:
        file = open(dumpfile)
    try:
        r.load_fs(file, StringIO(), repos.LOAD_UUID_DEFAULT)
    except core.SubversionException, (_, num):
        if num == constants.ERR_STREAM_MALFORMED_DATA:
            raise NotDumpFile(dumpfile)
        raise
    return r


def convert_repository(source_repos, output_url, scheme=None, 
                       create_shared_repo=True, working_trees=False, all=False,
                       format=None, filter_branch=None):
    """Convert a Subversion repository and its' branches to a 
    Bazaar repository.

    :param source_repos: Subversion repository
    :param output_url: URL to write Bazaar repository to.
    :param scheme: Branching scheme (object) to use
    :param create_shared_repo: Whether to create a shared Bazaar repository
    :param working_trees: Whether to create working trees
    :param all: Whether old revisions, even those not part of any existing 
        branches, should be imported
    :param format: Format to use
    """
    assert not all or create_shared_repo
    if format is None:
        format = get_rich_root_format()
    dirs = {}
    to_transport = get_transport(output_url)
    def get_dir(path):
        if dirs.has_key(path):
            return dirs[path]
        nt = to_transport.clone(path)
        try:
            dirs[path] = BzrDir.open_from_transport(nt)
        except NotBranchError:
            transport_makedirs(to_transport, urlutils.join(to_transport.base, path))
            dirs[path] = format.initialize_on_transport(nt)
        return dirs[path]

    if scheme is not None:
        source_repos.set_branching_scheme(scheme)

    if create_shared_repo:
        try:
            target_repos = get_dir("").open_repository()
            assert (source_repos.get_scheme().is_branch("") or 
                    source_repos.get_scheme().is_tag("") or 
                    target_repos.is_shared())
        except NoRepositoryPresent:
            target_repos = get_dir("").create_repository(shared=True)
        target_repos.set_make_working_trees(working_trees)

<<<<<<< HEAD
    if filter_branch is None:
        filter_branch = lambda (bp, rev, exists): exists

    existing_branches = [(bp, revnum) for (bp, revnum, _) in 
            filter(filter_branch,
                   source_repos.find_branchpaths(source_repos.get_scheme()))]

    def is_dir((branch, revnum)):
        return source_repos.transport.check_path(branch, revnum) == core.NODE_DIR

    existing_branches = filter(is_dir, existing_branches)
=======
    existing_branches = source_repos.find_branches(scheme=source_repos.get_scheme())
    if filter_branch is not None:
        existing_branches = filter(filter_branch, existing_branches)
>>>>>>> 119193de

    if create_shared_repo:
        inter = InterRepository.get(source_repos, target_repos)

        if all:
            inter.fetch()
        elif (target_repos.is_shared() and 
              hasattr(inter, '_supports_branches') and 
              inter._supports_branches):
            inter.fetch(branches=[branch.last_revision() for branch in existing_branches])

    source_graph = source_repos.get_graph()
    pb = ui.ui_factory.nested_progress_bar()
    try:
        i = 0
        for source_branch in existing_branches:
            pb.update("%s:%d" % (source_branch.get_branch_path(), source_branch.get_revnum()), i, len(existing_branches))
            target_dir = get_dir(source_branch.get_branch_path())
            if not create_shared_repo:
                try:
                    target_dir.open_repository()
                except NoRepositoryPresent:
                    target_dir.create_repository()
            try:
                target_branch = target_dir.open_branch()
            except NotBranchError:
                target_branch = target_dir.create_branch()
                target_branch.set_parent(source_branch.base)
            if source_branch.last_revision() != target_branch.last_revision():
                # Check if target_branch contains a subset of 
                # source_branch. If that is not the case, 
                # assume that source_branch has been replaced 
                # and remove target_branch
                if not source_graph.is_ancestor(
                        ensure_null(target_branch.last_revision()),
                        ensure_null(source_branch.last_revision())):
                    target_branch.set_revision_history([])
                target_branch.pull(source_branch)
            if working_trees and not target_dir.has_workingtree():
                target_dir.create_workingtree()
            i += 1
    finally:
        pb.finished()
    

class SvnConverter(Converter):
    """Converts from a Subversion directory to a bzr dir."""
    def __init__(self, target_format):
        """Create a SvnConverter.
        :param target_format: The format the resulting repository should be.
        """
        self.target_format = target_format

    def convert(self, to_convert, pb):
        """See Converter.convert()."""
        convert_repository(to_convert.open_repository(), to_convert.base, 
                           format=self.target_format, all=True, pb=pb)<|MERGE_RESOLUTION|>--- conflicted
+++ resolved
@@ -123,23 +123,9 @@
             target_repos = get_dir("").create_repository(shared=True)
         target_repos.set_make_working_trees(working_trees)
 
-<<<<<<< HEAD
-    if filter_branch is None:
-        filter_branch = lambda (bp, rev, exists): exists
-
-    existing_branches = [(bp, revnum) for (bp, revnum, _) in 
-            filter(filter_branch,
-                   source_repos.find_branchpaths(source_repos.get_scheme()))]
-
-    def is_dir((branch, revnum)):
-        return source_repos.transport.check_path(branch, revnum) == core.NODE_DIR
-
-    existing_branches = filter(is_dir, existing_branches)
-=======
     existing_branches = source_repos.find_branches(scheme=source_repos.get_scheme())
     if filter_branch is not None:
         existing_branches = filter(filter_branch, existing_branches)
->>>>>>> 119193de
 
     if create_shared_repo:
         inter = InterRepository.get(source_repos, target_repos)
