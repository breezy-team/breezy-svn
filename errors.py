# Copyright (C) 2007 Jelmer Vernooij <jelmer@samba.org>

# This program is free software; you can redistribute it and/or modify
# it under the terms of the GNU General Public License as published by
# the Free Software Foundation; either version 3 of the License, or
# (at your option) any later version.

# This program is distributed in the hope that it will be useful,
# but WITHOUT ANY WARRANTY; without even the implied warranty of
# MERCHANTABILITY or FITNESS FOR A PARTICULAR PURPOSE.  See the
# GNU General Public License for more details.

# You should have received a copy of the GNU General Public License
# along with this program; if not, write to the Free Software
# Foundation, Inc., 59 Temple Place, Suite 330, Boston, MA  02111-1307  USA
"""Subversion-specific errors and conversion of Subversion-specific errors."""

from bzrlib.errors import (BzrError, ConnectionError, ConnectionReset, 
                           LockError, PermissionDenied, 
                           DependencyNotPresent, NoRepositoryPresent,
                           TransportError, UnexpectedEndOfContainerError,
                           NoSuchRevision)

import urllib
import subvertpy


class InvalidBzrSvnRevision(NoSuchRevision):
    _fmt = """Revision id %(revid)s was added incorrectly"""

    def __init__(self, revid):
        self.revid = revid


class NotSvnBranchPath(BzrError):
    """Error raised when a path was specified that did not exist."""
    _fmt = """%(path)s is not a valid Subversion branch path. 
See 'bzr help svn-repository-layout' for details."""

    def __init__(self, branch_path, mapping=None):
        BzrError.__init__(self)
        self.branch_path = urllib.quote(branch_path)
        self.mapping = mapping


class NoSvnRepositoryPresent(NoRepositoryPresent):

    def __init__(self, url):
        BzrError.__init__(self)
        self.path = url


class ChangesRootLHSHistory(BzrError):
    _fmt = """changing lhs branch history not possible on repository root"""


class MissingPrefix(BzrError):
    _fmt = """Prefix missing for %(path)s; please create it before pushing. """

    def __init__(self, path, existing_path):
        BzrError.__init__(self)
        self.path = path
        self.existing_path = existing_path


class RevpropChangeFailed(BzrError):
    _fmt = """Unable to set revision property %(name)s."""

    def __init__(self, name):
        BzrError.__init__(self)
        self.name = name


class DavRequestFailed(BzrError):
    _fmt = """A Subversion remote access command failed: %(msg)s"""

    def __init__(self, msg):
        BzrError.__init__(self)
        self.msg = msg


def convert_error(err):
    """Convert a Subversion exception to the matching BzrError.

    :param err: SubversionException.
    :return: BzrError instance if it could be converted, err otherwise
    """
    (msg, num) = err.args

    if num == subvertpy.ERR_RA_SVN_CONNECTION_CLOSED:
        return ConnectionReset(msg=msg)
    elif num == subvertpy.ERR_WC_LOCKED:
        return LockError(message=msg)
    elif num == subvertpy.ERR_RA_NOT_AUTHORIZED:
        return PermissionDenied('.', msg)
    elif num == subvertpy.ERR_INCOMPLETE_DATA:
        return UnexpectedEndOfContainerError()
    elif num == subvertpy.ERR_RA_SVN_MALFORMED_DATA:
        return TransportError("Malformed data", msg)
    elif num == subvertpy.ERR_RA_NOT_IMPLEMENTED:
        return NotImplementedError("Function not implemented in remote server")
<<<<<<< HEAD
    elif num == subvertpy.ERR_RA_DAV_REQUEST_FAILED:
        return RaRequestFailed(msg)
    elif num == subvertpy.ERR_UNKNOWN_HOSTNAME:
=======
    elif num == ERR_UNKNOWN_HOSTNAME:
>>>>>>> aeba5c7c
        return ConnectionError(msg=msg)
    elif num == subvertpy.ERR_RA_DAV_REQUEST_FAILED:
        return DavRequestFailed(msg)
    else:
        return err


def convert_svn_error(unbound):
    """Decorator that catches particular Subversion exceptions and 
    converts them to Bazaar exceptions.
    """
    def convert(*args, **kwargs):
        try:
            return unbound(*args, **kwargs)
        except subvertpy.SubversionException, e:
            raise convert_error(e)

    convert.__doc__ = unbound.__doc__
    convert.__name__ = unbound.__name__
    return convert


class InvalidPropertyValue(BzrError):
    _fmt = 'Invalid property value for Subversion property %(property)s: %(msg)s'

    def __init__(self, property, msg):
        BzrError.__init__(self)
        self.property = property
        self.msg = msg

class InvalidFileName(BzrError):
    _fmt = "Unable to convert Subversion path %(path)s because it contains characters invalid in Bazaar."

    def __init__(self, path):
        BzrError.__init__(self)
        self.path = path


class CorruptMappingData(BzrError):
    _fmt = """An invalid change was made to the bzr-specific properties in %(path)s."""

    def __init__(self, path):
        BzrError.__init__(self)
        self.path = path


class LayoutUnusable(BzrError):
    _fmt = """Unable to use layout %(layout)r with mapping %(mapping)r."""

    def __init__(self, layout, mapping):
        BzrError.__init__(self)
        self.layout = layout
        self.mapping = mapping<|MERGE_RESOLUTION|>--- conflicted
+++ resolved
@@ -99,13 +99,7 @@
         return TransportError("Malformed data", msg)
     elif num == subvertpy.ERR_RA_NOT_IMPLEMENTED:
         return NotImplementedError("Function not implemented in remote server")
-<<<<<<< HEAD
-    elif num == subvertpy.ERR_RA_DAV_REQUEST_FAILED:
-        return RaRequestFailed(msg)
     elif num == subvertpy.ERR_UNKNOWN_HOSTNAME:
-=======
-    elif num == ERR_UNKNOWN_HOSTNAME:
->>>>>>> aeba5c7c
         return ConnectionError(msg=msg)
     elif num == subvertpy.ERR_RA_DAV_REQUEST_FAILED:
         return DavRequestFailed(msg)
