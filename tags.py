--- conflicted
+++ resolved
@@ -39,14 +39,9 @@
         if existing_bp_parts == bp_parts:
             self._parent_exists = True
             return
-<<<<<<< HEAD
-        commit.create_branch_prefix(self.repository, self._revprops("Add tags base directory."),
-                             bp_parts, existing_bp_parts)
-=======
         commit.create_branch_prefix(self.repository, 
                 self._revprops("Add tags base directory."),
                 bp_parts, existing_bp_parts)
->>>>>>> 47fc02bf
         self._parent_exists = True
 
     def set_tag(self, tag_name, tag_target):
@@ -64,14 +59,9 @@
         conn = self.repository.transport.get_connection(parent)
         deletefirst = (conn.check_path(urlutils.basename(path), self.repository.get_latest_revnum()) != core.NODE_NONE)
         try:
-<<<<<<< HEAD
-            ci = svn_errors.convert_svn_error(conn.get_commit_editor)(self._revprops("Add tag %s" % tag_name.encode("utf-8"),
-                                        {tag_name.encode("utf-8"): tag_target}))
-=======
             ci = svn_errors.convert_svn_error(conn.get_commit_editor)(
                     self._revprops("Add tag %s" % tag_name.encode("utf-8"),
                     {tag_name.encode("utf-8"): tag_target}))
->>>>>>> 47fc02bf
             try:
                 root = ci.open_root()
                 if deletefirst:
