# Copyright (C) 2006-2009 Jelmer Vernooij <jelmer@samba.org>

# This program is free software; you can redistribute it and/or modify
# it under the terms of the GNU General Public License as published by
# the Free Software Foundation; either version 3 of the License, or
# (at your option) any later version.

# This program is distributed in the hope that it will be useful,
# but WITHOUT ANY WARRANTY; without even the implied warranty of
# MERCHANTABILITY or FITNESS FOR A PARTICULAR PURPOSE.  See the
# GNU General Public License for more details.

# You should have received a copy of the GNU General Public License
# along with this program; if not, write to the Free Software
# Foundation, Inc., 59 Temple Place, Suite 330, Boston, MA  02111-1307  USA
"""Generation of file-ids."""

from bzrlib import ui
from bzrlib.errors import RevisionNotPresent
from bzrlib.knit import make_file_factory
from bzrlib.revision import NULL_REVISION
from bzrlib.trace import mutter
from bzrlib.versionedfile import ConstantMapper

from collections import defaultdict
import urllib

from bzrlib.plugins.svn import (
        changes, 
        errors,
        )
from bzrlib.plugins.svn.revmeta import (
        iter_with_mapping,
        )

# idmap: dictionary mapping unicode paths to tuples with file id, 
#   revision id and the foreign_revid it was introduced in, if it 
#   can have unknown children (None otherwise)
# idmap delta: dictionary mapping unicode paths to new file id assignments
# text revision map: dictionary mapping unicode paths to text revisions (usually revision ids)

def idmap_lookup(idmap, path):
    """Lookup a path in an idmap.

    :param idmap: The idmap to look up in.
    :param path: Path to look up
    :return: Tuple with file id and text revision
    """
    return idmap[path][:2]


def determine_text_revisions(changes, default_revid, specific_revids):
    """Create a text revision map.

    :param changes: Local changes dictionary
    :param default_revid: Default revision id, if none is explicitly specified
    :param specific_revids: Dictionary with explicit text revisions to use
    :return: text revision map
    """
    ret = {}
    ret.update(specific_revids)
    for p, data in changes.iteritems():
        assert isinstance(p, unicode)
        if data[0] in ('A', 'R', 'M') and p not in ret:
            ret[p] = default_revid
    return ret


def apply_idmap_delta(map, text_revisions, delta, changes, default_revid, 
                      foreign_revid):
    """Update a file id map.

    :param map: Existing file id map that needs to be updated
    :param text_revisions: Text revisions for the map
    :param delta: Id map delta.
    :param changes: Changes for the revision in question.
    """
    for p, data in changes.iteritems():
        if data[0] in ('D', 'R'):
            for xp in map.keys():
<<<<<<< HEAD
                if p == xp or xp.startswith(u"%s/" % p) and not xp in delta:
=======
                if (p == xp or xp.startswith(u"%s/" % p)) and not xp in delta:
>>>>>>> c3ffc9a5
                    del map[xp]

    for x in sorted(text_revisions.keys() + delta.keys()):
        assert isinstance(x, unicode)
        if (# special case - we change metadata in svn at the branch root path
            # but that's not reflected as a bzr metadata change in bzr
            (x != "" or not "" in map or map[x][1] == NULL_REVISION)):
            if x in delta and (not x in map or map[x][0] != delta[x]):
                if x in changes and changes[x][1] is not None:
                    child_create_revid = foreign_revid
                else:
                    child_create_revid = None
                map[x] = (delta[x], text_revisions.get(x) or default_revid, child_create_revid)
            else:
                map[x] = (map[x][0], text_revisions.get(x) or default_revid, map[x][2])


def get_local_changes(paths, branch, mapping, layout, generate_revid):
    """Obtain all of the changes relative to a particular path
    (usually a branch path).

    :param paths: Changes
    :param branch: Path under which to select changes
    :param mapping: Mapping to use to determine what are valid branch paths
    :param layout: Layout to use 
    :param generate_revid: Function for generating revision id from svn revnum
    """
    new_paths = {}
    for p in sorted(paths.keys(), reverse=False):
        if not changes.path_is_child(branch, p):
            continue
        data = paths[p]
        new_p = p[len(branch):].strip("/")
        if data[1] is not None:
            try:
                (pt, proj, cbp, crp) = layout.parse(data[1])

                # Branch copy
                if (crp == "" and new_p == ""):
                    data = ('M', None, None)
                else:
                    data = (data[0], crp, generate_revid(
                                  data[2], cbp, mapping))
            except errors.NotSvnBranchPath:
                # Copied from outside of a known branch
                # Make it look like the files were added in this revision
                data = (data[0], None, -1)

        new_paths[new_p.decode("utf-8")] = data
    return new_paths


FILEIDMAP_VERSION = 3

def simple_apply_changes(new_file_id, changes):
    """Simple function that generates a dictionary with file id changes.
    
    Does not track renames. """
    delta = {}
    for p in sorted(changes.keys(), reverse=False):
        data = changes[p]
        assert isinstance(p, unicode)
        if data[0] in ('A', 'R'):
            delta[p] = new_file_id(p)
            if data[1] is not None:
                mutter('%r copied from %r:%s', p, data[1], data[2])
    return delta 


class FileIdMap(object):
    """File id store. 

    Keeps a map

    revnum -> branch -> path -> fileid
    """
    def __init__(self, apply_changes_fn, repos):
        self.apply_changes_fn = apply_changes_fn
        self.repos = repos

    def get_idmap_delta(self, changes, revmeta, mapping):
        """Change file id map to incorporate specified changes.

        :param revmeta: RevisionMetadata object for revision with changes
        :param renames: List of renames (known file ids for particular paths)
        :param mapping: Mapping
        """
        foreign_revid = revmeta.get_foreign_revid()
        def new_file_id(x):
            return mapping.generate_file_id(foreign_revid, x)
         
        idmap = self.apply_changes_fn(new_file_id, changes)
        idmap.update(revmeta.get_fileid_map(mapping))
        return idmap

    def update_idmap(self, map, revmeta, mapping):
        local_changes = get_local_changes(revmeta.get_paths(mapping), 
                    revmeta.branch_path, mapping,
                    self.repos.get_layout(),
                    self.repos.generate_revision_id)
        idmap = self.get_idmap_delta(local_changes, revmeta, 
                mapping)
        revid = revmeta.get_revision_id(mapping)
        text_revisions = determine_text_revisions(local_changes, revid, 
                revmeta.get_text_revisions(mapping))
        apply_idmap_delta(map, text_revisions, idmap, local_changes, revid,
                          revmeta.get_foreign_revid())

    def get_map(self, foreign_revid, mapping):
        """Make sure the map is up to date until revnum."""
        (uuid, branch, revnum) = foreign_revid
        # First, find the last cached map
        if revnum == 0:
            assert branch == ""
            return {"": (mapping.generate_file_id(foreign_revid, u""), 
                self.repos.generate_revision_id(0, "", mapping), 
                None)}

        todo = []
        next_parent_revs = []
        if mapping.is_branch(""):
            map = {u"": (mapping.generate_file_id((uuid, "", 0), u""), NULL_REVISION, None)}
        else:
            map = {}

        # No history -> empty map
        todo = self.repos.get_mainline(branch, revnum, mapping)
        pb = ui.ui_factory.nested_progress_bar()
        try:
            for i, (revmeta, mapping) in enumerate(reversed(todo)):
                pb.update('generating file id map', i, len(todo))
                if revmeta.is_hidden(mapping):
                    continue
                self.update_idmap(map, revmeta, mapping)
        finally:
            pb.finished()
        return map


class FileIdMapCache(object):

    def __init__(self, cache_transport):
        mapper = ConstantMapper("fileidmap-v%d" % FILEIDMAP_VERSION)
        self.idmap_knit = make_file_factory(True, mapper)(cache_transport)

    def save(self, revid, parent_revids, _map):
        mutter('saving file id map for %r', revid)

        lines = []

        for path in sorted(_map.keys()):
            (id, changed_revid, created_revid) = _map[path]
            assert isinstance(path, unicode)
            assert isinstance(id, str)
            assert isinstance(changed_revid, str)
            assert created_revid is None or isinstance(created_revid, tuple)
            if created_revid is None:
                optional_child_create_revid = ""
            else:
                optional_child_create_revid = "\t%s:%d:%s" % (created_revid[0], created_revid[2], created_revid[1])
            lines.append("%s\t%s\t%s%s\n" % (urllib.quote(path.encode("utf-8")), 
                                           urllib.quote(id), 
                                           urllib.quote(changed_revid),
                                           optional_child_create_revid))

        self.idmap_knit.add_lines((revid,), [(r, ) for r in parent_revids], 
                                  lines)

    def load(self, revid):
        map = {}
        for ((from_revid,), line) in self.idmap_knit.annotate((revid,)):
            entries = line.rstrip("\n").split("\t", 4)
            if len(entries) == 3:
                (filename, id, changed_revid) = entries
                child_create_revid = None
            else:
                (filename, id, changed_revid, child_create_text) = entries
                (uuid, revnum, bp) = child_create_text.split(":", 3)
                child_create_revid = (uuid, bp, int(revnum))
            map[urllib.unquote(filename).decode("utf-8")] = (urllib.unquote(id), urllib.unquote(changed_revid), child_create_revid)
            assert isinstance(map[urllib.unquote(filename).decode("utf-8")][0], str)

        return map


class CachingFileIdMap(object):
    """A file id map that uses a cache."""

    def __init__(self, cache_transport, actual):
        self.cache = FileIdMapCache(cache_transport)
        self.actual = actual
        self.repos = actual.repos
        self.get_idmap_delta = actual.get_idmap_delta

    def get_map(self, (uuid, branch, revnum), mapping):
        """Make sure the map is up to date until revnum."""
        # First, find the last cached map
        if revnum == 0:
            return self.actual.get_map((uuid, branch, revnum), mapping)

        todo = []
        next_parent_revs = []

        # No history -> empty map
        try:
            pb = ui.ui_factory.nested_progress_bar()
            for revmeta, mapping in iter_with_mapping(self.repos._revmeta_provider.iter_reverse_branch_changes(branch, revnum, to_revnum=0), mapping):
                pb.update("fetching changes for file ids", revnum-revmeta.revnum, revnum)
                if revmeta.is_hidden(mapping):
                    continue
                revid = revmeta.get_revision_id(mapping)
                try:
                    map = self.cache.load(revid)
                    # found the nearest cached map
                    next_parent_revs = [revid]
                    break
                except RevisionNotPresent:
                    todo.append((revmeta, mapping))
        finally:
            pb.finished()
       
        # target revision was present
        if len(todo) == 0:
            return map

        if len(next_parent_revs) == 0:
            if mapping.is_branch(""):
                map = {u"": (mapping.generate_file_id((uuid, "", 0), u""), NULL_REVISION, None)}
            else:
                map = {}

        pb = ui.ui_factory.nested_progress_bar()

        try:
            for i, (revmeta, mapping) in enumerate(reversed(todo)):
                pb.update('generating file id map', i, len(todo))
                revid = revmeta.get_revision_id(mapping)
                self.actual.update_idmap(map, revmeta, mapping)
                parent_revs = next_parent_revs
                self.cache.save(revid, parent_revs, map)
                next_parent_revs = [revid]
        finally:
            pb.finished()
        return map
<|MERGE_RESOLUTION|>--- conflicted
+++ resolved
@@ -78,11 +78,7 @@
     for p, data in changes.iteritems():
         if data[0] in ('D', 'R'):
             for xp in map.keys():
-<<<<<<< HEAD
-                if p == xp or xp.startswith(u"%s/" % p) and not xp in delta:
-=======
                 if (p == xp or xp.startswith(u"%s/" % p)) and not xp in delta:
->>>>>>> c3ffc9a5
                     del map[xp]
 
     for x in sorted(text_revisions.keys() + delta.keys()):
