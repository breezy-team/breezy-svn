--- conflicted
+++ resolved
@@ -111,13 +111,6 @@
             except errors.NotSvnBranchPath:
                 # Copied from outside of a known branch
                 # Make it look like the files were added in this revision
-<<<<<<< HEAD
-=======
-                if get_children is not None:
-                    for c in get_children(data[1], data[2]):
-                        mutter('oops: %r child %r', data[1], c)
-                        new_paths[changes.rebase_path(c, data[1], new_p).decode("utf-8")] = (data[0], None, -1)
->>>>>>> ab473238
                 data = (data[0], None, -1)
 
         new_paths[new_p.decode("utf-8")] = data
@@ -137,20 +130,8 @@
         if data[0] in ('A', 'R'):
             delta[p] = new_file_id(p)
             if data[1] is not None:
-<<<<<<< HEAD
-                mutter('%r copied from %r:%s', inv_p, data[1], data[2])
-
-    return map
-=======
                 mutter('%r copied from %r:%s', p, data[1], data[2])
-                if find_children is not None:
-                    for c in find_children(data[1], data[2]):
-                        path = c.replace(data[1], p+"/", 1).replace(u"//", u"/")
-                        assert isinstance(path, unicode)
-                        delta[path] = new_file_id(path)
-                        mutter('added mapping %r -> %r', path, delta[path])
     return delta 
->>>>>>> ab473238
 
 
 class FileIdMap(object):
@@ -164,31 +145,13 @@
         self.apply_changes_fn = apply_changes_fn
         self.repos = repos
 
-<<<<<<< HEAD
-    def get_idmap_delta(self, revmeta, mapping):
-=======
-    def get_idmap_delta(self, changes, revmeta, mapping, find_children=None):
->>>>>>> ab473238
+    def get_idmap_delta(self, changes, revmeta, mapping):
         """Change file id map to incorporate specified changes.
 
         :param revmeta: RevisionMetadata object for revision with changes
         :param renames: List of renames (known file ids for particular paths)
         :param mapping: Mapping
         """
-<<<<<<< HEAD
-        changes = get_local_changes(revmeta.get_paths(mapping), revmeta.branch_path, mapping,
-                    self.repos.get_layout(),
-                    self.repos.generate_revision_id)
-=======
-        if find_children is not None:
-            def get_children(path, revid):
-                (uuid, bp, revnum), mapping = self.repos.lookup_revision_id(revid)
-                for p in find_children(bp+"/"+path.encode("utf-8"), revnum):
-                    yield p[len(bp):].strip("/").decode("utf-8")
-        else:
-            get_children = None
->>>>>>> ab473238
-
         foreign_revid = revmeta.get_foreign_revid()
         def new_file_id(x):
             return mapping.generate_file_id(foreign_revid, x)
@@ -197,27 +160,17 @@
         idmap.update(revmeta.get_fileid_map(mapping))
         return idmap
 
-<<<<<<< HEAD
     def update_idmap(self, map, revmeta, mapping):
-        (idmap, changes) = self.get_idmap_delta(revmeta, 
-                mapping)
-        apply_idmap_delta(map, revmeta.get_revision_id(mapping), idmap, changes)
-        for path, revid in revmeta.get_text_revisions(mapping).iteritems():
-            assert path in map
-            map[path] = (map[path][0], revid)
-=======
-    def update_idmap(self, map, revmeta, mapping, find_children=None):
         local_changes = get_local_changes(revmeta.get_paths(mapping), 
                     revmeta.branch_path, mapping,
                     self.repos.get_layout(),
-                    self.repos.generate_revision_id, find_children)
+                    self.repos.generate_revision_id)
         idmap = self.get_idmap_delta(local_changes, revmeta, 
-                mapping, find_children)
+                mapping)
         revid = revmeta.get_revision_id(mapping)
         text_revisions = determine_text_revisions(local_changes, revid, 
                 revmeta.get_text_revisions(mapping))
         apply_idmap_delta(map, text_revisions, idmap, local_changes, revid)
->>>>>>> ab473238
 
     def get_map(self, foreign_revid, mapping):
         """Make sure the map is up to date until revnum."""
