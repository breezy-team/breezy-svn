# Copyright (C) 2005-2007 Jelmer Vernooij <jelmer@samba.org>

# This program is free software; you can redistribute it and/or modify
# it under the terms of the GNU General Public License as published by
# the Free Software Foundation; either version 3 of the License, or
# (at your option) any later version.

# This program is distributed in the hope that it will be useful,
# but WITHOUT ANY WARRANTY; without even the implied warranty of
# MERCHANTABILITY or FITNESS FOR A PARTICULAR PURPOSE.  See the
# GNU General Public License for more details.

# You should have received a copy of the GNU General Public License
# along with this program; if not, write to the Free Software
# Foundation, Inc., 59 Temple Place, Suite 330, Boston, MA  02111-1307  USA
"""Checkouts and working trees (working copies)."""

import bzrlib, bzrlib.add
from bzrlib import osutils, urlutils
from bzrlib.branch import PullResult
from bzrlib.bzrdir import BzrDirFormat, BzrDir
from bzrlib.errors import (InvalidRevisionId, NotBranchError, NoSuchFile,
                           NoRepositoryPresent, 
                           OutOfDateTree, NoWorkingTree, UnsupportedFormatError)
from bzrlib.inventory import Inventory, InventoryFile, InventoryLink
from bzrlib.lockable_files import LockableFiles
from bzrlib.lockdir import LockDir
from bzrlib.revision import NULL_REVISION
from bzrlib.trace import mutter
from bzrlib.workingtree import WorkingTree, WorkingTreeFormat

from bzrlib.plugins.svn import core, properties
from bzrlib.plugins.svn.auth import create_auth_baton
from bzrlib.plugins.svn.branch import SvnBranch
from bzrlib.plugins.svn.client import Client
from bzrlib.plugins.svn.commit import _revision_id_to_svk_feature
from bzrlib.plugins.svn.core import SubversionException
from bzrlib.plugins.svn.errors import ERR_FS_TXN_OUT_OF_DATE, ERR_ENTRY_EXISTS, ERR_WC_PATH_NOT_FOUND, ERR_WC_NOT_DIRECTORY, NotSvnBranchPath
from bzrlib.plugins.svn.format import get_rich_root_format
from bzrlib.plugins.svn.mapping import escape_svn_path
from bzrlib.plugins.svn.remote import SvnRemoteAccess
from bzrlib.plugins.svn.repository import SvnRepository
from bzrlib.plugins.svn.svk import SVN_PROP_SVK_MERGE, parse_svk_features, serialize_svk_features
from bzrlib.plugins.svn.transport import (SvnRaTransport, bzr_to_svn_url, 
                       svn_config) 
from bzrlib.plugins.svn.tree import SvnBasisTree
from bzrlib.plugins.svn.wc import *

import os
import urllib

def update_wc(adm, basedir, conn, revnum):
    # FIXME: honor SVN_CONFIG_SECTION_HELPERS:SVN_CONFIG_OPTION_DIFF3_CMD
    # FIXME: honor SVN_CONFIG_SECTION_MISCELLANY:SVN_CONFIG_OPTION_USE_COMMIT_TIMES
    # FIXME: honor SVN_CONFIG_SECTION_MISCELLANY:SVN_CONFIG_OPTION_PRESERVED_CF_EXTS
    editor = adm.get_update_editor(basedir, False, True)
    assert editor is not None
    reporter = conn.do_update(revnum, "", True, editor)
    adm.crawl_revisions(basedir, reporter, restore_files=False, 
                        recurse=True, use_commit_times=False)
    # FIXME: handle externals


def generate_ignore_list(ignore_map):
    """Create a list of ignores, ordered by directory.
    
    :param ignore_map: Dictionary with paths as keys, patterns as values.
    :return: list of ignores
    """
    ignores = []
    keys = ignore_map.keys()
    for k in sorted(keys):
        elements = ["."]
        if k.strip("/") != "":
            elements.append(k.strip("/"))
        elements.append(ignore_map[k].strip("/"))
        ignores.append("/".join(elements))
    return ignores


class SvnWorkingTree(WorkingTree):
    """WorkingTree implementation that uses a Subversion Working Copy for storage."""
    def __init__(self, bzrdir, local_path, branch):
        version = check_wc(local_path)
        self._format = SvnWorkingTreeFormat(version)
        self.basedir = local_path
        assert isinstance(self.basedir, unicode)
        self.bzrdir = bzrdir
        self._branch = branch
        self.base_revnum = 0
        self.client_ctx = Client(auth=create_auth_baton(bzrdir.svn_url))

        self._get_wc()
        max_rev = revision_status(self.basedir, None, True)[1]
        self.base_revnum = max_rev
        self.base_tree = SvnBasisTree(self)
        self.base_revid = branch.generate_revision_id(self.base_revnum)

        self.read_working_inventory()

        self.controldir = os.path.join(self.basedir, get_adm_dir(), 
                                       'bzr')
        try:
            os.makedirs(self.controldir)
            os.makedirs(os.path.join(self.controldir, 'lock'))
        except OSError:
            pass
        control_transport = bzrdir.transport.clone(urlutils.join(
                                                   get_adm_dir(), 'bzr'))
        self._control_files = LockableFiles(control_transport, 'lock', LockDir)

    def get_ignore_list(self):
        ignores = set([get_adm_dir()])
        ignores.update(svn_config.get_default_ignores())

        def dir_add(wc, prefix, patprefix):
            ignorestr = wc.prop_get(properties.PROP_IGNORE, 
                                    self.abspath(prefix).rstrip("/"))
            if ignorestr is not None:
                for pat in ignorestr.splitlines():
                    ignores.add(urlutils.joinpath(patprefix, pat))

            entries = wc.entries_read(False)
            for entry in entries:
                if entry == "":
                    continue

                # Ignore ignores on things that aren't directories
                if entries[entry].kind != core.NODE_DIR:
                    continue

                subprefix = os.path.join(prefix, entry)

                subwc = WorkingCopy(wc, self.abspath(subprefix))
                try:
                    dir_add(subwc, subprefix, urlutils.joinpath(patprefix, entry))
                finally:
                    subwc.close()

        wc = self._get_wc()
        try:
            dir_add(wc, "", ".")
        finally:
            wc.close()

        return ignores

    def is_control_filename(self, path):
        return is_adm_dir(path)

    def apply_inventory_delta(self, changes):
        raise NotImplementedError(self.apply_inventory_delta)

    def _update(self, revnum=None):
        if revnum is None:
            # FIXME: should be able to use -1 here
            revnum = self.branch.get_revnum()
        adm = self._get_wc(write_lock=True)
        try:
            conn = self.branch.repository.transport.get_connection(self.branch.get_branch_path())
            try:
                update_wc(adm, self.basedir, conn, revnum)
            finally:
                self.branch.repository.transport.add_connection(conn)
        finally:
            adm.close()
        return revnum

    def update(self, change_reporter=None, possible_transports=None, revnum=None):
        orig_revnum = self.base_revnum
        self.base_revnum = self._update(revnum)
        self.base_revid = self.branch.generate_revision_id(self.base_revnum)
        self.base_tree = None
        self.read_working_inventory()
        return self.base_revnum - orig_revnum

    def remove(self, files, verbose=False, to_file=None, keep_files=True, 
               force=False):
        # FIXME: Use to_file argument
        # FIXME: Use verbose argument
        assert isinstance(files, list)
        wc = self._get_wc(write_lock=True)
        try:
            for file in files:
                wc.delete(self.abspath(file))
        finally:
            wc.close()

        for file in files:
            self._change_fileid_mapping(None, file)
        self.read_working_inventory()

    def _get_wc(self, relpath="", write_lock=False):
        return WorkingCopy(None, self.abspath(relpath).rstrip("/"), 
                                write_lock)

    def _get_rel_wc(self, relpath, write_lock=False):
        dir = os.path.dirname(relpath)
        file = os.path.basename(relpath)
        return (self._get_wc(dir, write_lock), file)

    def move(self, from_paths, to_dir=None, after=False, **kwargs):
        # FIXME: Use after argument
        assert after != True
        for entry in from_paths:
            try:
                to_wc = self._get_wc(to_dir, write_lock=True)
                to_wc.copy(self.abspath(entry), os.path.basename(entry))
            finally:
                to_wc.close()
            try:
                from_wc = self._get_wc(write_lock=True)
                from_wc.delete(self.abspath(entry))
            finally:
                from_wc.close()
            new_name = urlutils.join(to_dir, os.path.basename(entry))
            self._change_fileid_mapping(self.inventory.path2id(entry), new_name)
            self._change_fileid_mapping(None, entry)

        self.read_working_inventory()

    def rename_one(self, from_rel, to_rel, after=False):
        # FIXME: Use after
        assert after != True
        (to_wc, to_file) = self._get_rel_wc(to_rel, write_lock=True)
        if os.path.dirname(from_rel) == os.path.dirname(to_rel):
            # Prevent lock contention
            from_wc = to_wc
        else:
            (from_wc, _) = self._get_rel_wc(from_rel, write_lock=True)
        from_id = self.inventory.path2id(from_rel)
        try:
            to_wc.copy(self.abspath(from_rel), to_file)
            from_wc.delete(self.abspath(from_rel))
        finally:
            to_wc.close()
        self._change_fileid_mapping(None, from_rel)
        self._change_fileid_mapping(from_id, to_rel)
        self.read_working_inventory()

    def path_to_file_id(self, revnum, current_revnum, path):
        """Generate a bzr file id from a Subversion file name. 
        
        :param revnum: Revision number.
        :param path: Absolute path within the Subversion repository.
        :return: Tuple with file id and revision id.
        """
        assert isinstance(revnum, int) and revnum >= 0
        assert isinstance(path, str)

        rp = self.branch.unprefix(path)
        entry = self.basis_tree().id_map[rp.decode("utf-8")]
        assert entry[0] is not None
        assert isinstance(entry[0], str), "fileid %r for %r is not a string" % (entry[0], path)
        return entry

    def read_working_inventory(self):
        inv = Inventory()

        def add_file_to_inv(relpath, id, revid, parent_id):
            """Add a file to the inventory."""
            assert isinstance(relpath, unicode)
            if os.path.islink(self.abspath(relpath)):
                file = InventoryLink(id, os.path.basename(relpath), parent_id)
                file.revision = revid
                file.symlink_target = os.readlink(self.abspath(relpath))
                file.text_sha1 = None
                file.text_size = None
                file.executable = False
                inv.add(file)
            else:
                file = InventoryFile(id, os.path.basename(relpath), parent_id)
                file.revision = revid
                try:
                    data = osutils.fingerprint_file(open(self.abspath(relpath)))
                    file.text_sha1 = data['sha1']
                    file.text_size = data['size']
                    file.executable = self.is_executable(id, relpath)
                    inv.add(file)
                except IOError:
                    # Ignore non-existing files
                    pass

        def find_copies(url, relpath=""):
            wc = self._get_wc(relpath)
            entries = wc.entries_read(False)
            for entry in entries.values():
                subrelpath = os.path.join(relpath, entry.name)
                if entry.name == "" or entry.kind != 'directory':
                    if ((entry.copyfrom_url == url or entry.url == url) and 
                        not (entry.schedule in (SCHEDULE_DELETE,
                                                SCHEDULE_REPLACE))):
                        yield os.path.join(
                                self.branch.get_branch_path().strip("/"), 
                                subrelpath)
                else:
                    find_copies(subrelpath)
            wc.close()

        def find_ids(entry, rootwc):
            relpath = urllib.unquote(entry.url[len(entry.repos):].strip("/"))
            assert entry.schedule in (SCHEDULE_NORMAL, 
                                      SCHEDULE_DELETE,
                                      SCHEDULE_ADD,
                                      SCHEDULE_REPLACE)
            if entry.schedule == SCHEDULE_NORMAL:
                assert entry.revision >= 0
                # Keep old id
                return self.path_to_file_id(entry.cmt_rev, entry.revision, 
                        relpath)
            elif entry.schedule == SCHEDULE_DELETE:
                return (None, None)
            elif (entry.schedule == SCHEDULE_ADD or 
                  entry.schedule == SCHEDULE_REPLACE):
                # See if the file this file was copied from disappeared
                # and has no other copies -> in that case, take id of other file
                if (entry.copyfrom_url and 
                    list(find_copies(entry.copyfrom_url)) == [relpath]):
                    return self.path_to_file_id(entry.copyfrom_rev, 
                        entry.revision, entry.copyfrom_url[len(entry.repos):])
                ids = self._get_new_file_ids(rootwc)
                if ids.has_key(relpath):
                    return (ids[relpath], None)
                # FIXME: Generate more random file ids
                return ("NEW-" + escape_svn_path(entry.url[len(entry.repos):].strip("/")), None)

        def add_dir_to_inv(relpath, wc, parent_id):
            assert isinstance(relpath, unicode)
            entries = wc.entries_read(False)
            entry = entries[""]
            assert parent_id is None or isinstance(parent_id, str), \
                    "%r is not a string" % parent_id
            (id, revid) = find_ids(entry, rootwc)
            if id is None:
                mutter('no id for %r', entry.url)
                return
            assert revid is None or isinstance(revid, str), "%r is not a string" % revid
            assert isinstance(id, str), "%r is not a string" % id

            # First handle directory itself
            inv.add_path(relpath.decode("utf-8"), 'directory', id, parent_id).revision = revid
            if relpath == "":
                inv.revision_id = revid

            for name in entries:
                if name == "":
                    continue

                subrelpath = os.path.join(relpath, name.decode("utf-8"))

                entry = entries[name]
                assert entry
                
                if entry.kind == core.NODE_DIR:
                    subwc = WorkingCopy(wc, self.abspath(subrelpath))
                    try:
                        assert isinstance(subrelpath, unicode)
                        add_dir_to_inv(subrelpath, subwc, id)
                    finally:
                        subwc.close()
                else:
                    (subid, subrevid) = find_ids(entry, rootwc)
                    if subid:
                        assert isinstance(subrelpath, unicode)
                        add_file_to_inv(subrelpath, subid, subrevid, id)
                    else:
                        mutter('no id for %r', entry.url)

        rootwc = self._get_wc() 
        try:
            add_dir_to_inv(u"", rootwc, None)
        finally:
            rootwc.close()

        self._set_inventory(inv, dirty=False)
        return inv

    def set_last_revision(self, revid):
        mutter('setting last revision to %r', revid)
        if revid is None or revid == NULL_REVISION:
            self.base_revid = revid
            self.base_revnum = 0
            self.base_tree = None
            return

        rev = self.branch.lookup_revision_id(revid)
        self.base_revnum = rev
        self.base_revid = revid
        self.base_tree = None

        # TODO: Implement more efficient version
        newrev = self.branch.repository.get_revision(revid)
        newrevtree = self.branch.repository.revision_tree(revid)
        svn_revprops = self.branch.repository._log.revprop_list(rev)

        def update_settings(wc, path):
            id = newrevtree.inventory.path2id(path)
            mutter("Updating settings for %r", id)
            revnum = self.branch.lookup_revision_id(
                    newrevtree.inventory[id].revision)

            if newrevtree.inventory[id].kind != 'directory':
                return

            entries = wc.entries_read(True)
            for name, entry in entries.items():
                if name == "":
                    continue

                wc.process_committed(self.abspath(path).rstrip("/"), 
                              False, self.branch.lookup_revision_id(newrevtree.inventory[id].revision),
                              svn_revprops[properties.PROP_REVISION_DATE], 
                              svn_revprops[properties.PROP_REVISION_AUTHOR])

                child_path = os.path.join(path, name.decode("utf-8"))

                if newrevtree.inventory[newrevtree.inventory.path2id(child_path)].kind == 'directory':
                    subwc = WorkingCopy(wc, self.abspath(child_path).rstrip("/"), write_lock=True)
                    try:
                        update_settings(subwc, child_path)
                    finally:
                        subwc.close()

<<<<<<< HEAD
        # Set proper version for all files in the wc
=======
        if message_callback is not None:
            def log_message_func(items):
                """ Simple log message provider for unit tests. """
                return message_callback(self).encode("utf-8")
        else:
            assert isinstance(message, basestring)
            def log_message_func(items):
                """ Simple log message provider for unit tests. """
                return message.encode("utf-8")

        self.client_ctx.log_msg_func = log_message_func
        if rev_id is not None:
            extra = "%d %s\n" % (self.branch.revno()+1, rev_id)
        else:
            extra = ""
        original_props = self._get_base_branch_props()
>>>>>>> 4225cf17
        wc = self._get_wc(write_lock=True)
        (svn_revprops, svn_fileprops) = self.branch.mapping.export_revision(False, self.branch.get_branch_path(), 
                                            timestamp, timezone, committer, revprops, 
                                            rev_id, self.branch.revno()+1, 
                                            self.pending_merges(),
                                            original_props)
        try:
<<<<<<< HEAD
            wc.process_committed(self.basedir,
                          False, self.branch.lookup_revision_id(newrevtree.inventory.root.revision),
                          svn_revprops[properties.PROP_REVISION_DATE], 
                          svn_revprops[properties.PROP_REVISION_AUTHOR])
            update_settings(wc, "")
        finally:
            wc.close()

=======
            self._set_branch_props(wc, svn_fileprops)
        finally:
            wc.close()

        try:
            try:
                (revision, _, _) = self.client_ctx.commit(specific_files, True, False)
            except SubversionException, (_, num):
                if num == ERR_FS_TXN_OUT_OF_DATE:
                    raise OutOfDateTree(self)
                raise
        except:
            # Reset properties so the next subversion commit won't 
            # accidently set these properties.
            wc = self._get_wc(write_lock=True)
            try:
                self._set_branch_props(wc, original_props)
            finally:
                wc.close()
            raise

        self.client_ctx.log_msg_func = None

        revid = self.branch.generate_revision_id(revision)

        self.base_revid = revid
        self.base_revnum = revision
        self.base_tree = SvnBasisTree(self)

        self.branch.repository._clear_cached_state()
        self.branch._clear_cached_state()
        return revid

>>>>>>> 4225cf17
    def smart_add(self, file_list, recurse=True, action=None, save=True):
        assert isinstance(recurse, bool)
        if action is None:
            action = bzrlib.add.AddAction()
        # TODO: use action
        if not file_list:
            # no paths supplied: add the entire tree.
            file_list = [u'.']
        ignored = {}
        added = []

        for file_path in file_list:
            todo = []
            file_path = os.path.abspath(file_path)
            f = self.relpath(file_path)
            wc = self._get_wc(os.path.dirname(f), write_lock=True)
            try:
                if not self.inventory.has_filename(f):
                    if save:
                        mutter('adding %r', file_path)
                        wc.add(file_path)
                    added.append(file_path)
                if recurse and osutils.file_kind(file_path) == 'directory':
                    # Filter out ignored files and update ignored
                    for c in os.listdir(file_path):
                        if self.is_control_filename(c):
                            continue
                        c_path = os.path.join(file_path, c)
                        ignore_glob = self.is_ignored(c)
                        if ignore_glob is not None:
                            ignored.setdefault(ignore_glob, []).append(c_path)
                        todo.append(c_path)
            finally:
                wc.close()
            if todo != []:
                cadded, cignored = self.smart_add(todo, recurse, action, save)
                added.extend(cadded)
                ignored.update(cignored)
        return added, ignored

    def add(self, files, ids=None, kinds=None):
        # TODO: Use kinds
        if isinstance(files, str):
            files = [files]
            if isinstance(ids, str):
                ids = [ids]
        if ids is not None:
            ids = iter(ids)
        assert isinstance(files, list)
        for f in files:
            wc = self._get_wc(os.path.dirname(f), write_lock=True)
            try:
                try:
                    wc.add(self.abspath(f))
                    if ids is not None:
                        self._change_fileid_mapping(ids.next(), f, wc)
                except SubversionException, (_, num):
                    if num == ERR_ENTRY_EXISTS:
                        continue
                    elif num == ERR_WC_PATH_NOT_FOUND:
                        raise NoSuchFile(path=f)
                    raise
            finally:
                wc.close()
        self.read_working_inventory()

    def basis_tree(self):
        if self.base_revid is None or self.base_revid == NULL_REVISION:
            return self.branch.repository.revision_tree(self.base_revid)

        if self.base_tree is None:
            self.base_tree = SvnBasisTree(self)

        return self.base_tree

    def pull(self, source, overwrite=False, stop_revision=None, 
             delta_reporter=None, possible_transports=None):
        # FIXME: Use delta_reporter
        # FIXME: Use source
        # FIXME: Use overwrite
        result = PullResult()
        result.source_branch = source
        result.master_branch = None
        result.target_branch = self.branch
        (result.old_revno, result.old_revid) = self.branch.last_revision_info()
        if stop_revision is None:
            stop_revision = self.branch.last_revision()
        revnumber = self.branch.lookup_revision_id(stop_revision)
        fetched = self._update(revnum)
        self.base_revnum = fetched
        self.base_revid = self.branch.generate_revision_id(fetched)
        self.base_tree = None
        self.read_working_inventory()
        result.new_revid = self.base_revid
        result.new_revno = self.branch.revision_id_to_revno(result.new_revid)
        return result

    def get_file_sha1(self, file_id, path=None, stat_value=None):
        if not path:
            path = self._inventory.id2path(file_id)
        return osutils.fingerprint_file(open(self.abspath(path)))['sha1']

    def _change_fileid_mapping(self, id, path, wc=None):
        if wc is None:
            subwc = self._get_wc(write_lock=True)
        else:
            subwc = wc
        new_entries = self._get_new_file_ids(subwc)
        if id is None:
            if new_entries.has_key(path):
                del new_entries[path]
        else:
            assert isinstance(id, str)
            new_entries[path] = id
        revprops = {}
        fileprops = self._get_branch_props()
        self.branch.mapping.export_fileid_map(False, new_entries, revprops, fileprops)
        self._set_branch_props(subwc, fileprops)
        if wc is None:
            subwc.close()

    def _get_branch_props(self):
        wc = self._get_wc()
        try:
            (prop_changes, orig_props) = wc.get_prop_diffs(self.basedir)
            for k,v in prop_changes:
                if v is None:
                    del orig_props[k]
                else:
                    orig_props[k] = v
            return orig_props
        finally:
            wc.close()

    def _get_changed_branch_props(self):
        wc = self._get_wc()
        try:
            (prop_changes, orig_props) = wc.get_prop_diffs(self.basedir)
            return dict(prop_changes)
        finally:
            wc.close()

    def _set_branch_props(self, wc, fileprops):
        for k,v in fileprops.items():
            wc.prop_set(k, v, self.basedir)

    def _get_base_branch_props(self):
        wc = self._get_wc()
        try:
            (prop_changes, orig_props) = wc.get_prop_diffs(self.basedir)
            return orig_props
        finally:
            wc.close()

    def _get_new_file_ids(self, wc):
        return self.branch.mapping.import_fileid_map({}, 
                self._get_branch_props())

    def _get_svk_merges(self, base_branch_props):
        return base_branch_props.get(SVN_PROP_SVK_MERGE, "")

    def set_pending_merges(self, merges):
        """See MutableTree.set_pending_merges()."""
        wc = self._get_wc(write_lock=True)
        try:
            base_fileprops = self._get_base_branch_props()
            fileprops = self.branch.mapping.record_merges(merges, base_fileprops)
           
            svk_merges = parse_svk_features(self._get_svk_merges(base_fileprops))

            # Set svk:merge
            for merge in merges:
                try:
                    svk_merges.add(_revision_id_to_svk_feature(merge))
                except InvalidRevisionId:
                    pass

            fileprops[SVN_PROP_SVK_MERGE] = serialize_svk_features(svk_merges)
            self._set_branch_props(wc, fileprops)
        finally:
            wc.close()

    def add_pending_merge(self, revid):
        merges = self.pending_merges()
        merges.append(revid)
        self.set_pending_merges(merges)

    def get_parent_ids(self):
        return (self.base_revid,) + self.pending_merges()

    def set_parent_ids(self, revision_ids, allow_lefmost_as_ghost=False):
        self.set_last_revision(revision_ids[0])
        if self.pending_merges() != revision_ids[1:]:
            self.set_pending_merges(revision_ids[1:])

    def pending_merges(self):
        wc = self._get_wc()
        try:
            return self.branch.mapping.get_rhs_parents(self.branch.get_branch_path(), {}, 
                                                self._get_changed_branch_props())
        finally:
            wc.close()

    def path_content_summary(self, path, _lstat=os.lstat,
        _mapper=osutils.file_kind_from_stat_mode):
        """See Tree.path_content_summary."""
        abspath = self.abspath(path)
        try:
            stat_result = _lstat(abspath)
        except OSError, e:
            if getattr(e, 'errno', None) == errno.ENOENT:
                # no file.
                return ('missing', None, None, None)
            # propagate other errors
            raise
        kind = _mapper(stat_result.st_mode)
        if kind == 'file':
            size = stat_result.st_size
            # try for a stat cache lookup
            executable = self._is_executable_from_path_and_stat(path, stat_result)
            return (kind, size, executable, self._sha_from_stat(
                path, stat_result))
        elif kind == 'directory':
            return kind, None, None, None
        elif kind == 'symlink':
            return ('symlink', None, None, os.readlink(abspath))
        else:
            return (kind, None, None, None)

    def _reset_data(self):
        pass

    def unlock(self):
        # non-implementation specific cleanup
        self._cleanup()

        # reverse order of locking.
        try:
            return self._control_files.unlock()
        finally:
            self.branch.unlock()

    if not osutils.supports_executable():
        def is_executable(self, file_id, path=None):
            inv = self.basis_tree()._inventory
            if file_id in inv:
                return inv[file_id].executable
            # Default to not executable
            return False


class SvnWorkingTreeFormat(WorkingTreeFormat):
    """Subversion working copy format."""
    def __init__(self, version):
        self.version = version

    def __get_matchingbzrdir(self):
        return SvnWorkingTreeDirFormat()

    _matchingbzrdir = property(__get_matchingbzrdir)

    def get_format_description(self):
        return "Subversion Working Copy Version %d" % self.version

    def get_format_string(self):
        raise NotImplementedError

    def initialize(self, a_bzrdir, revision_id=None):
        raise NotImplementedError(self.initialize)

    def open(self, a_bzrdir):
        raise NotImplementedError(self.initialize)


class SvnCheckout(BzrDir):
    """BzrDir implementation for Subversion checkouts (directories 
    containing a .svn subdirectory."""
    def __init__(self, transport, format):
        super(SvnCheckout, self).__init__(transport, format)
        self.local_path = transport.local_abspath(".")
        
        # Open related remote repository + branch
        try:
            wc = WorkingCopy(None, self.local_path)
        except SubversionException, (msg, ERR_WC_UNSUPPORTED_FORMAT):
            raise UnsupportedFormatError(msg, kind='workingtree')
        try:
            self.svn_url = wc.entry(self.local_path, True).url
        finally:
            wc.close()

        self._remote_transport = None
        self._remote_bzrdir = None
        self.root_transport = self.transport = transport

    def get_remote_bzrdir(self):
        if self._remote_bzrdir is None:
            self._remote_bzrdir = SvnRemoteAccess(self.get_remote_transport())
        return self._remote_bzrdir

    def get_remote_transport(self):
        if self._remote_transport is None:
            self._remote_transport = SvnRaTransport(self.svn_url)
        return self._remote_transport
        
    def clone(self, path, revision_id=None, force_new_repo=False):
        raise NotImplementedError(self.clone)

    def open_workingtree(self, _unsupported=False, recommend_upgrade=False):
        try:
            return SvnWorkingTree(self, self.local_path, self.open_branch())
        except NotSvnBranchPath, e:
            raise NoWorkingTree(self.local_path)

    def sprout(self, url, revision_id=None, force_new_repo=False, 
               recurse='down', possible_transports=None, accelerator_tree=None,
               hardlink=False):
        # FIXME: honor force_new_repo
        # FIXME: Use recurse
        result = get_rich_root_format().initialize(url)
        repo = self._find_repository()
        repo.clone(result, revision_id)
        branch = self.open_branch()
        branch.sprout(result, revision_id)
        result.create_workingtree(hardlink=hardlink)
        return result

    def open_repository(self):
        raise NoRepositoryPresent(self)

    def find_repository(self):
        raise NoRepositoryPresent(self)

    def _find_repository(self):
        return SvnRepository(self, self.get_remote_transport().clone_root(), 
                             self.get_remote_bzrdir().branch_path)

    def needs_format_conversion(self, format=None):
        if format is None:
            format = BzrDirFormat.get_default_format()
        return not isinstance(self._format, format.__class__)

    def create_workingtree(self, revision_id=None, hardlink=None):
        """See BzrDir.create_workingtree().

        Not implemented for Subversion because having a .svn directory
        implies having a working copy.
        """
        raise NotImplementedError(self.create_workingtree)

    def create_branch(self):
        """See BzrDir.create_branch()."""
        raise NotImplementedError(self.create_branch)

    def open_branch(self, unsupported=True):
        """See BzrDir.open_branch()."""
        repos = self._find_repository()

        try:
            branch = SvnBranch(repos, self.get_remote_bzrdir().branch_path)
        except SubversionException, (_, num):
            if num == ERR_WC_NOT_DIRECTORY:
                raise NotBranchError(path=self.base)
            raise

        branch.bzrdir = self.get_remote_bzrdir()
 
        return branch<|MERGE_RESOLUTION|>--- conflicted
+++ resolved
@@ -421,34 +421,9 @@
                     finally:
                         subwc.close()
 
-<<<<<<< HEAD
         # Set proper version for all files in the wc
-=======
-        if message_callback is not None:
-            def log_message_func(items):
-                """ Simple log message provider for unit tests. """
-                return message_callback(self).encode("utf-8")
-        else:
-            assert isinstance(message, basestring)
-            def log_message_func(items):
-                """ Simple log message provider for unit tests. """
-                return message.encode("utf-8")
-
-        self.client_ctx.log_msg_func = log_message_func
-        if rev_id is not None:
-            extra = "%d %s\n" % (self.branch.revno()+1, rev_id)
-        else:
-            extra = ""
-        original_props = self._get_base_branch_props()
->>>>>>> 4225cf17
         wc = self._get_wc(write_lock=True)
-        (svn_revprops, svn_fileprops) = self.branch.mapping.export_revision(False, self.branch.get_branch_path(), 
-                                            timestamp, timezone, committer, revprops, 
-                                            rev_id, self.branch.revno()+1, 
-                                            self.pending_merges(),
-                                            original_props)
-        try:
-<<<<<<< HEAD
+        try:
             wc.process_committed(self.basedir,
                           False, self.branch.lookup_revision_id(newrevtree.inventory.root.revision),
                           svn_revprops[properties.PROP_REVISION_DATE], 
@@ -457,41 +432,6 @@
         finally:
             wc.close()
 
-=======
-            self._set_branch_props(wc, svn_fileprops)
-        finally:
-            wc.close()
-
-        try:
-            try:
-                (revision, _, _) = self.client_ctx.commit(specific_files, True, False)
-            except SubversionException, (_, num):
-                if num == ERR_FS_TXN_OUT_OF_DATE:
-                    raise OutOfDateTree(self)
-                raise
-        except:
-            # Reset properties so the next subversion commit won't 
-            # accidently set these properties.
-            wc = self._get_wc(write_lock=True)
-            try:
-                self._set_branch_props(wc, original_props)
-            finally:
-                wc.close()
-            raise
-
-        self.client_ctx.log_msg_func = None
-
-        revid = self.branch.generate_revision_id(revision)
-
-        self.base_revid = revid
-        self.base_revnum = revision
-        self.base_tree = SvnBasisTree(self)
-
-        self.branch.repository._clear_cached_state()
-        self.branch._clear_cached_state()
-        return revid
-
->>>>>>> 4225cf17
     def smart_add(self, file_list, recurse=True, action=None, save=True):
         assert isinstance(recurse, bool)
         if action is None:
