--- conflicted
+++ resolved
@@ -56,8 +56,6 @@
 
 from format import get_rich_root_format
 
-<<<<<<< HEAD
-=======
 def generate_ignore_list(ignore_map):
     """Create a list of ignores, ordered by directory.
     
@@ -72,15 +70,6 @@
     return ignores
 
 
-class WorkingTreeInconsistent(BzrError):
-    _fmt = """Working copy is in inconsistent state (%(min_revnum)d:%(max_revnum)d)"""
-
-    def __init__(self, min_revnum, max_revnum):
-        self.min_revnum = min_revnum
-        self.max_revnum = max_revnum
-
->>>>>>> 119193de
-
 class SvnWorkingTree(WorkingTree):
     """WorkingTree implementation that uses a Subversion Working Copy for storage."""
     def __init__(self, bzrdir, local_path, branch):
@@ -129,12 +118,8 @@
                 if entry == "":
                     continue
 
-<<<<<<< HEAD
+                # Ignore ignores on things that aren't directories
                 if entries[entry].kind != core.NODE_DIR:
-=======
-                # Ignore ignores on things that aren't directories
-                if entries[entry].kind != svn.core.svn_node_dir:
->>>>>>> 119193de
                     continue
 
                 subprefix = os.path.join(prefix, entry)
