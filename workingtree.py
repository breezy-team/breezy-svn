--- conflicted
+++ resolved
@@ -31,42 +31,24 @@
 from bzrlib.transport.local import LocalTransport
 from bzrlib.workingtree import WorkingTree, WorkingTreeFormat
 
-from bzrlib.plugins.svn import core, properties
+from bzrlib.plugins.svn import core, properties, wc
 from bzrlib.plugins.svn.branch import SvnBranch
 from bzrlib.plugins.svn.commit import _revision_id_to_svk_feature
 from bzrlib.plugins.svn.convert import SvnConverter
-<<<<<<< HEAD
+from bzrlib.plugins.svn.core import SubversionException, time_to_cstring
 from bzrlib.plugins.svn.errors import NoSvnRepositoryPresent, ERR_FS_TXN_OUT_OF_DATE, ERR_ENTRY_EXISTS, ERR_WC_PATH_NOT_FOUND, ERR_WC_NOT_DIRECTORY, ERR_WC_UNSUPPORTED_FORMAT
-=======
-from bzrlib.plugins.svn.core import SubversionException
-from bzrlib.plugins.svn.errors import LocalCommitsUnsupported, NoCheckoutSupport, NoSvnRepositoryPresent, ERR_FS_TXN_OUT_OF_DATE, ERR_ENTRY_EXISTS, ERR_WC_PATH_NOT_FOUND, ERR_WC_NOT_DIRECTORY
->>>>>>> 96e65989
+from bzrlib.plugins.svn.format import get_rich_root_format
 from bzrlib.plugins.svn.mapping import (SVN_PROP_BZR_ANCESTRY, SVN_PROP_BZR_FILEIDS, 
                      SVN_PROP_BZR_REVISION_ID, SVN_PROP_BZR_REVISION_INFO,
                      escape_svn_path, generate_revision_metadata)
 from bzrlib.plugins.svn.remote import SvnRemoteAccess
 from bzrlib.plugins.svn.repository import SvnRepository
 from bzrlib.plugins.svn.svk import SVN_PROP_SVK_MERGE, parse_svk_features, serialize_svk_features
-<<<<<<< HEAD
-from bzrlib.plugins.svn.mapping import escape_svn_path
 from bzrlib.plugins.svn.transport import (SvnRaTransport, bzr_to_svn_url, svn_config) 
-=======
-from bzrlib.plugins.svn.transport import (SvnRaTransport, bzr_to_svn_url, create_svn_client,
-                       svn_config) 
->>>>>>> 96e65989
 from bzrlib.plugins.svn.tree import SvnBasisTree
 
 import os
 import urllib
-
-<<<<<<< HEAD
-import core, wc
-from core import SubversionException, time_to_cstring
-=======
-import svn.core, svn.wc
->>>>>>> 96e65989
-
-from bzrlib.plugins.svn.format import get_rich_root_format
 
 def generate_ignore_list(ignore_map):
     """Create a list of ignores, ordered by directory.
