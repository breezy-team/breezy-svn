# Copyright (C) 2005-2007 Jelmer Vernooij <jelmer@samba.org>

# This program is free software; you can redistribute it and/or modify
# it under the terms of the GNU General Public License as published by
# the Free Software Foundation; either version 3 of the License, or
# (at your option) any later version.

# This program is distributed in the hope that it will be useful,
# but WITHOUT ANY WARRANTY; without even the implied warranty of
# MERCHANTABILITY or FITNESS FOR A PARTICULAR PURPOSE.  See the
# GNU General Public License for more details.

# You should have received a copy of the GNU General Public License
# along with this program; if not, write to the Free Software
# Foundation, Inc., 59 Temple Place, Suite 330, Boston, MA  02111-1307  USA
"""Checkouts and working trees (working copies)."""

import bzrlib, bzrlib.add
from bzrlib import osutils, urlutils, ignores
from bzrlib.branch import PullResult
from bzrlib.bzrdir import BzrDirFormat, BzrDir
from bzrlib.errors import (InvalidRevisionId, NotBranchError, NoSuchFile,
                           NoRepositoryPresent, BzrError, UninitializableFormat,
                           OutOfDateTree, UnsupportedFormatError)
from bzrlib.inventory import Inventory, InventoryFile, InventoryLink
from bzrlib.lockable_files import TransportLock, LockableFiles
from bzrlib.lockdir import LockDir
from bzrlib.revision import NULL_REVISION
from bzrlib.trace import mutter
from bzrlib.revisiontree import RevisionTree
from bzrlib.transport.local import LocalTransport
from bzrlib.workingtree import WorkingTree, WorkingTreeFormat

<<<<<<< HEAD
from bzrlib.plugins.svn import constants
=======
from bzrlib.plugins.svn import properties
>>>>>>> 6df7d8a7
from bzrlib.plugins.svn.branch import SvnBranch
from bzrlib.plugins.svn.commit import _revision_id_to_svk_feature
from bzrlib.plugins.svn.convert import SvnConverter
from bzrlib.plugins.svn.errors import NoSvnRepositoryPresent
from bzrlib.plugins.svn.mapping import (SVN_PROP_BZR_ANCESTRY, SVN_PROP_BZR_FILEIDS, 
                     SVN_PROP_BZR_REVISION_ID, SVN_PROP_BZR_REVISION_INFO,
                     generate_revision_metadata)
from bzrlib.plugins.svn.remote import SvnRemoteAccess
from bzrlib.plugins.svn.repository import SvnRepository
from bzrlib.plugins.svn.svk import SVN_PROP_SVK_MERGE, parse_svk_features, serialize_svk_features
from bzrlib.plugins.svn.mapping import escape_svn_path
from bzrlib.plugins.svn.transport import (SvnRaTransport, bzr_to_svn_url, svn_config) 
from bzrlib.plugins.svn.tree import SvnBasisTree

import os
import urllib

import core, wc
from core import SubversionException, time_to_cstring

from bzrlib.plugins.svn.format import get_rich_root_format

def generate_ignore_list(ignore_map):
    """Create a list of ignores, ordered by directory.
    
    :param ignore_map: Dictionary with paths as keys, patterns as values.
    :return: list of ignores
    """
    ignores = []
    keys = ignore_map.keys()
    keys.sort()
    for k in keys:
        ignores.append("./" + os.path.join(k.strip("/"), ignore_map[k].strip("/")))
    return ignores


class SvnWorkingTree(WorkingTree):
    """WorkingTree implementation that uses a Subversion Working Copy for storage."""
    def __init__(self, bzrdir, local_path, branch):
        version = wc.check_wc(local_path)
        self._format = SvnWorkingTreeFormat(version)
        self.basedir = local_path
        assert isinstance(self.basedir, unicode)
        self.bzrdir = bzrdir
        self._branch = branch
        self._get_wc()
        (min_rev, max_rev, switch, modified) = wc.revision_status(self.basedir, None, True, None)
        self.base_revnum = max_rev
        self.base_tree = SvnBasisTree(self)
        self.base_revid = branch.generate_revision_id(self.base_revnum)

        self.read_working_inventory()

        self.controldir = os.path.join(self.basedir, wc.get_adm_dir(), 'bzr')
        try:
            os.makedirs(self.controldir)
            os.makedirs(os.path.join(self.controldir, 'lock'))
        except OSError:
            pass
        control_transport = bzrdir.transport.clone(urlutils.join(
                                                   wc.get_adm_dir(), 'bzr'))
        self._control_files = LockableFiles(control_transport, 'lock', LockDir)

    def get_ignore_list(self):
        ignore_globs = set([wc.get_adm_dir()])
        ignore_globs.update(ignores.get_runtime_ignores())
        ignore_globs.update(ignores.get_user_ignores())

<<<<<<< HEAD
        def dir_add(adm, prefix, patprefix):
            ignorestr = adm.prop_get(constants.PROP_IGNORE, 
                                    self.abspath(prefix).rstrip("/"))
=======
        def dir_add(wc, prefix, patprefix):
            ignorestr = svn.wc.prop_get(properties.PROP_IGNORE, 
                                        self.abspath(prefix).rstrip("/"), wc)
>>>>>>> 6df7d8a7
            if ignorestr is not None:
                for pat in ignorestr.splitlines():
                    ignore_globs.add(urlutils.joinpath(patprefix, pat))

            entries = adm.entries_read(False)
            for entry in entries:
                if entry == "":
                    continue

                # Ignore ignores on things that aren't directories
                if entries[entry].kind != core.NODE_DIR:
                    continue

                subprefix = os.path.join(prefix, entry)

                subwc = wc.WorkingCopy(adm, self.abspath(subprefix))
                try:
                    dir_add(subwc, subprefix, urlutils.joinpath(patprefix, entry))
                finally:
                    subwc.close()

        adm = self._get_wc()
        try:
            dir_add(adm, "", ".")
        finally:
            adm.close()

        return ignore_globs

    def is_control_filename(self, path):
        return wc.is_adm_dir(path)

    def apply_inventory_delta(self, changes):
        raise NotImplementedError(self.apply_inventory_delta)

    def _update(self, revnum=None):
        if revnum is None:
            # FIXME: should be able to use -1 here
            revnum = self.branch.get_revnum()
        adm = self._get_wc()
        # FIXME: honor SVN_CONFIG_SECTION_HELPERS:SVN_CONFIG_OPTION_DIFF3_CMD
        # FIXME: honor SVN_CONFIG_SECTION_MISCELLANY:SVN_CONFIG_OPTION_USE_COMMIT_TIMES
        # FIXME: honor SVN_CONFIG_SECTION_MISCELLANY:SVN_CONFIG_OPTION_PRESERVED_CF_EXTS
        try:
            editor = adm.get_update_editor(self.basedir, use_commit_times=False, recurse=True)
            assert editor is not None
            conn = self.branch.repository.transport.get_connection()
            try:
                reporter = conn.do_update(revnum, True, editor)
                adm.crawl_revisions(self.basedir, reporter, restore_files=False, recurse=True, 
                                    use_commit_times=False)
            finally:
                self.branch.repository.transport.add_connection(conn)
            # FIXME: handle externals
        finally:
            adm.close()
        return revnum

    def update(self, change_reporter=None, possible_transports=None, revnum=None):
        orig_revnum = self.base_revnum
        self.base_revnum = self._update(revnum)
        self.base_revid = self.branch.generate_revision_id(self.base_revnum)
        self.base_tree = None
        self.read_working_inventory()
        return self.base_revnum - orig_revnum

    def remove(self, files, verbose=False, to_file=None):
        # FIXME: Use to_file argument
        # FIXME: Use verbose argument
        assert isinstance(files, list)
        adm = self._get_wc(write_lock=True)
        try:
            for file in files:
                adm.delete(self.abspath(file))
        finally:
            adm.close()

        for file in files:
            self._change_fileid_mapping(None, file)
        self.read_working_inventory()

    def _get_wc(self, relpath="", write_lock=False):
        return wc.WorkingCopy(None, self.abspath(relpath).rstrip("/"), write_lock)

    def _get_rel_wc(self, relpath, write_lock=False):
        dir = os.path.dirname(relpath)
        file = os.path.basename(relpath)
        return (self._get_wc(dir, write_lock), file)

    def move(self, from_paths, to_dir=None, after=False, **kwargs):
        # FIXME: Use after argument
        assert after != True
        for entry in from_paths:
            try:
                to_wc = self._get_wc(to_dir, write_lock=True)
                to_wc.copy(self.abspath(entry), 
                            os.path.basename(entry), None, None)
            finally:
                to_wc.close()
            try:
                from_wc = self._get_wc(write_lock=True)
                from_wc.delete(self.abspath(entry))
            finally:
                from_wc.close()
            new_name = urlutils.join(to_dir, os.path.basename(entry))
            self._change_fileid_mapping(self.inventory.path2id(entry), new_name)
            self._change_fileid_mapping(None, entry)

        self.read_working_inventory()

    def rename_one(self, from_rel, to_rel, after=False):
        # FIXME: Use after
        assert after != True
        (to_wc, to_file) = self._get_rel_wc(to_rel, write_lock=True)
        if os.path.dirname(from_rel) == os.path.dirname(to_rel):
            # Prevent lock contention
            from_wc = to_wc
        else:
            (from_wc, _) = self._get_rel_wc(from_rel, write_lock=True)
        from_id = self.inventory.path2id(from_rel)
        try:
            to_wc.copy(self.abspath(from_rel), to_file)
            from_wc.delete(self.abspath(from_rel))
        finally:
            to_wc.close()
        self._change_fileid_mapping(None, from_rel)
        self._change_fileid_mapping(from_id, to_rel)
        self.read_working_inventory()

    def path_to_file_id(self, revnum, current_revnum, path):
        """Generate a bzr file id from a Subversion file name. 
        
        :param revnum: Revision number.
        :param path: Absolute path within the Subversion repository.
        :return: Tuple with file id and revision id.
        """
        assert isinstance(revnum, int) and revnum >= 0
        assert isinstance(path, str)

        rp = self.branch.unprefix(path)
        entry = self.basis_tree().id_map[rp]
        assert entry[0] is not None
        assert isinstance(entry[0], str), "fileid %r for %r is not a string" % (entry[0], path)
        return entry

    def read_working_inventory(self):
        inv = Inventory()

        def add_file_to_inv(relpath, id, revid, parent_id):
            """Add a file to the inventory."""
            assert isinstance(relpath, unicode)
            if os.path.islink(self.abspath(relpath)):
                file = InventoryLink(id, os.path.basename(relpath), parent_id)
                file.revision = revid
                file.symlink_target = os.readlink(self.abspath(relpath))
                file.text_sha1 = None
                file.text_size = None
                file.executable = False
                inv.add(file)
            else:
                file = InventoryFile(id, os.path.basename(relpath), parent_id)
                file.revision = revid
                try:
                    data = osutils.fingerprint_file(open(self.abspath(relpath)))
                    file.text_sha1 = data['sha1']
                    file.text_size = data['size']
                    file.executable = self.is_executable(id, relpath)
                    inv.add(file)
                except IOError:
                    # Ignore non-existing files
                    pass

        def find_copies(url, relpath=""):
            adm = self._get_wc(relpath)
            entries = adm.entries_read(False)
            for entry in entries.values():
                subrelpath = os.path.join(relpath, entry.name)
                if entry.name == "" or entry.kind != 'directory':
                    if ((entry.copyfrom_url == url or entry.url == url) and 
                        not (entry.schedule in (wc.SCHEDULE_DELETE,
                                                wc.SCHEDULE_REPLACE))):
                        yield os.path.join(
                                self.branch.get_branch_path().strip("/"), 
                                subrelpath)
                else:
                    find_copies(subrelpath)
            adm.close()

        def find_ids(entry, rootwc):
            relpath = urllib.unquote(entry.url[len(entry.repos):].strip("/"))
            assert entry.schedule in (wc.SCHEDULE_NORMAL, 
                                      wc.SCHEDULE_DELETE,
                                      wc.SCHEDULE_ADD,
                                      wc.SCHEDULE_REPLACE)
            if entry.schedule == wc.SCHEDULE_NORMAL:
                assert entry.revision >= 0
                # Keep old id
                return self.path_to_file_id(entry.cmt_rev, entry.revision, 
                        relpath)
            elif entry.schedule == wc.SCHEDULE_DELETE:
                return (None, None)
            elif (entry.schedule == wc.SCHEDULE_ADD or 
                  entry.schedule == wc.SCHEDULE_REPLACE):
                # See if the file this file was copied from disappeared
                # and has no other copies -> in that case, take id of other file
                if (entry.copyfrom_url and 
                    list(find_copies(entry.copyfrom_url)) == [relpath]):
                    return self.path_to_file_id(entry.copyfrom_rev, 
                        entry.revision, entry.copyfrom_url[len(entry.repos):])
                ids = self._get_new_file_ids(rootwc)
                if ids.has_key(relpath):
                    return (ids[relpath], None)
                # FIXME: Generate more random file ids
                return ("NEW-" + escape_svn_path(entry.url[len(entry.repos):].strip("/")), None)

        def add_dir_to_inv(relpath, adm, parent_id):
            assert isinstance(relpath, unicode)
            entries = adm.entries_read(False)
            entry = entries[""]
            assert parent_id is None or isinstance(parent_id, str), \
                    "%r is not a string" % parent_id
            (id, revid) = find_ids(entry, rootwc)
            if id is None:
                mutter('no id for %r' % entry.url)
                return
            assert revid is None or isinstance(revid, str), "%r is not a string" % revid
            assert isinstance(id, str), "%r is not a string" % id

            # First handle directory itself
            inv.add_path(relpath.decode("utf-8"), 'directory', id, parent_id).revision = revid
            if relpath == "":
                inv.revision_id = revid

            for name in entries:
                if name == "":
                    continue

                subrelpath = os.path.join(relpath, name.decode("utf-8"))

                entry = entries[name]
                assert entry
                
                if entry.kind == core.NODE_DIR:
                    subwc = wc.WorkingCopy(adm, self.abspath(subrelpath))
                    try:
                        add_dir_to_inv(subrelpath, subwc, id)
                    finally:
                        subwc.close()
                else:
                    (subid, subrevid) = find_ids(entry, rootwc)
                    if subid:
                        add_file_to_inv(subrelpath, subid, subrevid, id)
                    else:
                        mutter('no id for %r' % entry.url)

        rootwc = self._get_wc() 
        try:
            add_dir_to_inv(u"", rootwc, None)
        finally:
            rootwc.close()

        self._set_inventory(inv, dirty=False)
        return inv

    def set_last_revision(self, revid):
        mutter('setting last revision to %r' % revid)
        if revid is None or revid == NULL_REVISION:
            self.base_revid = revid
            self.base_revnum = 0
            self.base_tree = None
            return

        rev = self.branch.lookup_revision_id(revid)
        self.base_revnum = rev
        self.base_revid = revid
        self.base_tree = None

        # TODO: Implement more efficient version
        newrev = self.branch.repository.get_revision(revid)
        newrevtree = self.branch.repository.revision_tree(revid)

        def update_settings(adm, path):
            id = newrevtree.inventory.path2id(path)
            mutter("Updating settings for %r" % id)
            revnum = self.branch.lookup_revision_id(
                    newrevtree.inventory[id].revision)

            adm.process_committed(self.abspath(path).rstrip("/"), 
                          False, revnum, 
                          time_to_cstring(newrev.timestamp), 
                          newrev.committer)

            if newrevtree.inventory[id].kind != 'directory':
                return

            entries = adm.entries_read(True)
            for entry in entries:
                if entry == "":
                    continue

                subwc = wc.WorkingCopy(adm, os.path.join(self.basedir, path, entry), write_lock=True)
                try:
                    update_settings(subwc, os.path.join(path, entry))
                finally:
                    subwc.close()

        # Set proper version for all files in the wc
        adm = self._get_wc(write_lock=True)
        try:
            update_settings(adm, "")
        finally:
            adm.close()
        self.base_revid = revid

    def smart_add(self, file_list, recurse=True, action=None, save=True):
        assert isinstance(recurse, bool)
        if action is None:
            action = bzrlib.add.AddAction()
        # TODO: use action
        if not file_list:
            # no paths supplied: add the entire tree.
            file_list = [u'.']
        ignored = {}
        added = []

        for file_path in file_list:
            todo = []
            file_path = os.path.abspath(file_path)
            f = self.relpath(file_path)
            adm = self._get_wc(os.path.dirname(f), write_lock=True)
            try:
                if not self.inventory.has_filename(f):
                    if save:
                        mutter('adding %r' % file_path)
                        adm.add(file_path, None, 0, None, None, None)
                    added.append(file_path)
                if recurse and osutils.file_kind(file_path) == 'directory':
                    # Filter out ignored files and update ignored
                    for c in os.listdir(file_path):
                        if self.is_control_filename(c):
                            continue
                        c_path = os.path.join(file_path, c)
                        ignore_glob = self.is_ignored(c)
                        if ignore_glob is not None:
                            ignored.setdefault(ignore_glob, []).append(c_path)
                        todo.append(c_path)
            finally:
                adm.close()
            if todo != []:
                cadded, cignored = self.smart_add(todo, recurse, action, save)
                added.extend(cadded)
                ignored.update(cignored)
        return added, ignored

    def add(self, files, ids=None, kinds=None):
        # TODO: Use kinds
        if isinstance(files, str):
            files = [files]
            if isinstance(ids, str):
                ids = [ids]
        if ids is not None:
            ids = iter(ids)
        assert isinstance(files, list)
        for f in files:
            adm = self._get_wc(os.path.dirname(f), write_lock=True)
            try:
                try:
                    adm.add(os.path.join(self.basedir, f))
                    if ids is not None:
                        self._change_fileid_mapping(ids.next(), f, adm)
                except SubversionException, (_, num):
                    if num == constants.ERR_ENTRY_EXISTS:
                        continue
                    elif num == constants.ERR_WC_PATH_NOT_FOUND:
                        raise NoSuchFile(path=f)
                    raise
            finally:
                adm.close()
        self.read_working_inventory()

    def basis_tree(self):
        if self.base_revid is None or self.base_revid == NULL_REVISION:
            return self.branch.repository.revision_tree(self.base_revid)

        if self.base_tree is None:
            self.base_tree = SvnBasisTree(self)

        return self.base_tree

    def pull(self, source, overwrite=False, stop_revision=None, 
             delta_reporter=None, possible_transports=None):
        # FIXME: Use delta_reporter
        # FIXME: Use source
        # FIXME: Use overwrite
        result = PullResult()
        result.source_branch = source
        result.master_branch = None
        result.target_branch = self.branch
        (result.old_revno, result.old_revid) = self.branch.last_revision_info()
        if stop_revision is None:
            stop_revision = self.branch.last_revision()
        revnumber = self.branch.lookup_revision_id(stop_revision)
        fetched = self._update(revnum)
        self.base_revnum = fetched
        self.base_revid = self.branch.generate_revision_id(fetched)
        self.base_tree = None
        self.read_working_inventory()
        result.new_revid = self.base_revid
        result.new_revno = self.branch.revision_id_to_revno(result.new_revid)
        return result

    def get_file_sha1(self, file_id, path=None, stat_value=None):
        if not path:
            path = self._inventory.id2path(file_id)
        return osutils.fingerprint_file(open(self.abspath(path)))['sha1']

    def _change_fileid_mapping(self, id, path, adm=None):
        if adm is None:
            subwc = self._get_wc(write_lock=True)
        else:
            subwc = adm 
        new_entries = self._get_new_file_ids(subwc)
        if id is None:
            if new_entries.has_key(path):
                del new_entries[path]
        else:
            assert isinstance(id, str)
            new_entries[path] = id
        existing = "".join(map(lambda (path, id): "%s\t%s\n" % (path, id), new_entries.items()))
        if existing != "":
            subwc.prop_set(SVN_PROP_BZR_FILEIDS, existing.encode("utf-8"), self.basedir)
        if adm is None:
            subwc.close()

    def _get_base_branch_props(self):
        return self.branch.repository.branchprop_list.get_properties(
                self.branch.get_branch_path(self.base_revnum), self.base_revnum)

    def _get_new_file_ids(self, adm):
        committed = self._get_base_branch_props().get(SVN_PROP_BZR_FILEIDS, "")
        existing = adm.prop_get(SVN_PROP_BZR_FILEIDS, self.basedir)
        if existing is None or committed == existing:
            return {}
        return dict(map(lambda x: str(x).split("\t"), 
            existing.splitlines()))

    def _get_bzr_revids(self, base_branch_props):
        return base_branch_props.get(SVN_PROP_BZR_REVISION_ID+str(self.branch.mapping.scheme), "")

    def _get_bzr_merges(self, base_branch_props):
        return base_branch_props.get(SVN_PROP_BZR_ANCESTRY+str(self.branch.mapping.scheme), "")

    def _get_svk_merges(self, base_branch_props):
        return base_branch_props.get(SVN_PROP_SVK_MERGE, "")

    def set_pending_merges(self, merges):
        """See MutableTree.set_pending_merges()."""
        adm = self._get_wc(write_lock=True)
        try:
            # Set bzr:merge
            if len(merges) > 0:
                bzr_merge = "\t".join(merges) + "\n"
            else:
                bzr_merge = ""

            adm.prop_set(SVN_PROP_BZR_ANCESTRY+str(self.branch.mapping.scheme), 
                                 self._get_bzr_merges(self._get_base_branch_props()) + bzr_merge, 
                                 self.basedir)
            
            svk_merges = parse_svk_features(self._get_svk_merges(self._get_base_branch_props()))

            # Set svk:merge
            for merge in merges:
                try:
                    svk_merges.add(_revision_id_to_svk_feature(merge))
                except InvalidRevisionId:
                    pass

            adm.prop_set(SVN_PROP_SVK_MERGE, 
                             serialize_svk_features(svk_merges), self.basedir, 
                             False)
        finally:
            adm.close()

    def add_pending_merge(self, revid):
        merges = self.pending_merges()
        merges.append(revid)
        self.set_pending_merges(merges)

    def get_parent_ids(self):
        return [self.base_revid] + self.pending_merges()

    def pending_merges(self):
        merged = self._get_bzr_merges(self._get_base_branch_props()).splitlines()
        adm = self._get_wc()
        try:
            merged_data = adm.prop_get(
                SVN_PROP_BZR_ANCESTRY+str(self.branch.mapping.scheme), self.basedir)
            if merged_data is None:
                set_merged = []
            else:
                set_merged = merged_data.splitlines()
        finally:
            adm.close()

        assert (len(merged) == len(set_merged) or 
               len(merged)+1 == len(set_merged))

        if len(set_merged) > len(merged):
            return set_merged[-1].split("\t")

        return []

    def path_content_summary(self, path, _lstat=os.lstat,
        _mapper=osutils.file_kind_from_stat_mode):
        """See Tree.path_content_summary."""
        abspath = self.abspath(path)
        try:
            stat_result = _lstat(abspath)
        except OSError, e:
            if getattr(e, 'errno', None) == errno.ENOENT:
                # no file.
                return ('missing', None, None, None)
            # propagate other errors
            raise
        kind = _mapper(stat_result.st_mode)
        if kind == 'file':
            size = stat_result.st_size
            # try for a stat cache lookup
            executable = self._is_executable_from_path_and_stat(path, stat_result)
            return (kind, size, executable, self._sha_from_stat(
                path, stat_result))
        elif kind == 'directory':
            return kind, None, None, None
        elif kind == 'symlink':
            return ('symlink', None, None, os.readlink(abspath))
        else:
            return (kind, None, None, None)

    def _reset_data(self):
        pass

    def unlock(self):
        # non-implementation specific cleanup
        self._cleanup()

        # reverse order of locking.
        try:
            return self._control_files.unlock()
        finally:
            self.branch.unlock()

    if not osutils.supports_executable():
        def is_executable(self, file_id, path=None):
            inv = self.basis_tree()._inventory
            if file_id in inv:
                return inv[file_id].executable
            # Default to not executable
            return False


class SvnWorkingTreeFormat(WorkingTreeFormat):
    """Subversion working copy format."""
    def __init__(self, version):
        self.version = version

    def __get_matchingbzrdir(self):
        return SvnWorkingTreeDirFormat()

    _matchingbzrdir = property(__get_matchingbzrdir)

    def get_format_description(self):
        return "Subversion Working Copy Version %d" % self.version

    def get_format_string(self):
        raise NotImplementedError

    def initialize(self, a_bzrdir, revision_id=None):
        raise NotImplementedError(self.initialize)

    def open(self, a_bzrdir):
        raise NotImplementedError(self.initialize)


class SvnCheckout(BzrDir):
    """BzrDir implementation for Subversion checkouts (directories 
    containing a .svn subdirectory."""
    def __init__(self, transport, format):
        super(SvnCheckout, self).__init__(transport, format)
        self.local_path = transport.local_abspath(".")
        
        # Open related remote repository + branch
        try:
            adm = wc.WorkingCopy(None, self.local_path)
        except SubversionException, (msg, constants.ERR_WC_UNSUPPORTED_FORMAT):
            raise UnsupportedFormatError(msg, kind='workingtree')
        try:
            self.svn_url = adm.entry(self.local_path, True).url
        finally:
            adm.close()

        self.remote_transport = SvnRaTransport(self.svn_url)
        self.remote_bzrdir = SvnRemoteAccess(self.remote_transport)
        self.svn_root_transport = self.remote_transport.clone_root()
        self.root_transport = self.transport = transport
        
    def clone(self, path, revision_id=None, force_new_repo=False):
        raise NotImplementedError(self.clone)

    def open_workingtree(self, _unsupported=False, recommend_upgrade=False):
        return SvnWorkingTree(self, self.local_path, self.open_branch())

    def sprout(self, url, revision_id=None, force_new_repo=False, 
               recurse='down', possible_transports=None, accelerator_tree=None,
               hardlink=False):
        # FIXME: honor force_new_repo
        # FIXME: Use recurse
        result = get_rich_root_format().initialize(url)
        repo = self._find_repository()
        repo.clone(result, revision_id)
        branch = self.open_branch()
        branch.sprout(result, revision_id)
        result.create_workingtree(hardlink=hardlink)
        return result

    def open_repository(self):
        raise NoRepositoryPresent(self)

    def find_repository(self):
        raise NoRepositoryPresent(self)

    def _find_repository(self):
        return SvnRepository(self, self.svn_root_transport, 
                             self.remote_bzrdir.branch_path)

    def needs_format_conversion(self, format=None):
        if format is None:
            format = BzrDirFormat.get_default_format()
        return not isinstance(self._format, format.__class__)

    def create_workingtree(self, revision_id=None, hardlink=None):
        """See BzrDir.create_workingtree().

        Not implemented for Subversion because having a .svn directory
        implies having a working copy.
        """
        raise NotImplementedError(self.create_workingtree)

    def create_branch(self):
        """See BzrDir.create_branch()."""
        raise NotImplementedError(self.create_branch)

    def open_branch(self, unsupported=True):
        """See BzrDir.open_branch()."""
        repos = self._find_repository()

        try:
            branch = SvnBranch(self.remote_transport.base, repos, 
                               self.remote_bzrdir.branch_path)
        except SubversionException, (_, num):
            if num == constants.ERR_WC_NOT_DIRECTORY:
                raise NotBranchError(path=self.base)
            raise

        branch.bzrdir = self.remote_bzrdir
 
        return branch


<|MERGE_RESOLUTION|>--- conflicted
+++ resolved
@@ -31,11 +31,7 @@
 from bzrlib.transport.local import LocalTransport
 from bzrlib.workingtree import WorkingTree, WorkingTreeFormat
 
-<<<<<<< HEAD
-from bzrlib.plugins.svn import constants
-=======
-from bzrlib.plugins.svn import properties
->>>>>>> 6df7d8a7
+from bzrlib.plugins.svn import constants, properties
 from bzrlib.plugins.svn.branch import SvnBranch
 from bzrlib.plugins.svn.commit import _revision_id_to_svk_feature
 from bzrlib.plugins.svn.convert import SvnConverter
@@ -104,15 +100,9 @@
         ignore_globs.update(ignores.get_runtime_ignores())
         ignore_globs.update(ignores.get_user_ignores())
 
-<<<<<<< HEAD
         def dir_add(adm, prefix, patprefix):
-            ignorestr = adm.prop_get(constants.PROP_IGNORE, 
+            ignorestr = adm.prop_get(properties.PROP_IGNORE, 
                                     self.abspath(prefix).rstrip("/"))
-=======
-        def dir_add(wc, prefix, patprefix):
-            ignorestr = svn.wc.prop_get(properties.PROP_IGNORE, 
-                                        self.abspath(prefix).rstrip("/"), wc)
->>>>>>> 6df7d8a7
             if ignorestr is not None:
                 for pat in ignorestr.splitlines():
                     ignore_globs.add(urlutils.joinpath(patprefix, pat))
