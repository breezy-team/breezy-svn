--- conflicted
+++ resolved
@@ -444,17 +444,10 @@
             extra = ""
         adm = self._get_wc(write_lock=True)
         try:
-<<<<<<< HEAD
             adm.prop_set(SVN_PROP_BZR_REVISION_ID+str(self.branch.mapping.scheme), 
-                             self._get_bzr_revids() + extra,
+                             self._get_bzr_revids(self._get_base_branch_props()) + extra,
                              self.basedir)
             adm.prop_set(SVN_PROP_BZR_REVISION_INFO, 
-=======
-            svn.wc.prop_set(SVN_PROP_BZR_REVISION_ID+str(self.branch.mapping.scheme), 
-                             self._get_bzr_revids(self._get_base_branch_props()) + extra,
-                             self.basedir, wc)
-            svn.wc.prop_set(SVN_PROP_BZR_REVISION_INFO, 
->>>>>>> 258452b0
                              generate_revision_metadata(timestamp, 
                                                         timezone, 
                                                         committer,
@@ -473,27 +466,14 @@
         except:
             # Reset properties so the next subversion commit won't 
             # accidently set these properties.
-<<<<<<< HEAD
             adm = self._get_wc(write_lock=True)
+            base_branch_props = self._get_base_branch_props()
             adm.prop_set(SVN_PROP_BZR_REVISION_ID+str(self.branch.mapping.scheme), 
-                             self._get_bzr_revids(), self.basedir)
+                             self._get_bzr_revids(base_branch_props), self.basedir)
             adm.prop_set(SVN_PROP_BZR_REVISION_INFO, 
-                self.branch.repository.branchprop_list.get_property(
-                self.branch.get_branch_path(self.base_revnum), 
-                self.base_revnum, 
-                SVN_PROP_BZR_REVISION_INFO, ""), 
-                self.basedir)
-            adm.close()
-=======
-            wc = self._get_wc(write_lock=True)
-            base_branch_props = self._get_base_branch_props()
-            svn.wc.prop_set(SVN_PROP_BZR_REVISION_ID+str(self.branch.mapping.scheme), 
-                             self._get_bzr_revids(base_branch_props), self.basedir, wc)
-            svn.wc.prop_set(SVN_PROP_BZR_REVISION_INFO, 
                               base_branch_props.get(SVN_PROP_BZR_REVISION_INFO, ""),
-                              self.basedir, wc)
-            svn.wc.adm_close(wc)
->>>>>>> 258452b0
+                              self.basedir)
+            adm.close()
             raise
 
         self.client_ctx.set_log_msg_func(None)
@@ -657,15 +637,9 @@
             else:
                 bzr_merge = ""
 
-<<<<<<< HEAD
             adm.prop_set(SVN_PROP_BZR_ANCESTRY+str(self.branch.mapping.scheme), 
-                                 self._get_bzr_merges() + bzr_merge, 
+                                 self._get_bzr_merges(self._get_base_branch_props()) + bzr_merge, 
                                  self.basedir)
-=======
-            svn.wc.prop_set(SVN_PROP_BZR_ANCESTRY+str(self.branch.mapping.scheme), 
-                                 self._get_bzr_merges(self._get_base_branch_props()) + bzr_merge, 
-                                 self.basedir, wc)
->>>>>>> 258452b0
             
             svk_merges = parse_svk_features(self._get_svk_merges(self._get_base_branch_props()))
 
@@ -688,13 +662,8 @@
         self.set_pending_merges(merges)
 
     def pending_merges(self):
-<<<<<<< HEAD
-        merged = self._get_bzr_merges().splitlines()
+        merged = self._get_bzr_merges(self._get_base_branch_props()).splitlines()
         adm = self._get_wc()
-=======
-        merged = self._get_bzr_merges(self._get_base_branch_props()).splitlines()
-        wc = self._get_wc()
->>>>>>> 258452b0
         try:
             merged_data = adm.prop_get(
                 SVN_PROP_BZR_ANCESTRY+str(self.branch.mapping.scheme), self.basedir)
