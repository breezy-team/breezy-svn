# Copyright (C) 2005-2007 Jelmer Vernooij <jelmer@samba.org>

# This program is free software; you can redistribute it and/or modify
# it under the terms of the GNU General Public License as published by
# the Free Software Foundation; either version 3 of the License, or
# (at your option) any later version.

# This program is distributed in the hope that it will be useful,
# but WITHOUT ANY WARRANTY; without even the implied warranty of
# MERCHANTABILITY or FITNESS FOR A PARTICULAR PURPOSE.  See the
# GNU General Public License for more details.

# You should have received a copy of the GNU General Public License
# along with this program; if not, write to the Free Software
# Foundation, Inc., 59 Temple Place, Suite 330, Boston, MA  02111-1307  USA
"""Checkouts and working trees (working copies)."""

import bzrlib, bzrlib.add
from bzrlib import osutils, urlutils, ignores
from bzrlib.branch import PullResult
from bzrlib.bzrdir import BzrDirFormat, BzrDir
from bzrlib.errors import (InvalidRevisionId, NotBranchError, NoSuchFile,
                           NoRepositoryPresent, BzrError, UninitializableFormat,
                           OutOfDateTree, UnsupportedFormatError)
from bzrlib.inventory import Inventory, InventoryFile, InventoryLink
from bzrlib.lockable_files import TransportLock, LockableFiles
from bzrlib.lockdir import LockDir
from bzrlib.revision import NULL_REVISION
from bzrlib.trace import mutter
from bzrlib.revisiontree import RevisionTree
from bzrlib.transport.local import LocalTransport
from bzrlib.workingtree import WorkingTree, WorkingTreeFormat

from bzrlib.plugins.svn import core, properties, wc
from bzrlib.plugins.svn.branch import SvnBranch
from bzrlib.plugins.svn.commit import _revision_id_to_svk_feature
from bzrlib.plugins.svn.convert import SvnConverter
from bzrlib.plugins.svn.core import SubversionException, time_to_cstring
from bzrlib.plugins.svn.errors import NoSvnRepositoryPresent, ERR_FS_TXN_OUT_OF_DATE, ERR_ENTRY_EXISTS, ERR_WC_PATH_NOT_FOUND, ERR_WC_NOT_DIRECTORY, ERR_WC_UNSUPPORTED_FORMAT
from bzrlib.plugins.svn.format import get_rich_root_format
from bzrlib.plugins.svn.mapping import (SVN_PROP_BZR_ANCESTRY, SVN_PROP_BZR_FILEIDS, 
                     SVN_PROP_BZR_REVISION_ID, SVN_PROP_BZR_REVISION_INFO,
                     escape_svn_path, generate_revision_metadata)
from bzrlib.plugins.svn.ra import create_svn_client
from bzrlib.plugins.svn.remote import SvnRemoteAccess
from bzrlib.plugins.svn.repository import SvnRepository
from bzrlib.plugins.svn.svk import SVN_PROP_SVK_MERGE, parse_svk_features, serialize_svk_features
<<<<<<< HEAD
from bzrlib.plugins.svn.transport import (SvnRaTransport, bzr_to_svn_url, svn_config) 
=======
from bzrlib.plugins.svn.transport import (SvnRaTransport, bzr_to_svn_url, 
                       svn_config) 
>>>>>>> 4524e5a9
from bzrlib.plugins.svn.tree import SvnBasisTree

import os
import urllib

def generate_ignore_list(ignore_map):
    """Create a list of ignores, ordered by directory.
    
    :param ignore_map: Dictionary with paths as keys, patterns as values.
    :return: list of ignores
    """
    ignores = []
    keys = ignore_map.keys()
    keys.sort()
    for k in keys:
        ignores.append("./" + os.path.join(k.strip("/"), ignore_map[k].strip("/")))
    return ignores


class SvnWorkingTree(WorkingTree):
    """WorkingTree implementation that uses a Subversion Working Copy for storage."""
    def __init__(self, bzrdir, local_path, branch):
        version = wc.check_wc(local_path)
        self._format = SvnWorkingTreeFormat(version)
        self.basedir = local_path
        assert isinstance(self.basedir, unicode)
        self.bzrdir = bzrdir
        self._branch = branch
        self._get_wc()
        (min_rev, max_rev, switch, modified) = wc.revision_status(self.basedir, None, True, None)
        self.base_revnum = max_rev
        self.base_tree = SvnBasisTree(self)
        self.base_revid = branch.generate_revision_id(self.base_revnum)

        self.read_working_inventory()

        self.controldir = os.path.join(self.basedir, wc.get_adm_dir(), 'bzr')
        try:
            os.makedirs(self.controldir)
            os.makedirs(os.path.join(self.controldir, 'lock'))
        except OSError:
            pass
        control_transport = bzrdir.transport.clone(urlutils.join(
                                                   wc.get_adm_dir(), 'bzr'))
        self._control_files = LockableFiles(control_transport, 'lock', LockDir)

    def get_ignore_list(self):
        ignore_globs = set([wc.get_adm_dir()])
        ignore_globs.update(ignores.get_runtime_ignores())
        ignore_globs.update(ignores.get_user_ignores())

        def dir_add(adm, prefix, patprefix):
            ignorestr = adm.prop_get(properties.PROP_IGNORE, 
                                    self.abspath(prefix).rstrip("/"))
            if ignorestr is not None:
                for pat in ignorestr.splitlines():
                    ignore_globs.add(urlutils.joinpath(patprefix, pat))

            entries = adm.entries_read(False)
            for entry in entries:
                if entry == "":
                    continue

                # Ignore ignores on things that aren't directories
                if entries[entry].kind != core.NODE_DIR:
                    continue

                subprefix = os.path.join(prefix, entry)

                subwc = wc.WorkingCopy(adm, self.abspath(subprefix))
                try:
                    dir_add(subwc, subprefix, urlutils.joinpath(patprefix, entry))
                finally:
                    subwc.close()

        adm = self._get_wc()
        try:
            dir_add(adm, "", ".")
        finally:
            adm.close()

        return ignore_globs

    def is_control_filename(self, path):
        return wc.is_adm_dir(path)

    def apply_inventory_delta(self, changes):
        raise NotImplementedError(self.apply_inventory_delta)

    def _update(self, revnum=None):
        if revnum is None:
            # FIXME: should be able to use -1 here
            revnum = self.branch.get_revnum()
        adm = self._get_wc()
        # FIXME: honor SVN_CONFIG_SECTION_HELPERS:SVN_CONFIG_OPTION_DIFF3_CMD
        # FIXME: honor SVN_CONFIG_SECTION_MISCELLANY:SVN_CONFIG_OPTION_USE_COMMIT_TIMES
        # FIXME: honor SVN_CONFIG_SECTION_MISCELLANY:SVN_CONFIG_OPTION_PRESERVED_CF_EXTS
        try:
            editor = adm.get_update_editor(self.basedir, use_commit_times=False, recurse=True)
            assert editor is not None
            conn = self.branch.repository.transport.get_connection()
            try:
                reporter = conn.do_update(revnum, True, editor)
                adm.crawl_revisions(self.basedir, reporter, restore_files=False, recurse=True, 
                                    use_commit_times=False)
            finally:
                self.branch.repository.transport.add_connection(conn)
            # FIXME: handle externals
        finally:
            adm.close()
        return revnum

    def update(self, change_reporter=None, possible_transports=None, revnum=None):
        orig_revnum = self.base_revnum
        self.base_revnum = self._update(revnum)
        self.base_revid = self.branch.generate_revision_id(self.base_revnum)
        self.base_tree = None
        self.read_working_inventory()
        return self.base_revnum - orig_revnum

    def remove(self, files, verbose=False, to_file=None):
        # FIXME: Use to_file argument
        # FIXME: Use verbose argument
        assert isinstance(files, list)
        adm = self._get_wc(write_lock=True)
        try:
            for file in files:
                adm.delete(self.abspath(file))
        finally:
            adm.close()

        for file in files:
            self._change_fileid_mapping(None, file)
        self.read_working_inventory()

    def _get_wc(self, relpath="", write_lock=False):
        return wc.WorkingCopy(None, self.abspath(relpath).rstrip("/"), write_lock)

    def _get_rel_wc(self, relpath, write_lock=False):
        dir = os.path.dirname(relpath)
        file = os.path.basename(relpath)
        return (self._get_wc(dir, write_lock), file)

    def move(self, from_paths, to_dir=None, after=False, **kwargs):
        # FIXME: Use after argument
        assert after != True
        for entry in from_paths:
            try:
                to_wc = self._get_wc(to_dir, write_lock=True)
                to_wc.copy(self.abspath(entry), 
                            os.path.basename(entry), None, None)
            finally:
                to_wc.close()
            try:
                from_wc = self._get_wc(write_lock=True)
                from_wc.delete(self.abspath(entry))
            finally:
                from_wc.close()
            new_name = urlutils.join(to_dir, os.path.basename(entry))
            self._change_fileid_mapping(self.inventory.path2id(entry), new_name)
            self._change_fileid_mapping(None, entry)

        self.read_working_inventory()

    def rename_one(self, from_rel, to_rel, after=False):
        # FIXME: Use after
        assert after != True
        (to_wc, to_file) = self._get_rel_wc(to_rel, write_lock=True)
        if os.path.dirname(from_rel) == os.path.dirname(to_rel):
            # Prevent lock contention
            from_wc = to_wc
        else:
            (from_wc, _) = self._get_rel_wc(from_rel, write_lock=True)
        from_id = self.inventory.path2id(from_rel)
        try:
            to_wc.copy(self.abspath(from_rel), to_file)
            from_wc.delete(self.abspath(from_rel))
        finally:
            to_wc.close()
        self._change_fileid_mapping(None, from_rel)
        self._change_fileid_mapping(from_id, to_rel)
        self.read_working_inventory()

    def path_to_file_id(self, revnum, current_revnum, path):
        """Generate a bzr file id from a Subversion file name. 
        
        :param revnum: Revision number.
        :param path: Absolute path within the Subversion repository.
        :return: Tuple with file id and revision id.
        """
        assert isinstance(revnum, int) and revnum >= 0
        assert isinstance(path, str)

        rp = self.branch.unprefix(path)
        entry = self.basis_tree().id_map[rp]
        assert entry[0] is not None
        assert isinstance(entry[0], str), "fileid %r for %r is not a string" % (entry[0], path)
        return entry

    def read_working_inventory(self):
        inv = Inventory()

        def add_file_to_inv(relpath, id, revid, parent_id):
            """Add a file to the inventory."""
            assert isinstance(relpath, unicode)
            if os.path.islink(self.abspath(relpath)):
                file = InventoryLink(id, os.path.basename(relpath), parent_id)
                file.revision = revid
                file.symlink_target = os.readlink(self.abspath(relpath))
                file.text_sha1 = None
                file.text_size = None
                file.executable = False
                inv.add(file)
            else:
                file = InventoryFile(id, os.path.basename(relpath), parent_id)
                file.revision = revid
                try:
                    data = osutils.fingerprint_file(open(self.abspath(relpath)))
                    file.text_sha1 = data['sha1']
                    file.text_size = data['size']
                    file.executable = self.is_executable(id, relpath)
                    inv.add(file)
                except IOError:
                    # Ignore non-existing files
                    pass

        def find_copies(url, relpath=""):
            adm = self._get_wc(relpath)
            entries = adm.entries_read(False)
            for entry in entries.values():
                subrelpath = os.path.join(relpath, entry.name)
                if entry.name == "" or entry.kind != 'directory':
                    if ((entry.copyfrom_url == url or entry.url == url) and 
                        not (entry.schedule in (wc.SCHEDULE_DELETE,
                                                wc.SCHEDULE_REPLACE))):
                        yield os.path.join(
                                self.branch.get_branch_path().strip("/"), 
                                subrelpath)
                else:
                    find_copies(subrelpath)
            adm.close()

        def find_ids(entry, rootwc):
            relpath = urllib.unquote(entry.url[len(entry.repos):].strip("/"))
            assert entry.schedule in (wc.SCHEDULE_NORMAL, 
                                      wc.SCHEDULE_DELETE,
                                      wc.SCHEDULE_ADD,
                                      wc.SCHEDULE_REPLACE)
            if entry.schedule == wc.SCHEDULE_NORMAL:
                assert entry.revision >= 0
                # Keep old id
                return self.path_to_file_id(entry.cmt_rev, entry.revision, 
                        relpath)
            elif entry.schedule == wc.SCHEDULE_DELETE:
                return (None, None)
            elif (entry.schedule == wc.SCHEDULE_ADD or 
                  entry.schedule == wc.SCHEDULE_REPLACE):
                # See if the file this file was copied from disappeared
                # and has no other copies -> in that case, take id of other file
                if (entry.copyfrom_url and 
                    list(find_copies(entry.copyfrom_url)) == [relpath]):
                    return self.path_to_file_id(entry.copyfrom_rev, 
                        entry.revision, entry.copyfrom_url[len(entry.repos):])
                ids = self._get_new_file_ids(rootwc)
                if ids.has_key(relpath):
                    return (ids[relpath], None)
                # FIXME: Generate more random file ids
                return ("NEW-" + escape_svn_path(entry.url[len(entry.repos):].strip("/")), None)

        def add_dir_to_inv(relpath, adm, parent_id):
            assert isinstance(relpath, unicode)
            entries = adm.entries_read(False)
            entry = entries[""]
            assert parent_id is None or isinstance(parent_id, str), \
                    "%r is not a string" % parent_id
            (id, revid) = find_ids(entry, rootwc)
            if id is None:
                mutter('no id for %r', entry.url)
                return
            assert revid is None or isinstance(revid, str), "%r is not a string" % revid
            assert isinstance(id, str), "%r is not a string" % id

            # First handle directory itself
            inv.add_path(relpath.decode("utf-8"), 'directory', id, parent_id).revision = revid
            if relpath == "":
                inv.revision_id = revid

            for name in entries:
                if name == "":
                    continue

                subrelpath = os.path.join(relpath, name.decode("utf-8"))

                entry = entries[name]
                assert entry
                
                if entry.kind == core.NODE_DIR:
                    subwc = wc.WorkingCopy(adm, self.abspath(subrelpath))
                    try:
                        add_dir_to_inv(subrelpath, subwc, id)
                    finally:
                        subwc.close()
                else:
                    (subid, subrevid) = find_ids(entry, rootwc)
                    if subid:
                        add_file_to_inv(subrelpath, subid, subrevid, id)
                    else:
                        mutter('no id for %r', entry.url)

        rootwc = self._get_wc() 
        try:
            add_dir_to_inv(u"", rootwc, None)
        finally:
            rootwc.close()

        self._set_inventory(inv, dirty=False)
        return inv

    def set_last_revision(self, revid):
        mutter('setting last revision to %r', revid)
        if revid is None or revid == NULL_REVISION:
            self.base_revid = revid
            self.base_revnum = 0
            self.base_tree = None
            return

        rev = self.branch.lookup_revision_id(revid)
        self.base_revnum = rev
        self.base_revid = revid
        self.base_tree = None

        # TODO: Implement more efficient version
        newrev = self.branch.repository.get_revision(revid)
        newrevtree = self.branch.repository.revision_tree(revid)

        def update_settings(adm, path):
            id = newrevtree.inventory.path2id(path)
            mutter("Updating settings for %r", id)
            revnum = self.branch.lookup_revision_id(
                    newrevtree.inventory[id].revision)

            adm.process_committed(self.abspath(path).rstrip("/"), 
                          False, revnum, 
                          time_to_cstring(newrev.timestamp), 
                          newrev.committer)

            if newrevtree.inventory[id].kind != 'directory':
                return

            entries = adm.entries_read(True)
            for entry in entries:
                if entry == "":
                    continue

                subwc = wc.WorkingCopy(adm, os.path.join(self.basedir, path, entry), write_lock=True)
                try:
                    update_settings(subwc, os.path.join(path, entry))
                finally:
                    subwc.close()

        # Set proper version for all files in the wc
        adm = self._get_wc(write_lock=True)
        try:
            update_settings(adm, "")
        finally:
            adm.close()
        self.base_revid = revid

    def smart_add(self, file_list, recurse=True, action=None, save=True):
        assert isinstance(recurse, bool)
        if action is None:
            action = bzrlib.add.AddAction()
        # TODO: use action
        if not file_list:
            # no paths supplied: add the entire tree.
            file_list = [u'.']
        ignored = {}
        added = []

        for file_path in file_list:
            todo = []
            file_path = os.path.abspath(file_path)
            f = self.relpath(file_path)
            adm = self._get_wc(os.path.dirname(f), write_lock=True)
            try:
                if not self.inventory.has_filename(f):
                    if save:
                        mutter('adding %r', file_path)
                        adm.add(file_path, None, 0, None, None, None)
                    added.append(file_path)
                if recurse and osutils.file_kind(file_path) == 'directory':
                    # Filter out ignored files and update ignored
                    for c in os.listdir(file_path):
                        if self.is_control_filename(c):
                            continue
                        c_path = os.path.join(file_path, c)
                        ignore_glob = self.is_ignored(c)
                        if ignore_glob is not None:
                            ignored.setdefault(ignore_glob, []).append(c_path)
                        todo.append(c_path)
            finally:
                adm.close()
            if todo != []:
                cadded, cignored = self.smart_add(todo, recurse, action, save)
                added.extend(cadded)
                ignored.update(cignored)
        return added, ignored

    def add(self, files, ids=None, kinds=None):
        # TODO: Use kinds
        if isinstance(files, str):
            files = [files]
            if isinstance(ids, str):
                ids = [ids]
        if ids is not None:
            ids = iter(ids)
        assert isinstance(files, list)
        for f in files:
            adm = self._get_wc(os.path.dirname(f), write_lock=True)
            try:
                try:
                    adm.add(os.path.join(self.basedir, f))
                    if ids is not None:
                        self._change_fileid_mapping(ids.next(), f, adm)
                except SubversionException, (_, num):
                    if num == ERR_ENTRY_EXISTS:
                        continue
                    elif num == ERR_WC_PATH_NOT_FOUND:
                        raise NoSuchFile(path=f)
                    raise
            finally:
                adm.close()
        self.read_working_inventory()

    def basis_tree(self):
        if self.base_revid is None or self.base_revid == NULL_REVISION:
            return self.branch.repository.revision_tree(self.base_revid)

        if self.base_tree is None:
            self.base_tree = SvnBasisTree(self)

        return self.base_tree

    def pull(self, source, overwrite=False, stop_revision=None, 
             delta_reporter=None, possible_transports=None):
        # FIXME: Use delta_reporter
        # FIXME: Use source
        # FIXME: Use overwrite
        result = PullResult()
        result.source_branch = source
        result.master_branch = None
        result.target_branch = self.branch
        (result.old_revno, result.old_revid) = self.branch.last_revision_info()
        if stop_revision is None:
            stop_revision = self.branch.last_revision()
        revnumber = self.branch.lookup_revision_id(stop_revision)
        fetched = self._update(revnum)
        self.base_revnum = fetched
        self.base_revid = self.branch.generate_revision_id(fetched)
        self.base_tree = None
        self.read_working_inventory()
        result.new_revid = self.base_revid
        result.new_revno = self.branch.revision_id_to_revno(result.new_revid)
        return result

    def get_file_sha1(self, file_id, path=None, stat_value=None):
        if not path:
            path = self._inventory.id2path(file_id)
        return osutils.fingerprint_file(open(self.abspath(path)))['sha1']

    def _change_fileid_mapping(self, id, path, adm=None):
        if adm is None:
            subwc = self._get_wc(write_lock=True)
        else:
            subwc = adm 
        new_entries = self._get_new_file_ids(subwc)
        if id is None:
            if new_entries.has_key(path):
                del new_entries[path]
        else:
            assert isinstance(id, str)
            new_entries[path] = id
        existing = "".join(map(lambda (path, id): "%s\t%s\n" % (path, id), new_entries.items()))
        if existing != "":
            subwc.prop_set(SVN_PROP_BZR_FILEIDS, existing.encode("utf-8"), self.basedir)
        if adm is None:
            subwc.close()

    def _get_base_branch_props(self):
        return self.branch.repository.branchprop_list.get_properties(
                self.branch.get_branch_path(self.base_revnum), self.base_revnum)

    def _get_new_file_ids(self, adm):
        committed = self._get_base_branch_props().get(SVN_PROP_BZR_FILEIDS, "")
        existing = adm.prop_get(SVN_PROP_BZR_FILEIDS, self.basedir)
        if existing is None or committed == existing:
            return {}
        return dict(map(lambda x: str(x).split("\t"), 
            existing.splitlines()))

    def _get_bzr_revids(self, base_branch_props):
        return base_branch_props.get(SVN_PROP_BZR_REVISION_ID+str(self.branch.mapping.scheme), "")

    def _get_bzr_merges(self, base_branch_props):
        return base_branch_props.get(SVN_PROP_BZR_ANCESTRY+str(self.branch.mapping.scheme), "")

    def _get_svk_merges(self, base_branch_props):
        return base_branch_props.get(SVN_PROP_SVK_MERGE, "")

    def set_pending_merges(self, merges):
        """See MutableTree.set_pending_merges()."""
        adm = self._get_wc(write_lock=True)
        try:
            # Set bzr:merge
            if len(merges) > 0:
                bzr_merge = "\t".join(merges) + "\n"
            else:
                bzr_merge = ""

            adm.prop_set(SVN_PROP_BZR_ANCESTRY+str(self.branch.mapping.scheme), 
                                 self._get_bzr_merges(self._get_base_branch_props()) + bzr_merge, 
                                 self.basedir)
            
            svk_merges = parse_svk_features(self._get_svk_merges(self._get_base_branch_props()))

            # Set svk:merge
            for merge in merges:
                try:
                    svk_merges.add(_revision_id_to_svk_feature(merge))
                except InvalidRevisionId:
                    pass

            adm.prop_set(SVN_PROP_SVK_MERGE, 
                             serialize_svk_features(svk_merges), self.basedir, 
                             False)
        finally:
            adm.close()

    def add_pending_merge(self, revid):
        merges = self.pending_merges()
        merges.append(revid)
        self.set_pending_merges(merges)

    def get_parent_ids(self):
<<<<<<< HEAD
        return [self.base_revid] + self.pending_merges()

    def pending_merges(self):
=======
>>>>>>> 4524e5a9
        merged = self._get_bzr_merges(self._get_base_branch_props()).splitlines()
        adm = self._get_wc()
        try:
            merged_data = adm.prop_get(
                SVN_PROP_BZR_ANCESTRY+str(self.branch.mapping.scheme), self.basedir)
            if merged_data is None:
                set_merged = []
            else:
                set_merged = merged_data.splitlines()
        finally:
            adm.close()

        assert (len(merged) == len(set_merged) or 
               len(merged)+1 == len(set_merged))

        if len(set_merged) > len(merged):
            return [self.base_revid] + set_merged[-1].split("\t")

        return [self.base_revid]

    def path_content_summary(self, path, _lstat=os.lstat,
        _mapper=osutils.file_kind_from_stat_mode):
        """See Tree.path_content_summary."""
        abspath = self.abspath(path)
        try:
            stat_result = _lstat(abspath)
        except OSError, e:
            if getattr(e, 'errno', None) == errno.ENOENT:
                # no file.
                return ('missing', None, None, None)
            # propagate other errors
            raise
        kind = _mapper(stat_result.st_mode)
        if kind == 'file':
            size = stat_result.st_size
            # try for a stat cache lookup
            executable = self._is_executable_from_path_and_stat(path, stat_result)
            return (kind, size, executable, self._sha_from_stat(
                path, stat_result))
        elif kind == 'directory':
            return kind, None, None, None
        elif kind == 'symlink':
            return ('symlink', None, None, os.readlink(abspath))
        else:
            return (kind, None, None, None)

    def _reset_data(self):
        pass

    def unlock(self):
        # non-implementation specific cleanup
        self._cleanup()

        # reverse order of locking.
        try:
            return self._control_files.unlock()
        finally:
            self.branch.unlock()

    if not osutils.supports_executable():
        def is_executable(self, file_id, path=None):
            inv = self.basis_tree()._inventory
            if file_id in inv:
                return inv[file_id].executable
            # Default to not executable
            return False


class SvnWorkingTreeFormat(WorkingTreeFormat):
    """Subversion working copy format."""
    def __init__(self, version):
        self.version = version

    def __get_matchingbzrdir(self):
        return SvnWorkingTreeDirFormat()

    _matchingbzrdir = property(__get_matchingbzrdir)

    def get_format_description(self):
        return "Subversion Working Copy Version %d" % self.version

    def get_format_string(self):
        raise NotImplementedError

    def initialize(self, a_bzrdir, revision_id=None):
        raise NotImplementedError(self.initialize)

    def open(self, a_bzrdir):
        raise NotImplementedError(self.initialize)


class SvnCheckout(BzrDir):
    """BzrDir implementation for Subversion checkouts (directories 
    containing a .svn subdirectory."""
    def __init__(self, transport, format):
        super(SvnCheckout, self).__init__(transport, format)
        self.local_path = transport.local_abspath(".")
        
        # Open related remote repository + branch
        try:
            adm = wc.WorkingCopy(None, self.local_path)
        except SubversionException, (msg, ERR_WC_UNSUPPORTED_FORMAT):
            raise UnsupportedFormatError(msg, kind='workingtree')
        try:
            self.svn_url = adm.entry(self.local_path, True).url
        finally:
            adm.close()

        self.remote_transport = SvnRaTransport(self.svn_url)
        self.remote_bzrdir = SvnRemoteAccess(self.remote_transport)
        self.svn_root_transport = self.remote_transport.clone_root()
        self.root_transport = self.transport = transport
        
    def clone(self, path, revision_id=None, force_new_repo=False):
        raise NotImplementedError(self.clone)

    def open_workingtree(self, _unsupported=False, recommend_upgrade=False):
        return SvnWorkingTree(self, self.local_path, self.open_branch())

    def sprout(self, url, revision_id=None, force_new_repo=False, 
               recurse='down', possible_transports=None, accelerator_tree=None,
               hardlink=False):
        # FIXME: honor force_new_repo
        # FIXME: Use recurse
        result = get_rich_root_format().initialize(url)
        repo = self._find_repository()
        repo.clone(result, revision_id)
        branch = self.open_branch()
        branch.sprout(result, revision_id)
        result.create_workingtree(hardlink=hardlink)
        return result

    def open_repository(self):
        raise NoRepositoryPresent(self)

    def find_repository(self):
        raise NoRepositoryPresent(self)

    def _find_repository(self):
        return SvnRepository(self, self.svn_root_transport, 
                             self.remote_bzrdir.branch_path)

    def needs_format_conversion(self, format=None):
        if format is None:
            format = BzrDirFormat.get_default_format()
        return not isinstance(self._format, format.__class__)

    def create_workingtree(self, revision_id=None, hardlink=None):
        """See BzrDir.create_workingtree().

        Not implemented for Subversion because having a .svn directory
        implies having a working copy.
        """
        raise NotImplementedError(self.create_workingtree)

    def create_branch(self):
        """See BzrDir.create_branch()."""
        raise NotImplementedError(self.create_branch)

    def open_branch(self, unsupported=True):
        """See BzrDir.open_branch()."""
        repos = self._find_repository()

        try:
            branch = SvnBranch(self.remote_transport.base, repos, 
                               self.remote_bzrdir.branch_path)
        except SubversionException, (_, num):
            if num == ERR_WC_NOT_DIRECTORY:
                raise NotBranchError(path=self.base)
            raise

        branch.bzrdir = self.remote_bzrdir
 
        return branch


<|MERGE_RESOLUTION|>--- conflicted
+++ resolved
@@ -45,12 +45,8 @@
 from bzrlib.plugins.svn.remote import SvnRemoteAccess
 from bzrlib.plugins.svn.repository import SvnRepository
 from bzrlib.plugins.svn.svk import SVN_PROP_SVK_MERGE, parse_svk_features, serialize_svk_features
-<<<<<<< HEAD
-from bzrlib.plugins.svn.transport import (SvnRaTransport, bzr_to_svn_url, svn_config) 
-=======
 from bzrlib.plugins.svn.transport import (SvnRaTransport, bzr_to_svn_url, 
                        svn_config) 
->>>>>>> 4524e5a9
 from bzrlib.plugins.svn.tree import SvnBasisTree
 
 import os
@@ -595,12 +591,9 @@
         self.set_pending_merges(merges)
 
     def get_parent_ids(self):
-<<<<<<< HEAD
         return [self.base_revid] + self.pending_merges()
 
     def pending_merges(self):
-=======
->>>>>>> 4524e5a9
         merged = self._get_bzr_merges(self._get_base_branch_props()).splitlines()
         adm = self._get_wc()
         try:
@@ -617,9 +610,9 @@
                len(merged)+1 == len(set_merged))
 
         if len(set_merged) > len(merged):
-            return [self.base_revid] + set_merged[-1].split("\t")
-
-        return [self.base_revid]
+            return set_merged[-1].split("\t")
+
+        return []
 
     def path_content_summary(self, path, _lstat=os.lstat,
         _mapper=osutils.file_kind_from_stat_mode):
